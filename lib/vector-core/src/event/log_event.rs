use super::{
    finalization::{BatchNotifier, EventFinalizer},
    legacy_lookup::Segment,
    metadata::EventMetadata,
    util, Lookup, PathComponent, Value,
};
use crate::config::log_schema;
use bytes::Bytes;
use chrono::Utc;
use derivative::Derivative;
<<<<<<< HEAD
use getset::Getters;
=======
use getset::{Getters, MutGetters};
#[cfg(feature = "vrl")]
use lookup::LookupBuf;
>>>>>>> 24f1f8f3
use serde::{Deserialize, Serialize, Serializer};
use shared::EventDataEq;
use std::sync::Arc;
use std::{
    collections::{btree_map::Entry, BTreeMap, HashMap},
    convert::{TryFrom, TryInto},
    fmt::{Debug, Display},
    iter::FromIterator,
};

#[derive(Clone, Debug, Getters, MutGetters, PartialEq, Derivative, Deserialize)]
pub struct LogEvent {
    // **IMPORTANT:** Due to numerous legacy reasons this **must** be a Map variant.
    #[derivative(Default(value = "Value::from(BTreeMap::default())"))]
    #[serde(flatten)]
    fields: Value,

    #[getset(get = "pub", get_mut = "pub")]
    #[serde(skip)]
    metadata: EventMetadata,
}

impl Default for LogEvent {
    fn default() -> Self {
        Self {
            fields: Value::Map(BTreeMap::new()),
            metadata: EventMetadata::default(),
        }
    }
}

impl LogEvent {
    #[must_use]
    pub fn new_with_metadata(metadata: EventMetadata) -> Self {
        Self {
            fields: Value::Map(Default::default()),
            metadata,
        }
    }

<<<<<<< HEAD
    pub fn from_parts(map: BTreeMap<String, Value>, metadata: EventMetadata) -> Self {
        let fields = Value::Map(map);
        Self { fields, metadata }
    }

=======
    /// Convert a `LogEvent` into a tuple of its components
    ///
    /// # Panics
    ///
    /// Panics if the fields of the `LogEvent` are not a `Value::Map`.
>>>>>>> 24f1f8f3
    pub fn into_parts(self) -> (BTreeMap<String, Value>, EventMetadata) {
        (
            self.fields
                .into_map()
                .unwrap_or_else(|| unreachable!("fields must be a map")),
            self.metadata,
        )
    }

    pub fn from_parts(fields: BTreeMap<String, Value>, metadata: EventMetadata) -> Self {
        let fields = fields.into();
        Self { fields, metadata }
    }

    pub fn with_batch_notifier(self, batch: Arc<BatchNotifier>) -> Self {
        // Don't make new metadata, just modify it
        let (fields, metadata) = self.into_parts();
        Self::from_parts(fields, metadata.with_finalizer(EventFinalizer::new(batch)))
    }

    #[instrument(level = "trace", skip(self, key), fields(key = %key.as_ref()))]
    pub fn get(&self, key: impl AsRef<str>) -> Option<&Value> {
        util::log::get(self.as_map(), key.as_ref())
    }

    #[instrument(level = "trace", skip(self, key), fields(key = %key.as_ref()))]
    pub fn get_flat(&self, key: impl AsRef<str>) -> Option<&Value> {
        self.as_map().get(key.as_ref())
    }

    #[instrument(level = "trace", skip(self, key), fields(key = %key.as_ref()))]
    pub fn get_mut(&mut self, key: impl AsRef<str>) -> Option<&mut Value> {
        util::log::get_mut(self.as_map_mut(), key.as_ref())
    }

    #[instrument(level = "trace", skip(self, key), fields(key = %key.as_ref()))]
    pub fn contains(&self, key: impl AsRef<str>) -> bool {
        util::log::contains(self.as_map(), key.as_ref())
    }

    #[instrument(level = "trace", skip(self, key), fields(key = %key.as_ref()))]
    pub fn insert(
        &mut self,
        key: impl AsRef<str>,
        value: impl Into<Value> + Debug,
    ) -> Option<Value> {
        util::log::insert(self.as_map_mut(), key.as_ref(), value.into())
    }

    #[instrument(level = "trace", skip(self, key), fields(key = ?key))]
    pub fn insert_path<V>(&mut self, key: Vec<PathComponent>, value: V) -> Option<Value>
    where
        V: Into<Value> + Debug,
    {
        util::log::insert_path(self.as_map_mut(), key, value.into())
    }

    #[instrument(level = "trace", skip(self, key), fields(key = %key))]
    pub fn insert_flat<K, V>(&mut self, key: K, value: V)
    where
        K: Into<String> + Display,
        V: Into<Value> + Debug,
    {
        self.as_map_mut().insert(key.into(), value.into());
    }

    #[instrument(level = "trace", skip(self, key), fields(key = %key.as_ref()))]
    pub fn try_insert(&mut self, key: impl AsRef<str>, value: impl Into<Value> + Debug) {
        let key = key.as_ref();
        if !self.contains(key) {
            self.insert(key, value);
        }
    }

    #[instrument(level = "trace", skip(self, key), fields(key = %key.as_ref()))]
    pub fn remove(&mut self, key: impl AsRef<str>) -> Option<Value> {
        util::log::remove(self.as_map_mut(), key.as_ref(), false)
    }

    #[instrument(level = "trace", skip(self, key), fields(key = %key.as_ref()))]
    pub fn remove_prune(&mut self, key: impl AsRef<str>, prune: bool) -> Option<Value> {
        util::log::remove(self.as_map_mut(), key.as_ref(), prune)
    }

    #[instrument(level = "trace", skip(self))]
    pub fn keys<'a>(&'a self) -> impl Iterator<Item = String> + 'a {
        match &self.fields {
            Value::Map(map) => util::log::keys(&map),
            _ => unreachable!(),
        }
    }

    #[instrument(level = "trace", skip(self))]
    pub fn all_fields(&self) -> impl Iterator<Item = (String, &Value)> + Serialize {
        util::log::all_fields(self.as_map())
    }

    #[instrument(level = "trace", skip(self))]
    pub fn is_empty(&self) -> bool {
        self.as_map().is_empty()
    }

    #[instrument(level = "trace", skip(self))]
    pub fn as_map(&self) -> &BTreeMap<String, Value> {
        match &self.fields {
            Value::Map(map) => &map,
            _ => unreachable!(),
        }
    }

    #[instrument(level = "trace", skip(self))]
    pub fn as_map_mut(&mut self) -> &mut BTreeMap<String, Value> {
        match self.fields {
            Value::Map(ref mut map) => map,
            _ => unreachable!(),
        }
    }

    #[instrument(level = "trace", skip(self, lookup), fields(lookup = %lookup), err)]
    fn entry(&mut self, lookup: Lookup) -> crate::Result<Entry<String, Value>> {
        let mut walker = lookup.into_iter().enumerate();

        let mut current_pointer = if let Some((_index, Segment::Field(segment))) = walker.next() {
            self.as_map_mut().entry(segment)
        } else {
            // It should be noted that Remap can create a lookup without a contained segment.
            // This is the root `.` path. That is handled explicitly by the Target implementation
            // on Value so shouldn't reach here.
            // However, we should probably handle this better.
            unreachable!(
                "It is an invariant to have a `Lookup` without a contained `Segment`.\
                `Lookup::is_valid` should catch this during `Lookup` creation, maybe it was not \
                called?."
            );
        };

        for (_index, segment) in walker {
            current_pointer = match (segment, current_pointer) {
                (Segment::Field(field), Entry::Occupied(entry)) => match entry.into_mut() {
                    Value::Map(map) => map.entry(field),
                    v => return Err(format!("Looking up field on a non-map value: {:?}", v).into()),
                },
                (Segment::Field(field), Entry::Vacant(entry)) => {
                    return Err(format!(
                        "Tried to step into `{}` of `{}`, but it did not exist.",
                        field,
                        entry.key()
                    )
                    .into());
                }
                _ => return Err("The entry API cannot yet descend into array indices.".into()),
            };
        }
        Ok(current_pointer)
    }

    /// Merge all fields specified at `fields` from `incoming` to `current`.
    pub fn merge(&mut self, mut incoming: LogEvent, fields: &[impl AsRef<str>]) {
        for field in fields {
            let incoming_val = match incoming.remove(field) {
                None => continue,
                Some(val) => val,
            };
            match self.get_mut(&field) {
                None => {
                    self.insert(field, incoming_val);
                }
                Some(current_val) => current_val.merge(incoming_val),
            }
        }
        self.metadata.merge(incoming.metadata);
    }
}

impl EventDataEq for LogEvent {
    fn event_data_eq(&self, other: &Self) -> bool {
        self.fields == other.fields && self.metadata.event_data_eq(&other.metadata)
    }
}

impl From<Bytes> for LogEvent {
    fn from(message: Bytes) -> Self {
        let mut log = LogEvent::default();

        log.insert(log_schema().message_key(), message);
        log.insert(log_schema().timestamp_key(), Utc::now());

        log
    }
}

impl From<&str> for LogEvent {
    fn from(message: &str) -> Self {
        message.to_owned().into()
    }
}

impl From<String> for LogEvent {
    fn from(message: String) -> Self {
        Bytes::from(message).into()
    }
}

impl From<BTreeMap<String, Value>> for LogEvent {
    fn from(map: BTreeMap<String, Value>) -> Self {
        LogEvent {
            fields: Value::Map(map),
            metadata: EventMetadata::default(),
        }
    }
}

impl From<LogEvent> for BTreeMap<String, Value> {
    fn from(event: LogEvent) -> BTreeMap<String, Value> {
        match event.fields {
            Value::Map(map) => map,
            _ => unreachable!(),
        }
    }
}

impl From<HashMap<String, Value>> for LogEvent {
    fn from(map: HashMap<String, Value>) -> Self {
        LogEvent {
            fields: map.into_iter().collect(),
            metadata: EventMetadata::default(),
        }
    }
}

impl<S> From<LogEvent> for HashMap<String, Value, S>
where
    S: std::hash::BuildHasher + Default,
{
    fn from(event: LogEvent) -> HashMap<String, Value, S> {
        let fields: BTreeMap<_, _> = event.into();
        fields.into_iter().collect()
    }
}

impl TryFrom<serde_json::Value> for LogEvent {
    type Error = crate::Error;

    fn try_from(map: serde_json::Value) -> Result<Self, Self::Error> {
        match map {
            serde_json::Value::Object(fields) => Ok(LogEvent::from(
                fields
                    .into_iter()
                    .map(|(k, v)| (k, v.into()))
                    .collect::<BTreeMap<_, _>>(),
            )),
            _ => Err(crate::Error::from(
                "Attempted to convert non-Object JSON into a LogEvent.",
            )),
        }
    }
}

impl TryInto<serde_json::Value> for LogEvent {
    type Error = crate::Error;

    fn try_into(self) -> Result<serde_json::Value, Self::Error> {
        Ok(serde_json::to_value(self.fields)?)
    }
}

impl<T> std::ops::Index<T> for LogEvent
where
    T: AsRef<str>,
{
    type Output = Value;

    fn index(&self, key: T) -> &Value {
        self.get(key.as_ref())
            .expect(&*format!("Key is not found: {:?}", key.as_ref()))
    }
}

impl<K, V> Extend<(K, V)> for LogEvent
where
    K: AsRef<str>,
    V: Into<Value>,
{
    fn extend<I: IntoIterator<Item = (K, V)>>(&mut self, iter: I) {
        for (k, v) in iter {
            self.insert(k.as_ref(), v.into());
        }
    }
}

// Allow converting any kind of appropriate key/value iterator directly into a LogEvent.
impl<K: AsRef<str>, V: Into<Value>> FromIterator<(K, V)> for LogEvent {
    fn from_iter<T: IntoIterator<Item = (K, V)>>(iter: T) -> Self {
        let mut log_event = Self::default();
        log_event.extend(iter);
        log_event
    }
}

impl Serialize for LogEvent {
    fn serialize<S>(&self, serializer: S) -> Result<S::Ok, S::Error>
    where
        S: Serializer,
    {
        serializer.collect_map(self.as_map().iter())
    }
}

#[cfg(test)]
mod test {
    use super::*;
    use crate::test_util::open_fixture;
    use serde_json::json;
    use std::str::FromStr;

    // This test iterates over the `tests/data/fixtures/log_event` folder and:
    //   * Ensures the EventLog parsed from bytes and turned into a serde_json::Value are equal to the
    //     item being just plain parsed as json.
    //
    // Basically: This test makes sure we aren't mutilating any content users might be sending.
    #[test]
    fn json_value_to_vector_log_event_to_json_value() {
        const FIXTURE_ROOT: &str = "tests/data/fixtures/log_event";

        std::fs::read_dir(FIXTURE_ROOT)
            .unwrap()
            .for_each(|fixture_file| match fixture_file {
                Ok(fixture_file) => {
                    let path = fixture_file.path();
                    tracing::trace!(?path, "Opening.");
                    let serde_value = open_fixture(&path).unwrap();

                    let vector_value = LogEvent::try_from(serde_value.clone()).unwrap();
                    let serde_value_again: serde_json::Value = vector_value.try_into().unwrap();

                    assert_eq!(serde_value, serde_value_again);
                }
                _ => panic!("This test should never read Err'ing test fixtures."),
            });
    }

    // We use `serde_json` pointers in this test to ensure we're validating that Vector correctly inputs and outputs things as expected.
    #[test]
    fn entry() {
        let fixture =
            open_fixture("tests/data/fixtures/log_event/motivatingly-complex.json").unwrap();
        let mut event = LogEvent::try_from(fixture).unwrap();

        let lookup = Lookup::from_str("non-existing").unwrap();
        let entry = event.entry(lookup).unwrap();
        let fallback = json!(
            "If you don't see this, the `LogEvent::entry` API is not working on non-existing lookups."
        );
        entry.or_insert_with(|| fallback.clone().into());
        let json: serde_json::Value = event.clone().try_into().unwrap();
        assert_eq!(json.pointer("/non-existing"), Some(&fallback));

        let lookup = Lookup::from_str("nulled").unwrap();
        let entry = event.entry(lookup).unwrap();
        let fallback = json!(
            "If you see this, the `LogEvent::entry` API is not working on existing, single segment lookups."
        );
        entry.or_insert_with(|| fallback.clone().into());
        let json: serde_json::Value = event.clone().try_into().unwrap();
        assert_eq!(json.pointer("/nulled"), Some(&serde_json::Value::Null));

        let lookup = Lookup::from_str("map.basic").unwrap();
        let entry = event.entry(lookup).unwrap();
        let fallback = json!(
            "If you see this, the `LogEvent::entry` API is not working on existing, double segment lookups."
        );
        entry.or_insert_with(|| fallback.clone().into());
        let json: serde_json::Value = event.clone().try_into().unwrap();
        assert_eq!(
            json.pointer("/map/basic"),
            Some(&serde_json::Value::Bool(true))
        );

        let lookup = Lookup::from_str("map.map.buddy").unwrap();
        let entry = event.entry(lookup).unwrap();
        let fallback = json!(
            "If you see this, the `LogEvent::entry` API is not working on existing, multi-segment lookups."
        );
        entry.or_insert_with(|| fallback.clone().into());
        let json: serde_json::Value = event.clone().try_into().unwrap();
        assert_eq!(
            json.pointer("/map/map/buddy"),
            Some(&serde_json::Value::Number((-1).into()))
        );

        let lookup = Lookup::from_str("map.map.non-existing").unwrap();
        let entry = event.entry(lookup).unwrap();
        let fallback = json!(
            "If you don't see this, the `LogEvent::entry` API is not working on non-existing multi-segment lookups."
        );
        entry.or_insert_with(|| fallback.clone().into());
        let json: serde_json::Value = event.clone().try_into().unwrap();
        assert_eq!(json.pointer("/map/map/non-existing"), Some(&fallback));
    }

<<<<<<< HEAD
=======
    #[cfg(feature = "vrl")]
    #[test]
    fn object_get() {
        use lookup::{FieldBuf, SegmentBuf};
        use shared::btreemap;

        let cases = vec![
            (btreemap! {}, vec![], Ok(Some(btreemap! {}.into()))),
            (
                btreemap! { "foo" => "bar" },
                vec![],
                Ok(Some(btreemap! { "foo" => "bar" }.into())),
            ),
            (
                btreemap! { "foo" => "bar" },
                vec![SegmentBuf::from("foo")],
                Ok(Some("bar".into())),
            ),
            (
                btreemap! { "foo" => "bar" },
                vec![SegmentBuf::from("bar")],
                Ok(None),
            ),
            (
                btreemap! { "foo" => vec![btreemap! { "bar" => true }] },
                vec![
                    SegmentBuf::from("foo"),
                    SegmentBuf::from(0),
                    SegmentBuf::from("bar"),
                ],
                Ok(Some(true.into())),
            ),
            (
                btreemap! { "foo" => btreemap! { "bar baz" => btreemap! { "baz" => 2 } } },
                vec![
                    SegmentBuf::from("foo"),
                    SegmentBuf::from(vec![FieldBuf::from("qux"), FieldBuf::from(r#""bar baz""#)]),
                    SegmentBuf::from("baz"),
                ],
                Ok(Some(2.into())),
            ),
        ];

        for (value, segments, expect) in cases {
            let value: BTreeMap<String, Value> = value;
            let event = LogEvent::from(value);
            let path = LookupBuf::from_segments(segments);

            assert_eq!(vrl_core::Target::get(&event, &path), expect)
        }
    }

    #[test]
    #[cfg(feature = "vrl")]
    // `too_many_lines` is mostly just useful for production code but we're not
    // able to flag the lint on only for non-test.
    #[allow(clippy::too_many_lines)]
    fn object_insert() {
        use lookup::SegmentBuf;
        use shared::btreemap;

        let cases = vec![
            (
                btreemap! { "foo" => "bar" },
                vec![],
                btreemap! { "baz" => "qux" }.into(),
                btreemap! { "baz" => "qux" },
                Ok(()),
            ),
            (
                btreemap! { "foo" => "bar" },
                vec![SegmentBuf::from("foo")],
                "baz".into(),
                btreemap! { "foo" => "baz" },
                Ok(()),
            ),
            (
                btreemap! { "foo" => "bar" },
                vec![
                    SegmentBuf::from("foo"),
                    SegmentBuf::from(2),
                    SegmentBuf::from("bar baz"),
                    SegmentBuf::from("a"),
                    SegmentBuf::from("b"),
                ],
                true.into(),
                btreemap! {
                    "foo" => vec![
                        Value::Null,
                        Value::Null,
                        btreemap! {
                            "bar baz" => btreemap! { "a" => btreemap! { "b" => true } },
                        }.into()
                    ]
                },
                Ok(()),
            ),
            (
                btreemap! { "foo" => vec![0, 1, 2] },
                vec![SegmentBuf::from("foo"), SegmentBuf::from(5)],
                "baz".into(),
                btreemap! {
                    "foo" => vec![
                        0.into(),
                        1.into(),
                        2.into(),
                        Value::Null,
                        Value::Null,
                        Value::from("baz"),
                    ],
                },
                Ok(()),
            ),
            (
                btreemap! { "foo" => "bar" },
                vec![SegmentBuf::from("foo"), SegmentBuf::from(0)],
                "baz".into(),
                btreemap! { "foo" => vec!["baz"] },
                Ok(()),
            ),
            (
                btreemap! { "foo" => Value::Array(vec![]) },
                vec![SegmentBuf::from("foo"), SegmentBuf::from(0)],
                "baz".into(),
                btreemap! { "foo" => vec!["baz"] },
                Ok(()),
            ),
            (
                btreemap! { "foo" => Value::Array(vec![0.into()]) },
                vec![SegmentBuf::from("foo"), SegmentBuf::from(0)],
                "baz".into(),
                btreemap! { "foo" => vec!["baz"] },
                Ok(()),
            ),
            (
                btreemap! { "foo" => Value::Array(vec![0.into(), 1.into()]) },
                vec![SegmentBuf::from("foo"), SegmentBuf::from(0)],
                "baz".into(),
                btreemap! { "foo" => Value::Array(vec!["baz".into(), 1.into()]) },
                Ok(()),
            ),
            (
                btreemap! { "foo" => Value::Array(vec![0.into(), 1.into()]) },
                vec![SegmentBuf::from("foo"), SegmentBuf::from(1)],
                "baz".into(),
                btreemap! { "foo" => Value::Array(vec![0.into(), "baz".into()]) },
                Ok(()),
            ),
        ];

        for (object, segments, value, expect, result) in cases {
            let object: BTreeMap<String, Value> = object;
            let mut event = LogEvent::from(object);
            let expect = LogEvent::from(expect);
            let value: vrl_core::Value = value;
            let path = LookupBuf::from_segments(segments);

            assert_eq!(
                vrl_core::Target::insert(&mut event, &path, value.clone()),
                result
            );
            shared::assert_event_data_eq!(event, expect);
            assert_eq!(vrl_core::Target::get(&event, &path), Ok(Some(value)));
        }
    }

    #[test]
    #[cfg(feature = "vrl")]
    fn object_remove() {
        use lookup::{FieldBuf, SegmentBuf};
        use shared::btreemap;

        let cases = vec![
            (
                btreemap! { "foo" => "bar" },
                vec![SegmentBuf::from("foo")],
                false,
                Some(btreemap! {}.into()),
            ),
            (
                btreemap! { "foo" => "bar" },
                vec![SegmentBuf::from(vec![
                    FieldBuf::from(r#""foo bar""#),
                    FieldBuf::from("foo"),
                ])],
                false,
                Some(btreemap! {}.into()),
            ),
            (
                btreemap! { "foo" => "bar", "baz" => "qux" },
                vec![],
                false,
                Some(btreemap! {}.into()),
            ),
            (
                btreemap! { "foo" => "bar", "baz" => "qux" },
                vec![],
                true,
                Some(btreemap! {}.into()),
            ),
            (
                btreemap! { "foo" => vec![0] },
                vec![SegmentBuf::from("foo"), SegmentBuf::from(0)],
                false,
                Some(btreemap! { "foo" => Value::Array(vec![]) }.into()),
            ),
            (
                btreemap! { "foo" => vec![0] },
                vec![SegmentBuf::from("foo"), SegmentBuf::from(0)],
                true,
                Some(btreemap! {}.into()),
            ),
            (
                btreemap! {
                    "foo" => btreemap! { "bar baz" => vec![0] },
                    "bar" => "baz",
                },
                vec![
                    SegmentBuf::from("foo"),
                    SegmentBuf::from(r#""bar baz""#),
                    SegmentBuf::from(0),
                ],
                false,
                Some(
                    btreemap! {
                        "foo" => btreemap! { "bar baz" => Value::Array(vec![]) },
                        "bar" => "baz",
                    }
                    .into(),
                ),
            ),
            (
                btreemap! {
                    "foo" => btreemap! { "bar baz" => vec![0] },
                    "bar" => "baz",
                },
                vec![
                    SegmentBuf::from("foo"),
                    SegmentBuf::from(r#""bar baz""#),
                    SegmentBuf::from(0),
                ],
                true,
                Some(btreemap! { "bar" => "baz" }.into()),
            ),
        ];

        for (object, segments, compact, expect) in cases {
            let mut event = LogEvent::from(object);
            let path = LookupBuf::from_segments(segments);
            let removed = vrl_core::Target::get(&event, &path).unwrap();

            assert_eq!(
                vrl_core::Target::remove(&mut event, &path, compact),
                Ok(removed)
            );
            assert_eq!(
                vrl_core::Target::get(&event, &LookupBuf::root()),
                Ok(expect)
            )
        }
    }

>>>>>>> 24f1f8f3
    fn assert_merge_value(
        current: impl Into<Value>,
        incoming: impl Into<Value>,
        expected: impl Into<Value>,
    ) {
        let mut merged = current.into();
        merged.merge(incoming.into());
        assert_eq!(merged, expected.into());
    }

    #[test]
    fn merge_value_works_correctly() {
        assert_merge_value("hello ", "world", "hello world");

        assert_merge_value(true, false, false);
        assert_merge_value(false, true, true);

        assert_merge_value("my_val", true, true);
        assert_merge_value(true, "my_val", "my_val");

        assert_merge_value(1, 2, 2);
    }

    #[test]
    fn merge_event_combines_values_accordingly() {
        // Specify the fields that will be merged.
        // Only the ones listed will be merged from the `incoming` event
        // to the `current`.
        let fields_to_merge = vec![
            "merge".to_string(),
            "merge_a".to_string(),
            "merge_b".to_string(),
            "merge_c".to_string(),
        ];

        let current = {
            let mut log = LogEvent::default();

            log.insert("merge", "hello "); // will be concatenated with the `merged` from `incoming`.
            log.insert("do_not_merge", "my_first_value"); // will remain as is, since it's not selected for merging.

            log.insert("merge_a", true); // will be overwritten with the `merge_a` from `incoming` (since it's a non-bytes kind).
            log.insert("merge_b", 123); // will be overwritten with the `merge_b` from `incoming` (since it's a non-bytes kind).

            log.insert("a", true); // will remain as is since it's not selected for merge.
            log.insert("b", 123); // will remain as is since it's not selected for merge.

            // `c` is not present in the `current`, and not selected for merge,
            // so it won't be included in the final event.

            log
        };

        let incoming = {
            let mut log = LogEvent::default();

            log.insert("merge", "world"); // will be concatenated to the `merge` from `current`.
            log.insert("do_not_merge", "my_second_value"); // will be ignored, since it's not selected for merge.

            log.insert("merge_b", 456); // will be merged in as `456`.
            log.insert("merge_c", false); // will be merged in as `false`.

            // `a` will remain as-is, since it's not marked for merge and
            // neither is it specified in the `incoming` event.
            log.insert("b", 456); // `b` not marked for merge, will not change.
            log.insert("c", true); // `c` not marked for merge, will be ignored.

            log
        };

        let mut merged = current;
        merged.merge(incoming, &fields_to_merge);

        let expected = {
            let mut log = LogEvent::default();
            log.insert("merge", "hello world");
            log.insert("do_not_merge", "my_first_value");
            log.insert("a", true);
            log.insert("b", 123);
            log.insert("merge_a", true);
            log.insert("merge_b", 456);
            log.insert("merge_c", false);
            log
        };

        shared::assert_event_data_eq!(merged, expected);
    }
}<|MERGE_RESOLUTION|>--- conflicted
+++ resolved
@@ -8,13 +8,7 @@
 use bytes::Bytes;
 use chrono::Utc;
 use derivative::Derivative;
-<<<<<<< HEAD
-use getset::Getters;
-=======
 use getset::{Getters, MutGetters};
-#[cfg(feature = "vrl")]
-use lookup::LookupBuf;
->>>>>>> 24f1f8f3
 use serde::{Deserialize, Serialize, Serializer};
 use shared::EventDataEq;
 use std::sync::Arc;
@@ -55,19 +49,17 @@
         }
     }
 
-<<<<<<< HEAD
+    ///  Create a `LogEvent` into a tuple of its components
     pub fn from_parts(map: BTreeMap<String, Value>, metadata: EventMetadata) -> Self {
         let fields = Value::Map(map);
         Self { fields, metadata }
     }
 
-=======
     /// Convert a `LogEvent` into a tuple of its components
     ///
     /// # Panics
     ///
     /// Panics if the fields of the `LogEvent` are not a `Value::Map`.
->>>>>>> 24f1f8f3
     pub fn into_parts(self) -> (BTreeMap<String, Value>, EventMetadata) {
         (
             self.fields
@@ -75,11 +67,6 @@
                 .unwrap_or_else(|| unreachable!("fields must be a map")),
             self.metadata,
         )
-    }
-
-    pub fn from_parts(fields: BTreeMap<String, Value>, metadata: EventMetadata) -> Self {
-        let fields = fields.into();
-        Self { fields, metadata }
     }
 
     pub fn with_batch_notifier(self, batch: Arc<BatchNotifier>) -> Self {
@@ -468,271 +455,6 @@
         assert_eq!(json.pointer("/map/map/non-existing"), Some(&fallback));
     }
 
-<<<<<<< HEAD
-=======
-    #[cfg(feature = "vrl")]
-    #[test]
-    fn object_get() {
-        use lookup::{FieldBuf, SegmentBuf};
-        use shared::btreemap;
-
-        let cases = vec![
-            (btreemap! {}, vec![], Ok(Some(btreemap! {}.into()))),
-            (
-                btreemap! { "foo" => "bar" },
-                vec![],
-                Ok(Some(btreemap! { "foo" => "bar" }.into())),
-            ),
-            (
-                btreemap! { "foo" => "bar" },
-                vec![SegmentBuf::from("foo")],
-                Ok(Some("bar".into())),
-            ),
-            (
-                btreemap! { "foo" => "bar" },
-                vec![SegmentBuf::from("bar")],
-                Ok(None),
-            ),
-            (
-                btreemap! { "foo" => vec![btreemap! { "bar" => true }] },
-                vec![
-                    SegmentBuf::from("foo"),
-                    SegmentBuf::from(0),
-                    SegmentBuf::from("bar"),
-                ],
-                Ok(Some(true.into())),
-            ),
-            (
-                btreemap! { "foo" => btreemap! { "bar baz" => btreemap! { "baz" => 2 } } },
-                vec![
-                    SegmentBuf::from("foo"),
-                    SegmentBuf::from(vec![FieldBuf::from("qux"), FieldBuf::from(r#""bar baz""#)]),
-                    SegmentBuf::from("baz"),
-                ],
-                Ok(Some(2.into())),
-            ),
-        ];
-
-        for (value, segments, expect) in cases {
-            let value: BTreeMap<String, Value> = value;
-            let event = LogEvent::from(value);
-            let path = LookupBuf::from_segments(segments);
-
-            assert_eq!(vrl_core::Target::get(&event, &path), expect)
-        }
-    }
-
-    #[test]
-    #[cfg(feature = "vrl")]
-    // `too_many_lines` is mostly just useful for production code but we're not
-    // able to flag the lint on only for non-test.
-    #[allow(clippy::too_many_lines)]
-    fn object_insert() {
-        use lookup::SegmentBuf;
-        use shared::btreemap;
-
-        let cases = vec![
-            (
-                btreemap! { "foo" => "bar" },
-                vec![],
-                btreemap! { "baz" => "qux" }.into(),
-                btreemap! { "baz" => "qux" },
-                Ok(()),
-            ),
-            (
-                btreemap! { "foo" => "bar" },
-                vec![SegmentBuf::from("foo")],
-                "baz".into(),
-                btreemap! { "foo" => "baz" },
-                Ok(()),
-            ),
-            (
-                btreemap! { "foo" => "bar" },
-                vec![
-                    SegmentBuf::from("foo"),
-                    SegmentBuf::from(2),
-                    SegmentBuf::from("bar baz"),
-                    SegmentBuf::from("a"),
-                    SegmentBuf::from("b"),
-                ],
-                true.into(),
-                btreemap! {
-                    "foo" => vec![
-                        Value::Null,
-                        Value::Null,
-                        btreemap! {
-                            "bar baz" => btreemap! { "a" => btreemap! { "b" => true } },
-                        }.into()
-                    ]
-                },
-                Ok(()),
-            ),
-            (
-                btreemap! { "foo" => vec![0, 1, 2] },
-                vec![SegmentBuf::from("foo"), SegmentBuf::from(5)],
-                "baz".into(),
-                btreemap! {
-                    "foo" => vec![
-                        0.into(),
-                        1.into(),
-                        2.into(),
-                        Value::Null,
-                        Value::Null,
-                        Value::from("baz"),
-                    ],
-                },
-                Ok(()),
-            ),
-            (
-                btreemap! { "foo" => "bar" },
-                vec![SegmentBuf::from("foo"), SegmentBuf::from(0)],
-                "baz".into(),
-                btreemap! { "foo" => vec!["baz"] },
-                Ok(()),
-            ),
-            (
-                btreemap! { "foo" => Value::Array(vec![]) },
-                vec![SegmentBuf::from("foo"), SegmentBuf::from(0)],
-                "baz".into(),
-                btreemap! { "foo" => vec!["baz"] },
-                Ok(()),
-            ),
-            (
-                btreemap! { "foo" => Value::Array(vec![0.into()]) },
-                vec![SegmentBuf::from("foo"), SegmentBuf::from(0)],
-                "baz".into(),
-                btreemap! { "foo" => vec!["baz"] },
-                Ok(()),
-            ),
-            (
-                btreemap! { "foo" => Value::Array(vec![0.into(), 1.into()]) },
-                vec![SegmentBuf::from("foo"), SegmentBuf::from(0)],
-                "baz".into(),
-                btreemap! { "foo" => Value::Array(vec!["baz".into(), 1.into()]) },
-                Ok(()),
-            ),
-            (
-                btreemap! { "foo" => Value::Array(vec![0.into(), 1.into()]) },
-                vec![SegmentBuf::from("foo"), SegmentBuf::from(1)],
-                "baz".into(),
-                btreemap! { "foo" => Value::Array(vec![0.into(), "baz".into()]) },
-                Ok(()),
-            ),
-        ];
-
-        for (object, segments, value, expect, result) in cases {
-            let object: BTreeMap<String, Value> = object;
-            let mut event = LogEvent::from(object);
-            let expect = LogEvent::from(expect);
-            let value: vrl_core::Value = value;
-            let path = LookupBuf::from_segments(segments);
-
-            assert_eq!(
-                vrl_core::Target::insert(&mut event, &path, value.clone()),
-                result
-            );
-            shared::assert_event_data_eq!(event, expect);
-            assert_eq!(vrl_core::Target::get(&event, &path), Ok(Some(value)));
-        }
-    }
-
-    #[test]
-    #[cfg(feature = "vrl")]
-    fn object_remove() {
-        use lookup::{FieldBuf, SegmentBuf};
-        use shared::btreemap;
-
-        let cases = vec![
-            (
-                btreemap! { "foo" => "bar" },
-                vec![SegmentBuf::from("foo")],
-                false,
-                Some(btreemap! {}.into()),
-            ),
-            (
-                btreemap! { "foo" => "bar" },
-                vec![SegmentBuf::from(vec![
-                    FieldBuf::from(r#""foo bar""#),
-                    FieldBuf::from("foo"),
-                ])],
-                false,
-                Some(btreemap! {}.into()),
-            ),
-            (
-                btreemap! { "foo" => "bar", "baz" => "qux" },
-                vec![],
-                false,
-                Some(btreemap! {}.into()),
-            ),
-            (
-                btreemap! { "foo" => "bar", "baz" => "qux" },
-                vec![],
-                true,
-                Some(btreemap! {}.into()),
-            ),
-            (
-                btreemap! { "foo" => vec![0] },
-                vec![SegmentBuf::from("foo"), SegmentBuf::from(0)],
-                false,
-                Some(btreemap! { "foo" => Value::Array(vec![]) }.into()),
-            ),
-            (
-                btreemap! { "foo" => vec![0] },
-                vec![SegmentBuf::from("foo"), SegmentBuf::from(0)],
-                true,
-                Some(btreemap! {}.into()),
-            ),
-            (
-                btreemap! {
-                    "foo" => btreemap! { "bar baz" => vec![0] },
-                    "bar" => "baz",
-                },
-                vec![
-                    SegmentBuf::from("foo"),
-                    SegmentBuf::from(r#""bar baz""#),
-                    SegmentBuf::from(0),
-                ],
-                false,
-                Some(
-                    btreemap! {
-                        "foo" => btreemap! { "bar baz" => Value::Array(vec![]) },
-                        "bar" => "baz",
-                    }
-                    .into(),
-                ),
-            ),
-            (
-                btreemap! {
-                    "foo" => btreemap! { "bar baz" => vec![0] },
-                    "bar" => "baz",
-                },
-                vec![
-                    SegmentBuf::from("foo"),
-                    SegmentBuf::from(r#""bar baz""#),
-                    SegmentBuf::from(0),
-                ],
-                true,
-                Some(btreemap! { "bar" => "baz" }.into()),
-            ),
-        ];
-
-        for (object, segments, compact, expect) in cases {
-            let mut event = LogEvent::from(object);
-            let path = LookupBuf::from_segments(segments);
-            let removed = vrl_core::Target::get(&event, &path).unwrap();
-
-            assert_eq!(
-                vrl_core::Target::remove(&mut event, &path, compact),
-                Ok(removed)
-            );
-            assert_eq!(
-                vrl_core::Target::get(&event, &LookupBuf::root()),
-                Ok(expect)
-            )
-        }
-    }
-
->>>>>>> 24f1f8f3
     fn assert_merge_value(
         current: impl Into<Value>,
         incoming: impl Into<Value>,
