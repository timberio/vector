[package]
name = "vrl-compiler"
version = "0.1.0"
authors = ["Vector Contributors <vector@timber.io>"]
edition = "2018"
publish = false

[dependencies]
diagnostic = { package = "vrl-diagnostic", path = "../diagnostic" }
parser = { package = "vrl-parser", path = "../parser" }

bitflags = "1"
bytes = "1.0.0"
chrono = "0.4"
dyn-clone = "1.0.4"
lalrpop-util = "0.19"
ordered-float = "2"
paste = "1"
regex = "1"
serde = "1"
thiserror = "1"
tracing = "0.1"
<<<<<<< HEAD

[dev-dependencies]
shared = { path = "../../shared", default-features = false, features = ["btreemap"] }
=======
dyn-clone = "1.0.4"

[dev-dependencies]
criterion = "0.3"

[[bench]]
name = "path"
harness = false

[[bench]]
name = "kind"
harness = false
>>>>>>> ce0064b1
<|MERGE_RESOLUTION|>--- conflicted
+++ resolved
@@ -20,14 +20,9 @@
 serde = "1"
 thiserror = "1"
 tracing = "0.1"
-<<<<<<< HEAD
 
 [dev-dependencies]
 shared = { path = "../../shared", default-features = false, features = ["btreemap"] }
-=======
-dyn-clone = "1.0.4"
-
-[dev-dependencies]
 criterion = "0.3"
 
 [[bench]]
@@ -36,5 +31,4 @@
 
 [[bench]]
 name = "kind"
-harness = false
->>>>>>> ce0064b1
+harness = false