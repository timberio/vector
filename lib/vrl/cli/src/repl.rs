use crate::Error;
<<<<<<< HEAD
use lazy_static::lazy_static;
=======
use indoc::indoc;
>>>>>>> 8a4fe909
use prettytable::{format, Cell, Row, Table};
use regex::Regex;
use rustyline::completion::Completer;
use rustyline::error::ReadlineError;
use rustyline::highlight::{Highlighter, MatchingBracketHighlighter};
use rustyline::hint::{Hinter, HistoryHinter};
use rustyline::validate::{self, MatchingBracketValidator, ValidationResult, Validator};
use rustyline::{Context, Editor, Helper};
use std::borrow::Cow::{self, Borrowed, Owned};
use vrl::{diagnostic::Formatter, state, Runtime, Target, Value};

<<<<<<< HEAD
// Create a list of all possible error values for potential docs lookup
lazy_static! {
    static ref ERRORS: Vec<String> = (100..=110).map(|i| i.to_string()).collect();
}

const HELP_TEXT: &str = r#"
VRL REPL commands:
  help functions     Display a list of currently available VRL functions (aliases: ["help funcs", "help fs"])
  help docs          Navigate to the VRL docs on the Vector website
  help docs <func>   Navigate to the VRL docs for the specified function
  help error <code>  Navigate to the docs for a specific error code
  next               Load the next object or create a new one
  prev               Load the previous object
  exit               Terminate the program
"#;

=======
>>>>>>> 8a4fe909
const DOCS_URL: &str = "https://vector.dev/docs/reference/vrl";
const ERRORS_URL_ROOT: &str = "https://errors.vrl.dev";

pub(crate) fn run(mut objects: Vec<Value>) -> Result<(), Error> {
    let mut index = 0;
    let func_docs_regex = Regex::new(r"^help\sdocs\s(\w{1,})$").unwrap();
    let error_docs_regex = Regex::new(r"^help\serror\s(\w{1,})$").unwrap();

    let mut compiler_state = state::Compiler::default();
    let mut rt = Runtime::new(state::Runtime::default());
    let mut rl = Editor::<Repl>::new();
    rl.set_helper(Some(Repl::new()));

    println!("{}", BANNER_TEXT);

    loop {
        let readline = rl.readline("$ ");
        match readline.as_deref() {
            Ok(line) if line == "exit" || line == "quit" => break,
            Ok(line) if line == "help" => print_help_text(),
            Ok(line) if line == "help functions" || line == "help funcs" || line == "help fs" => {
                print_function_list()
            }
            Ok(line) if line == "help docs" => open_url(DOCS_URL),
            // Capture "help error <code>"
            Ok(line) if error_docs_regex.is_match(line) => show_error_docs(line, &error_docs_regex),
            // Capture "help docs <func_name>"
            Ok(line) if func_docs_regex.is_match(line) => show_func_docs(line, &func_docs_regex),
            Ok(line) => {
                rl.add_history_entry(line);

                let command = match line {
                    "next" => {
                        // allow adding one new object at a time
                        if index < objects.len() && objects.last() != Some(&Value::Null) {
                            index = index.saturating_add(1);
                        }

                        // add new object
                        if index == objects.len() {
                            objects.push(Value::Null)
                        }

                        "."
                    }
                    "prev" => {
                        index = index.saturating_sub(1);

                        // remove empty last object
                        if objects.last() == Some(&Value::Null) {
                            let _ = objects.pop();
                        }

                        "."
                    }
                    "" => continue,
                    _ => line,
                };

                let value = resolve(
                    objects.get_mut(index),
                    &mut rt,
                    command,
                    &mut compiler_state,
                );
                println!("{}\n", value);
            }
            Err(ReadlineError::Interrupted) => break,
            Err(ReadlineError::Eof) => break,
            Err(err) => {
                println!("unable to read line: {}", err);
                break;
            }
        }
    }

    Ok(())
}

fn resolve(
    object: Option<&mut impl Target>,
    runtime: &mut Runtime,
    program: &str,
    state: &mut state::Compiler,
) -> String {
    let object = match object {
        None => return Value::Null.to_string(),
        Some(object) => object,
    };

    let program = match vrl::compile_with_state(program, &stdlib::all(), state) {
        Ok(program) => program,
        Err(diagnostics) => return Formatter::new(program, diagnostics).colored().to_string(),
    };

    match runtime.resolve(object, &program) {
        Ok(value) => value.to_string(),
        Err(err) => err.to_string(),
    }
}

struct Repl {
    highlighter: MatchingBracketHighlighter,
    validator: MatchingBracketValidator,
    hinter: HistoryHinter,
    colored_prompt: String,
}

impl Repl {
    fn new() -> Self {
        Self {
            highlighter: MatchingBracketHighlighter::new(),
            hinter: HistoryHinter {},
            colored_prompt: "$ ".to_owned(),
            validator: MatchingBracketValidator::new(),
        }
    }
}

impl Helper for Repl {}
impl Completer for Repl {
    type Candidate = String;
}

impl Hinter for Repl {
    type Hint = String;

    fn hint(&self, line: &str, pos: usize, ctx: &Context<'_>) -> Option<String> {
        self.hinter.hint(line, pos, ctx)
    }
}

impl Highlighter for Repl {
    fn highlight_prompt<'b, 's: 'b, 'p: 'b>(
        &'s self,
        prompt: &'p str,
        default: bool,
    ) -> Cow<'b, str> {
        if default {
            Borrowed(&self.colored_prompt)
        } else {
            Borrowed(prompt)
        }
    }

    fn highlight_hint<'h>(&self, hint: &'h str) -> Cow<'h, str> {
        Owned("\x1b[1m".to_owned() + hint + "\x1b[m")
    }

    fn highlight<'l>(&self, line: &'l str, pos: usize) -> Cow<'l, str> {
        self.highlighter.highlight(line, pos)
    }

    fn highlight_char(&self, line: &str, pos: usize) -> bool {
        self.highlighter.highlight_char(line, pos)
    }
}

impl Validator for Repl {
    fn validate(
        &self,
        ctx: &mut validate::ValidationContext,
    ) -> rustyline::Result<ValidationResult> {
        self.validator.validate(ctx).map(|result| match result {
            ValidationResult::Valid(_) => {
                // support multi-line input by ending the line with a '\'
                if ctx.input().ends_with('\\') {
                    return ValidationResult::Incomplete;
                }

                result
            }
            result => result,
        })
    }

    fn validate_while_typing(&self) -> bool {
        self.validator.validate_while_typing()
    }
}

fn print_function_list() {
    let table_format = *format::consts::FORMAT_NO_LINESEP_WITH_TITLE;
    let all_funcs = stdlib::all();

    let num_columns = 3;

    let mut func_table = Table::new();
    func_table.set_format(table_format);
    all_funcs
        .chunks(num_columns)
        .map(|funcs| {
            // Because it's possible that some chunks are only partial, e.g. have only two Some(_)
            // values when num_columns is 3, this logic below is necessary to avoid panics caused
            // by inappropriately calling funcs.get(_) on a None.
            let mut ids: Vec<Cell> = Vec::new();

            for n in 0..num_columns {
                if let Some(v) = funcs.get(n) {
                    ids.push(Cell::new(v.identifier()));
                }
            }

            func_table.add_row(Row::new(ids));
        })
        .for_each(drop);

    func_table.printstd();
}

fn print_help_text() {
    println!("{}", HELP_TEXT);
}

fn open_url(url: &str) {
    if let Err(err) = webbrowser::open(url) {
        println!(
            "couldn't open default web browser: {}\n\
            you can access the desired documentation at {}",
            err, url
        );
    }
}

fn show_func_docs(line: &str, pattern: &Regex) {
    // Unwrap is okay in both cases here, as there's guaranteed to be two matches ("help docs" and
    // "help docs <func_name>")
    let matches = pattern.captures(line).unwrap();
    let func_name = matches.get(1).unwrap().as_str();

    if stdlib::all().iter().any(|f| f.identifier() == func_name) {
        let func_url = format!("{}/#{}", DOCS_URL, func_name);
        open_url(&func_url);
    } else {
        println!("function name {} not recognized", func_name);
    }
}

<<<<<<< HEAD
fn show_error_docs(line: &str, pattern: &Regex) {
    // As in show_func_docs, unwrap is okay here
    let matches = pattern.captures(line).unwrap();
    let error_code = matches.get(1).unwrap().as_str();

    if ERRORS.iter().any(|e| e == error_code) {
        let error_code_url = format!("{}/{}", ERRORS_URL_ROOT, error_code);
        open_url(&error_code_url);
    } else {
        println!("error code {} not recognized", error_code);
    }
}
=======
const HELP_TEXT: &str = indoc! {r#"
    VRL REPL commands:
      help functions    Display a list of currently available VRL functions (aliases: ["help funcs", "help fs"])
      help docs         Navigate to the VRL docs on the Vector website
      help docs <func>  Navigate to the VRL docs for the specified function
      next              Load the next object or create a new one
      prev              Load the previous object
      exit              Terminate the program
"#};

const BANNER_TEXT: &str = indoc! {r#"
    > VVVVVVVV           VVVVVVVVRRRRRRRRRRRRRRRRR   LLLLLLLLLLL
    > V::::::V           V::::::VR::::::::::::::::R  L:::::::::L
    > V::::::V           V::::::VR::::::RRRRRR:::::R L:::::::::L
    > V::::::V           V::::::VRR:::::R     R:::::RLL:::::::LL
    >  V:::::V           V:::::V   R::::R     R:::::R  L:::::L
    >   V:::::V         V:::::V    R::::R     R:::::R  L:::::L
    >    V:::::V       V:::::V     R::::RRRRRR:::::R   L:::::L
    >     V:::::V     V:::::V      R:::::::::::::RR    L:::::L
    >      V:::::V   V:::::V       R::::RRRRRR:::::R   L:::::L
    >       V:::::V V:::::V        R::::R     R:::::R  L:::::L
    >        V:::::V:::::V         R::::R     R:::::R  L:::::L
    >         V:::::::::V          R::::R     R:::::R  L:::::L         LLLLLL
    >          V:::::::V         RR:::::R     R:::::RLL:::::::LLLLLLLLL:::::L
    >           V:::::V          R::::::R     R:::::RL::::::::::::::::::::::L
    >            V:::V           R::::::R     R:::::RL::::::::::::::::::::::L
    >             VVV            RRRRRRRR     RRRRRRRLLLLLLLLLLLLLLLLLLLLLLLL
    >
    >                     VECTOR    REMAP    LANGUAGE
    >
    >
    > Welcome!
    >
    > The CLI is running in REPL (Read-eval-print loop) mode.
    >
    > To run the CLI in regular mode, add a program to your command.
    >
    > VRL REPL commands:
    >   help              Learn more about VRL
    >   next              Load the next object or create a new one
    >   prev              Load the previous object
    >   exit              Terminate the program
    >
    > Any other value is resolved to a VRL expression.
    >
    > Try it out now by typing `.` and hitting [enter] to see the result.
"#};
>>>>>>> 8a4fe909
<|MERGE_RESOLUTION|>--- conflicted
+++ resolved
@@ -1,9 +1,6 @@
 use crate::Error;
-<<<<<<< HEAD
 use lazy_static::lazy_static;
-=======
 use indoc::indoc;
->>>>>>> 8a4fe909
 use prettytable::{format, Cell, Row, Table};
 use regex::Regex;
 use rustyline::completion::Completer;
@@ -15,25 +12,11 @@
 use std::borrow::Cow::{self, Borrowed, Owned};
 use vrl::{diagnostic::Formatter, state, Runtime, Target, Value};
 
-<<<<<<< HEAD
 // Create a list of all possible error values for potential docs lookup
 lazy_static! {
     static ref ERRORS: Vec<String> = (100..=110).map(|i| i.to_string()).collect();
 }
 
-const HELP_TEXT: &str = r#"
-VRL REPL commands:
-  help functions     Display a list of currently available VRL functions (aliases: ["help funcs", "help fs"])
-  help docs          Navigate to the VRL docs on the Vector website
-  help docs <func>   Navigate to the VRL docs for the specified function
-  help error <code>  Navigate to the docs for a specific error code
-  next               Load the next object or create a new one
-  prev               Load the previous object
-  exit               Terminate the program
-"#;
-
-=======
->>>>>>> 8a4fe909
 const DOCS_URL: &str = "https://vector.dev/docs/reference/vrl";
 const ERRORS_URL_ROOT: &str = "https://errors.vrl.dev";
 
@@ -272,7 +255,6 @@
     }
 }
 
-<<<<<<< HEAD
 fn show_error_docs(line: &str, pattern: &Regex) {
     // As in show_func_docs, unwrap is okay here
     let matches = pattern.captures(line).unwrap();
@@ -285,15 +267,16 @@
         println!("error code {} not recognized", error_code);
     }
 }
-=======
+
 const HELP_TEXT: &str = indoc! {r#"
     VRL REPL commands:
-      help functions    Display a list of currently available VRL functions (aliases: ["help funcs", "help fs"])
-      help docs         Navigate to the VRL docs on the Vector website
-      help docs <func>  Navigate to the VRL docs for the specified function
-      next              Load the next object or create a new one
-      prev              Load the previous object
-      exit              Terminate the program
+      help functions     Display a list of currently available VRL functions (aliases: ["help funcs", "help fs"])
+      help docs          Navigate to the VRL docs on the Vector website
+      help docs <func>   Navigate to the VRL docs for the specified function
+      help error <code>  Navigate to the docs for a specific error code
+      next               Load the next object or create a new one
+      prev               Load the previous object
+      exit               Terminate the program
 "#};
 
 const BANNER_TEXT: &str = indoc! {r#"
@@ -332,5 +315,4 @@
     > Any other value is resolved to a VRL expression.
     >
     > Try it out now by typing `.` and hitting [enter] to see the result.
-"#};
->>>>>>> 8a4fe909
+"#};