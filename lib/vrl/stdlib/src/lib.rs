mod util;

#[cfg(feature = "append")]
mod append;
#[cfg(feature = "array")]
mod array;
#[cfg(feature = "assert")]
mod assert;
#[cfg(feature = "boolean")]
mod boolean;
#[cfg(feature = "ceil")]
mod ceil;
#[cfg(feature = "compact")]
mod compact;
#[cfg(feature = "contains")]
mod contains;
#[cfg(feature = "decode_base64")]
mod decode_base64;
#[cfg(feature = "del")]
mod del;
#[cfg(feature = "downcase")]
mod downcase;
#[cfg(feature = "encode_base64")]
mod encode_base64;
#[cfg(feature = "encode_json")]
mod encode_json;
#[cfg(feature = "ends_with")]
mod ends_with;
#[cfg(feature = "exists")]
mod exists;
#[cfg(feature = "flatten")]
mod flatten;
#[cfg(feature = "float")]
mod float;
#[cfg(feature = "floor")]
mod floor;
#[cfg(feature = "format_number")]
mod format_number;
#[cfg(feature = "format_timestamp")]
mod format_timestamp;
#[cfg(feature = "get_env_var")]
mod get_env_var;
#[cfg(feature = "get_hostname")]
mod get_hostname;
#[cfg(feature = "includes")]
mod includes;
#[cfg(feature = "integer")]
mod integer;
#[cfg(feature = "ip_cidr_contains")]
mod ip_cidr_contains;
#[cfg(feature = "ip_subnet")]
mod ip_subnet;
#[cfg(feature = "ip_to_ipv6")]
mod ip_to_ipv6;
#[cfg(feature = "ipv6_to_ipv4")]
mod ipv6_to_ipv4;
#[cfg(feature = "is_nullish")]
mod is_nullish;
#[cfg(feature = "join")]
mod join;
#[cfg(feature = "length")]
mod length;
#[cfg(feature = "log")]
mod log;
#[cfg(any(feature = "parse_common_log", feature = "parse_apache_log"))]
mod log_util;
#[cfg(feature = "match")]
mod r#match;
#[cfg(feature = "md5")]
mod md5;
#[cfg(feature = "merge")]
mod merge;
#[cfg(feature = "now")]
mod now;
#[cfg(feature = "object")]
mod object;
#[cfg(feature = "only_fields")]
mod only_fields;
#[cfg(feature = "parse_apache_log")]
mod parse_apache_log;
#[cfg(feature = "parse_aws_alb_log")]
mod parse_aws_alb_log;
#[cfg(feature = "parse_aws_cloudwatch_log_subscription_message")]
mod parse_aws_cloudwatch_log_subscription_message;
#[cfg(feature = "parse_aws_vpc_flow_log")]
mod parse_aws_vpc_flow_log;
#[cfg(feature = "parse_common_log")]
mod parse_common_log;
#[cfg(feature = "parse_csv")]
mod parse_csv;
#[cfg(feature = "parse_duration")]
mod parse_duration;
#[cfg(feature = "parse_glog")]
mod parse_glog;
#[cfg(feature = "parse_grok")]
mod parse_grok;
#[cfg(feature = "parse_json")]
mod parse_json;
#[cfg(feature = "parse_key_value")]
mod parse_key_value;
#[cfg(feature = "parse_logfmt")]
mod parse_logfmt;
#[cfg(feature = "parse_regex")]
mod parse_regex;
#[cfg(feature = "parse_regex_all")]
mod parse_regex_all;
#[cfg(feature = "parse_syslog")]
mod parse_syslog;
#[cfg(feature = "parse_timestamp")]
mod parse_timestamp;
#[cfg(feature = "parse_tokens")]
mod parse_tokens;
#[cfg(feature = "parse_url")]
mod parse_url;
#[cfg(feature = "push")]
mod push;
//#[cfg(feature = "redact")]
//mod redact;
#[cfg(feature = "parse_query_string")]
mod parse_query_string;
#[cfg(feature = "replace")]
mod replace;
#[cfg(feature = "round")]
mod round;
#[cfg(feature = "sha1")]
mod sha1;
#[cfg(feature = "sha2")]
mod sha2;
#[cfg(feature = "sha3")]
mod sha3;
#[cfg(feature = "slice")]
mod slice;
#[cfg(feature = "split")]
mod split;
#[cfg(feature = "starts_with")]
mod starts_with;
#[cfg(feature = "string")]
mod string;
#[cfg(feature = "strip_ansi_escape_codes")]
mod strip_ansi_escape_codes;
#[cfg(feature = "strip_whitespace")]
mod strip_whitespace;
#[cfg(feature = "tag_types_externally")]
mod tag_types_externally;
#[cfg(feature = "timestamp")]
mod timestamp;
#[cfg(feature = "to_bool")]
mod to_bool;
#[cfg(feature = "to_float")]
mod to_float;
#[cfg(feature = "to_int")]
mod to_int;
#[cfg(feature = "to_string")]
mod to_string;
#[cfg(feature = "to_syslog_facility")]
mod to_syslog_facility;
#[cfg(feature = "to_syslog_level")]
mod to_syslog_level;
#[cfg(feature = "to_syslog_severity")]
mod to_syslog_severity;
#[cfg(feature = "to_timestamp")]
mod to_timestamp;
#[cfg(feature = "to_unix_timestamp")]
mod to_unix_timestamp;
#[cfg(feature = "truncate")]
mod truncate;
#[cfg(feature = "upcase")]
mod upcase;
#[cfg(feature = "uuid_v4")]
mod uuid_v4;

// -----------------------------------------------------------------------------

#[cfg(feature = "array")]
pub use crate::array::Array;
#[cfg(feature = "md5")]
pub use crate::md5::Md5;
#[cfg(feature = "sha1")]
pub use crate::sha1::Sha1;
#[cfg(feature = "append")]
pub use append::Append;
#[cfg(feature = "assert")]
pub use assert::Assert;
#[cfg(feature = "boolean")]
pub use boolean::Boolean;
#[cfg(feature = "ceil")]
pub use ceil::Ceil;
#[cfg(feature = "compact")]
pub use compact::Compact;
#[cfg(feature = "contains")]
pub use contains::Contains;
#[cfg(feature = "decode_base64")]
pub use decode_base64::DecodeBase64;
#[cfg(feature = "del")]
pub use del::Del;
#[cfg(feature = "downcase")]
pub use downcase::Downcase;
#[cfg(feature = "encode_base64")]
pub use encode_base64::EncodeBase64;
#[cfg(feature = "encode_json")]
pub use encode_json::EncodeJson;
#[cfg(feature = "ends_with")]
pub use ends_with::EndsWith;
#[cfg(feature = "exists")]
pub use exists::Exists;
#[cfg(feature = "flatten")]
pub use flatten::Flatten;
#[cfg(feature = "float")]
pub use float::Float;
#[cfg(feature = "floor")]
pub use floor::Floor;
#[cfg(feature = "format_number")]
pub use format_number::FormatNumber;
#[cfg(feature = "format_timestamp")]
pub use format_timestamp::FormatTimestamp;
#[cfg(feature = "get_env_var")]
pub use get_env_var::GetEnvVar;
#[cfg(feature = "get_hostname")]
pub use get_hostname::GetHostname;
#[cfg(feature = "includes")]
pub use includes::Includes;
#[cfg(feature = "integer")]
pub use integer::Integer;
#[cfg(feature = "ip_cidr_contains")]
pub use ip_cidr_contains::IpCidrContains;
#[cfg(feature = "ip_subnet")]
pub use ip_subnet::IpSubnet;
#[cfg(feature = "ip_to_ipv6")]
pub use ip_to_ipv6::IpToIpv6;
#[cfg(feature = "ipv6_to_ipv4")]
pub use ipv6_to_ipv4::Ipv6ToIpV4;
#[cfg(feature = "is_nullish")]
pub use is_nullish::IsNullish;
#[cfg(feature = "join")]
pub use join::Join;
#[cfg(feature = "length")]
pub use length::Length;
#[cfg(feature = "log")]
pub use log::Log;
#[cfg(feature = "merge")]
pub use merge::Merge;
#[cfg(feature = "now")]
pub use now::Now;
#[cfg(feature = "object")]
pub use object::Object;
#[cfg(feature = "only_fields")]
pub use only_fields::OnlyFields;
#[cfg(feature = "parse_apache_log")]
pub use parse_apache_log::ParseApacheLog;
#[cfg(feature = "parse_aws_alb_log")]
pub use parse_aws_alb_log::ParseAwsAlbLog;
#[cfg(feature = "parse_aws_cloudwatch_log_subscription_message")]
pub use parse_aws_cloudwatch_log_subscription_message::ParseAwsCloudWatchLogSubscriptionMessage;
#[cfg(feature = "parse_aws_vpc_flow_log")]
pub use parse_aws_vpc_flow_log::ParseAwsVpcFlowLog;
#[cfg(feature = "parse_common_log")]
pub use parse_common_log::ParseCommonLog;
#[cfg(feature = "parse_csv")]
pub use parse_csv::ParseCsv;
#[cfg(feature = "parse_duration")]
pub use parse_duration::ParseDuration;
#[cfg(feature = "parse_glog")]
pub use parse_glog::ParseGlog;
#[cfg(feature = "parse_grok")]
pub use parse_grok::ParseGrok;
#[cfg(feature = "parse_json")]
pub use parse_json::ParseJson;
#[cfg(feature = "parse_key_value")]
pub use parse_key_value::ParseKeyValue;
#[cfg(feature = "parse_logfmt")]
pub use parse_logfmt::ParseLogFmt;
#[cfg(feature = "parse_query_string")]
pub use parse_query_string::ParseQueryString;
#[cfg(feature = "parse_regex")]
pub use parse_regex::ParseRegex;
#[cfg(feature = "parse_regex_all")]
pub use parse_regex_all::ParseRegexAll;
#[cfg(feature = "parse_syslog")]
pub use parse_syslog::ParseSyslog;
#[cfg(feature = "parse_timestamp")]
pub use parse_timestamp::ParseTimestamp;
#[cfg(feature = "parse_tokens")]
pub use parse_tokens::ParseTokens;
#[cfg(feature = "parse_url")]
pub use parse_url::ParseUrl;
#[cfg(feature = "push")]
pub use push::Push;
#[cfg(feature = "match")]
pub use r#match::Match;
//#[cfg(feature = "redact")]
//pub use redact::Redact;
#[cfg(feature = "replace")]
pub use replace::Replace;
#[cfg(feature = "round")]
pub use round::Round;
#[cfg(feature = "sha2")]
pub use sha2::Sha2;
#[cfg(feature = "sha3")]
pub use sha3::Sha3;
#[cfg(feature = "slice")]
pub use slice::Slice;
#[cfg(feature = "split")]
pub use split::Split;
#[cfg(feature = "starts_with")]
pub use starts_with::StartsWith;
#[cfg(feature = "string")]
pub use string::String;
#[cfg(feature = "strip_ansi_escape_codes")]
pub use strip_ansi_escape_codes::StripAnsiEscapeCodes;
#[cfg(feature = "strip_whitespace")]
pub use strip_whitespace::StripWhitespace;
#[cfg(feature = "tag_types_externally")]
pub use tag_types_externally::TagTypesExternally;
#[cfg(feature = "timestamp")]
pub use timestamp::Timestamp;
#[cfg(feature = "to_bool")]
pub use to_bool::ToBool;
#[cfg(feature = "to_float")]
pub use to_float::ToFloat;
#[cfg(feature = "to_int")]
pub use to_int::ToInt;
#[cfg(feature = "to_string")]
pub use to_string::ToString;
#[cfg(feature = "to_syslog_facility")]
pub use to_syslog_facility::ToSyslogFacility;
#[cfg(feature = "to_syslog_level")]
pub use to_syslog_level::ToSyslogLevel;
#[cfg(feature = "to_syslog_severity")]
pub use to_syslog_severity::ToSyslogSeverity;
#[cfg(feature = "to_timestamp")]
pub use to_timestamp::ToTimestamp;
#[cfg(feature = "to_unix_timestamp")]
pub use to_unix_timestamp::ToUnixTimestamp;
#[cfg(feature = "truncate")]
pub use truncate::Truncate;
#[cfg(feature = "upcase")]
pub use upcase::Upcase;
#[cfg(feature = "uuid_v4")]
pub use uuid_v4::UuidV4;

pub fn all() -> Vec<Box<dyn vrl::Function>> {
    vec![
        #[cfg(feature = "array")]
        Box::new(Array),
        #[cfg(feature = "append")]
        Box::new(Append),
        #[cfg(feature = "assert")]
        Box::new(Assert),
        #[cfg(feature = "boolean")]
        Box::new(Boolean),
        #[cfg(feature = "ceil")]
        Box::new(Ceil),
        #[cfg(feature = "compact")]
        Box::new(Compact),
        #[cfg(feature = "contains")]
        Box::new(Contains),
        #[cfg(feature = "decode_base64")]
        Box::new(DecodeBase64),
        #[cfg(feature = "del")]
        Box::new(Del),
        #[cfg(feature = "downcase")]
        Box::new(Downcase),
        #[cfg(feature = "encode_base64")]
        Box::new(EncodeBase64),
        #[cfg(feature = "encode_json")]
        Box::new(EncodeJson),
        #[cfg(feature = "ends_with")]
        Box::new(EndsWith),
        #[cfg(feature = "exists")]
        Box::new(Exists),
        #[cfg(feature = "flatten")]
        Box::new(Flatten),
        #[cfg(feature = "float")]
        Box::new(Float),
        #[cfg(feature = "floor")]
        Box::new(Floor),
        #[cfg(feature = "format_number")]
        Box::new(FormatNumber),
        #[cfg(feature = "format_timestamp")]
        Box::new(FormatTimestamp),
        #[cfg(feature = "get_env_var")]
        Box::new(GetEnvVar),
        #[cfg(feature = "get_hostname")]
        Box::new(GetHostname),
        #[cfg(feature = "includes")]
        Box::new(Includes),
        #[cfg(feature = "integer")]
        Box::new(Integer),
        #[cfg(feature = "ip_cidr_contains")]
        Box::new(IpCidrContains),
        #[cfg(feature = "ip_subnet")]
        Box::new(IpSubnet),
        #[cfg(feature = "ip_to_ipv6")]
        Box::new(IpToIpv6),
        #[cfg(feature = "ipv6_to_ipv4")]
        Box::new(Ipv6ToIpV4),
        #[cfg(feature = "is_nullish")]
        Box::new(IsNullish),
        #[cfg(feature = "join")]
        Box::new(Join),
        #[cfg(feature = "length")]
        Box::new(Length),
        #[cfg(feature = "log")]
        Box::new(Log),
        #[cfg(feature = "match")]
        Box::new(Match),
        #[cfg(feature = "md5")]
        Box::new(Md5),
        #[cfg(feature = "merge")]
        Box::new(Merge),
        #[cfg(feature = "now")]
        Box::new(Now),
        // We are not sure if this is the way we want to expose this functionality yet
        // https://github.com/timberio/vector/issues/5607
        //#[cfg(feature = "only_fields")]
        //Box::new(OnlyFields),
        #[cfg(feature = "object")]
        Box::new(Object),
        #[cfg(feature = "parse_aws_alb_log")]
        Box::new(ParseAwsAlbLog),
        #[cfg(feature = "parse_aws_cloudwatch_log_subscription_message")]
        Box::new(ParseAwsCloudWatchLogSubscriptionMessage),
        #[cfg(feature = "parse_aws_vpc_flow_log")]
        Box::new(ParseAwsVpcFlowLog),
        #[cfg(feature = "parse_duration")]
        Box::new(ParseDuration),
        #[cfg(feature = "parse_glog")]
        Box::new(ParseGlog),
        #[cfg(feature = "parse_grok")]
        Box::new(ParseGrok),
        #[cfg(feature = "parse_json")]
        Box::new(ParseJson),
        #[cfg(feature = "parse_apache_log")]
        Box::new(ParseApacheLog),
        #[cfg(feature = "parse_common_log")]
        Box::new(ParseCommonLog),
        #[cfg(feature = "parse_key_value")]
        Box::new(ParseKeyValue),
        #[cfg(feature = "parse_logfmt")]
        Box::new(ParseLogFmt),
<<<<<<< HEAD
        #[cfg(feature = "parse_csv")]
        Box::new(ParseCsv),
=======
        #[cfg(feature = "parse_query_string")]
        Box::new(ParseQueryString),
>>>>>>> 927656ca
        #[cfg(feature = "parse_regex")]
        Box::new(ParseRegex),
        #[cfg(feature = "parse_regex_all")]
        Box::new(ParseRegexAll),
        #[cfg(feature = "parse_syslog")]
        Box::new(ParseSyslog),
        #[cfg(feature = "parse_timestamp")]
        Box::new(ParseTimestamp),
        #[cfg(feature = "parse_tokens")]
        Box::new(ParseTokens),
        #[cfg(feature = "parse_url")]
        Box::new(ParseUrl),
        #[cfg(feature = "push")]
        Box::new(Push),
        #[cfg(feature = "match")]
        Box::new(Match),
        //#[cfg(feature = "redact")]
        //Box::new(Redact),
        #[cfg(feature = "replace")]
        Box::new(Replace),
        #[cfg(feature = "round")]
        Box::new(Round),
        #[cfg(feature = "sha1")]
        Box::new(Sha1),
        #[cfg(feature = "sha2")]
        Box::new(Sha2),
        #[cfg(feature = "sha3")]
        Box::new(Sha3),
        #[cfg(feature = "slice")]
        Box::new(Slice),
        #[cfg(feature = "split")]
        Box::new(Split),
        #[cfg(feature = "starts_with")]
        Box::new(StartsWith),
        #[cfg(feature = "string")]
        Box::new(String),
        #[cfg(feature = "strip_ansi_escape_codes")]
        Box::new(StripAnsiEscapeCodes),
        #[cfg(feature = "strip_whitespace")]
        Box::new(StripWhitespace),
        #[cfg(feature = "tag_types_externally")]
        Box::new(TagTypesExternally),
        #[cfg(feature = "timestamp")]
        Box::new(Timestamp),
        #[cfg(feature = "to_bool")]
        Box::new(ToBool),
        #[cfg(feature = "to_float")]
        Box::new(ToFloat),
        #[cfg(feature = "to_int")]
        Box::new(ToInt),
        #[cfg(feature = "to_string")]
        Box::new(ToString),
        #[cfg(feature = "to_syslog_facility")]
        Box::new(ToSyslogFacility),
        #[cfg(feature = "to_syslog_level")]
        Box::new(ToSyslogLevel),
        #[cfg(feature = "to_syslog_severity")]
        Box::new(ToSyslogSeverity),
        #[cfg(feature = "to_timestamp")]
        Box::new(ToTimestamp),
        #[cfg(feature = "to_unix_timestamp")]
        Box::new(ToUnixTimestamp),
        #[cfg(feature = "truncate")]
        Box::new(Truncate),
        #[cfg(feature = "upcase")]
        Box::new(Upcase),
        #[cfg(feature = "uuid_v4")]
        Box::new(UuidV4),
    ]
}<|MERGE_RESOLUTION|>--- conflicted
+++ resolved
@@ -434,17 +434,14 @@
         Box::new(ParseApacheLog),
         #[cfg(feature = "parse_common_log")]
         Box::new(ParseCommonLog),
+        #[cfg(feature = "parse_csv")]
+        Box::new(ParseCsv),
         #[cfg(feature = "parse_key_value")]
         Box::new(ParseKeyValue),
         #[cfg(feature = "parse_logfmt")]
         Box::new(ParseLogFmt),
-<<<<<<< HEAD
-        #[cfg(feature = "parse_csv")]
-        Box::new(ParseCsv),
-=======
         #[cfg(feature = "parse_query_string")]
         Box::new(ParseQueryString),
->>>>>>> 927656ca
         #[cfg(feature = "parse_regex")]
         Box::new(ParseRegex),
         #[cfg(feature = "parse_regex_all")]
