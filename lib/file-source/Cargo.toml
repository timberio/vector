[package]
name = "file-source"
version = "0.1.0"
authors = ["Vector Contributors <vector@timber.io>", "Mark Story <mark@mark-story.com>"]
edition = "2018"
publish = false
license = "MIT"

[dependencies]
<<<<<<< HEAD
bytes = "1.0.0"
=======
bstr = "0.2"
bytes = "0.5"
chrono = { version = "0.4.19", features = ["serde"] }
>>>>>>> 081372e1
crc = "1.8.1"
dashmap = "4.0.0"
flate2 = "1.0.19"
futures = { version = "0.3", default-features = false, features = ["executor"] }
glob = "0.3.0"
indexmap = {version = "1.5.1", features = ["serde-1"]}
libc =  "0.2"
<<<<<<< HEAD
tokio = { version = "1.0.0", features = ["full"] }
=======
scan_fmt = "0.2.5"
>>>>>>> 081372e1
serde = { version = "1.0.117", features = ["derive"] }
serde_json = "1.0.33"
tokio = { version = "0.2.13", features = ["rt-core", "blocking", "time"] }
tracing = "0.1.15"
winapi = { version = "0.3", features = ["winioctl"] }

[dev-dependencies]
quickcheck = "1"
tempfile = "3.1.0"<|MERGE_RESOLUTION|>--- conflicted
+++ resolved
@@ -7,13 +7,9 @@
 license = "MIT"
 
 [dependencies]
-<<<<<<< HEAD
+bstr = "0.2"
 bytes = "1.0.0"
-=======
-bstr = "0.2"
-bytes = "0.5"
 chrono = { version = "0.4.19", features = ["serde"] }
->>>>>>> 081372e1
 crc = "1.8.1"
 dashmap = "4.0.0"
 flate2 = "1.0.19"
@@ -21,14 +17,10 @@
 glob = "0.3.0"
 indexmap = {version = "1.5.1", features = ["serde-1"]}
 libc =  "0.2"
-<<<<<<< HEAD
-tokio = { version = "1.0.0", features = ["full"] }
-=======
 scan_fmt = "0.2.5"
->>>>>>> 081372e1
 serde = { version = "1.0.117", features = ["derive"] }
 serde_json = "1.0.33"
-tokio = { version = "0.2.13", features = ["rt-core", "blocking", "time"] }
+tokio = { version = "1.0.1", features = ["full"] }
 tracing = "0.1.15"
 winapi = { version = "0.3", features = ["winioctl"] }
 
