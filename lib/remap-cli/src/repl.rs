--- conflicted
+++ resolved
@@ -1,9 +1,6 @@
 use crate::Error;
-<<<<<<< HEAD
 use prettytable::{format, Cell, Row, Table};
-=======
 use regex::Regex;
->>>>>>> 7fa399f6
 use remap::{state, Object, Program, Runtime, Value};
 use remap_functions::all as funcs;
 use rustyline::completion::Completer;
@@ -14,26 +11,17 @@
 use rustyline::{Context, Editor, Helper};
 use std::borrow::Cow::{self, Borrowed, Owned};
 
-<<<<<<< HEAD
 const HELP_TEXT: &str = r#"
 VRL REPL commands:
-  help functions  Display a list of currently available VRL functions (aliases: ["help funcs", "help fs"])
-  next            Load the next object or create a new one
-  prev            Load the previous object
-  exit            Terminate the program
-"#;
-=======
-const DOCS_URL: &str = "https://vector.dev/docs/reference/remap";
-
-const HELP_TEXT: &str = "
-VRL REPL commands:
+  help functions    Display a list of currently available VRL functions (aliases: ["help funcs", "help fs"])
   help docs         Navigate to the VRL docs on the Vector website
   help docs <func>  Navigate to the VRL docs for the specified function
   next              Load the next object or create a new one
   prev              Load the previous object
   exit              Terminate the program
-";
->>>>>>> 7fa399f6
+"#;
+
+const DOCS_URL: &str = "https://vector.dev/docs/reference/remap";
 
 pub(crate) fn run(mut objects: Vec<Value>) -> Result<(), Error> {
     let mut index = 0;
@@ -72,19 +60,13 @@
 > To run the CLI in regular mode, add a program to your command.
 >
 > VRL REPL commands:
-<<<<<<< HEAD
->   help            Learn more about VRL
->   help functions  Display a list of currently available VRL functions (aliases: ["help funcs", "help fs"])
->   next            Load the next object or create a new one
->   prev            Load the previous object
->   exit            Terminate the program
-=======
+>   help              Learn more about VRL
+>   help functions    Display a list of currently available VRL functions (aliases: ["help funcs", "help fs"])
 >   help docs         Navigate to the VRL docs on the Vector website
 >   help docs <func>  Navigate to the VRL docs for the specified function
 >   next              Load the next object or create a new one
 >   prev              Load the previous object
 >   exit              Terminate the program
->>>>>>> 7fa399f6
 >
 > Any other value is resolved to a VRL expression.
 >
@@ -95,19 +77,14 @@
     loop {
         let readline = rl.readline("$ ");
         match readline.as_deref() {
+            Ok(line) if line == "exit" || line == "quit" => break,
             Ok(line) if line == "help" => print_help_text(),
-<<<<<<< HEAD
             Ok(line) if line == "help functions" || line == "help funcs" || line == "help fs" => {
                 print_function_list()
             }
-            Ok(line) if line == "exit" => break,
-            Ok(line) if line == "quit" => break,
-=======
             Ok(line) if line == "help docs" => open_url(DOCS_URL),
-            Ok(line) if line == "exit" || line == "quit" => break,
             // Capture "help docs <func_name>"
             Ok(line) if func_docs_regex.is_match(line) => show_func_docs(line, &func_docs_regex),
->>>>>>> 7fa399f6
             Ok(line) => {
                 rl.add_history_entry(line);
 
