--- conflicted
+++ resolved
@@ -94,13 +94,10 @@
 mod to_int;
 #[cfg(feature = "to_string")]
 mod to_string;
-<<<<<<< HEAD
+#[cfg(feature = "to_syslog_level")]
+mod to_syslog_level;
 #[cfg(feature = "to_syslog_severity")]
 mod to_syslog_severity;
-=======
-#[cfg(feature = "to_syslog_level")]
-mod to_syslog_level;
->>>>>>> 47734445
 #[cfg(feature = "to_timestamp")]
 mod to_timestamp;
 #[cfg(feature = "tokenize")]
@@ -208,13 +205,10 @@
 pub use to_int::ToInt;
 #[cfg(feature = "to_string")]
 pub use to_string::ToString;
-<<<<<<< HEAD
+#[cfg(feature = "to_syslog_level")]
+pub use to_syslog_level::ToSyslogLevel;
 #[cfg(feature = "to_syslog_severity")]
 pub use to_syslog_severity::ToSyslogSeverity;
-=======
-#[cfg(feature = "to_syslog_level")]
-pub use to_syslog_level::ToSyslogLevel;
->>>>>>> 47734445
 #[cfg(feature = "to_timestamp")]
 pub use to_timestamp::ToTimestamp;
 #[cfg(feature = "tokenize")]
@@ -320,13 +314,10 @@
         Box::new(ToFloat),
         #[cfg(feature = "to_int")]
         Box::new(ToInt),
-<<<<<<< HEAD
+        #[cfg(feature = "to_syslog_level")]
+        Box::new(ToSyslogLevel),
         #[cfg(feature = "to_syslog_severity")]
         Box::new(ToSyslogSeverity),
-=======
-        #[cfg(feature = "to_syslog_level")]
-        Box::new(ToSyslogLevel),
->>>>>>> 47734445
         #[cfg(feature = "to_string")]
         Box::new(ToString),
         #[cfg(feature = "to_timestamp")]
