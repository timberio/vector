use std::collections::BTreeMap;

use remap::prelude::*;

#[derive(Clone, Copy, Debug)]
pub struct Merge;

impl Function for Merge {
    fn identifier(&self) -> &'static str {
        "merge"
    }

    fn parameters(&self) -> &'static [Parameter] {
        &[
            Parameter {
                keyword: "to",
                accepts: |v| matches!(v, Value::Map(_)),
                required: false,
            },
            Parameter {
                keyword: "from",
                accepts: |v| matches!(v, Value::Map(_)),
                required: true,
            },
            Parameter {
                keyword: "deep",
                accepts: |v| matches!(v, Value::Boolean(_)),
                required: false,
            },
        ]
    }

    fn compile(&self, mut arguments: ArgumentList) -> Result<Box<dyn Expression>> {
        let to = arguments.required("to")?.boxed();
        let from = arguments.required("from")?.boxed();
        let deep = arguments.optional("deep").map(Expr::boxed);

        Ok(Box::new(MergeFn { to, from, deep }))
    }
}

#[derive(Debug, Clone)]
pub struct MergeFn {
    to: Box<dyn Expression>,
    from: Box<dyn Expression>,
    deep: Option<Box<dyn Expression>>,
}

impl Expression for MergeFn {
    fn execute(&self, state: &mut state::Program, object: &mut dyn Object) -> Result<Value> {
        let mut to_value = self.to.execute(state, object)?.try_map()?;
        let from_value = self.from.execute(state, object)?.try_map()?;
        let deep = match &self.deep {
            None => false,
            Some(deep) => deep.execute(state, object)?.try_boolean()?,
        };

        merge_maps(&mut to_value, &from_value, deep);

        Ok(to_value.into())
    }

    fn type_def(&self, state: &state::Compiler) -> TypeDef {
        // TODO Merge inner types - PR #6182 needs to be merged first.
        self.from
            .type_def(state)
            .fallible_unless(value::Kind::Map)
            .merge(self.to.type_def(state).fallible_unless(value::Kind::Map))
            .merge_optional(
                self.deep
                    .as_ref()
                    .map(|deep| deep.type_def(state).fallible_unless(value::Kind::Boolean)),
            )
            .with_constraint(value::Kind::Map)
    }
}

/// Merges two BTreeMaps of Symbol’s value as variable is void: Values.
/// The second map is merged into the first one.
///
/// If Symbol’s value as variable is void: deep is true, only the top level values are merged in. If both maps contain a field
/// with the same name, the field from the first is overwritten with the field from the second.
///
/// If Symbol’s value as variable is void: deep is false, should both maps contain a field with the same name, and both those
/// fields are also maps, the function will recurse and will merge the child fields from the second
/// into the child fields from the first.
///
/// Note, this does recurse, so there is the theoretical possibility that it could blow up the
/// stack. From quick tests on a sample project I was able to merge maps with a depth of 3,500
/// before encountering issues. So I think that is likely to be within acceptable limits.
/// If it becomes a problem, we can unroll this function, but that will come at a cost of extra
/// code complexity.
fn merge_maps<K>(map1: &mut BTreeMap<K, Value>, map2: &BTreeMap<K, Value>, deep: bool)
where
    K: std::cmp::Ord + Clone,
{
    for (key2, value2) in map2.iter() {
        match (deep, map1.get_mut(key2), value2) {
            (true, Some(Value::Map(ref mut child1)), Value::Map(ref child2)) => {
                // We are doing a deep merge and both fields are maps.
                merge_maps(child1, child2, deep);
            }
            _ => {
                map1.insert(key2.clone(), value2.clone());
            }
        }
    }
}

#[cfg(test)]
mod tests {
    use super::*;
<<<<<<< HEAD
    use shared::btreemap;

    #[test]
    fn merge() {
        let cases = vec![
            (
                btreemap! {
                    "foo" => Value::Boolean(true),
                    "bar" => btreemap! { "key2" => "val2" },
                },
                btreemap! {
                    "foo" => Value::Boolean(true),
                    "bar" => btreemap! { "key2" => "val2" },
                },
                MergeFn::new(Path::from("foo"), Box::new(Path::from("bar")), None),
                Err("function call error: parameters passed to merge are non-map values".into()),
            ),
            (
                btreemap! {
                    "foo" => btreemap! { "key1" => "val1" },
                    "bar" => btreemap! { "key2" => "val2" },
                },
                btreemap! {
                    "foo" => btreemap! {
                        "key1" => "val1",
                        "key2" => "val2",
                    },
                    "bar" => btreemap! { "key2" => "val2" }
                },
                MergeFn::new(Path::from("foo"), Box::new(Path::from("bar")), None),
                Ok(Value::Null),
            ),
            (
                btreemap! {
                    "parent1" => btreemap! {
                        "key1" => "val1",
                        "child" => btreemap! { "grandchild1" => "val1" },
                    },
                    "parent2" => btreemap!{
                        "key2" => "val2",
                        "child" => btreemap! { "grandchild2" => "val2" },
                    },
                },
                btreemap! {
                    "parent1" => btreemap! {
                        "key1" => "val1",
                        "key2" => "val2",
                        "child" => btreemap! { "grandchild2" => "val2" },
                    },
                    "parent2" => btreemap! {
                        "key2" => "val2",
                        "child" => btreemap! { "grandchild2" => "val2" },
                    },
                },
                MergeFn::new(Path::from("parent1"), Box::new(Path::from("parent2")), None),
                Ok(Value::Null),
            ),
            (
                btreemap! {
                    "parent1" => btreemap!{
                        "key1" => "val1",
                        "child" => btreemap! { "grandchild1" => "val1" },
                    },
                    "parent2" => btreemap!{
                        "key2" => "val2",
                        "child" => btreemap! { "grandchild2" => "val2" },
                    },
                },
                btreemap! {
                    "parent1" => btreemap! {
                        "key1" => "val1",
                        "key2" => "val2",
                        "child" => btreemap! {
                            "grandchild1" => "val1",
                            "grandchild2" => "val2",
                        },
                    },
                    "parent2" => btreemap! {
                        "key2" => "val2",
                        "child" => btreemap! { "grandchild2" => "val2" },
                    },
                },
                MergeFn::new(
                    Path::from("parent1"),
                    Box::new(Path::from("parent2")),
                    Some(Box::new(Literal::from(Value::Boolean(true)))),
                ),
                Ok(Value::Null),
            ),
        ];

        let mut state = state::Program::default();
        for (input_event, exp_event, func, exp_result) in cases {
            let mut input_event = Value::Map(input_event);
            let exp_event = Value::Map(exp_event);

            let got = func
                .execute(&mut state, &mut input_event)
                .map_err(|e| format!("{:#}", anyhow::anyhow!(e)));

            assert_eq!(input_event, exp_event);
            assert_eq!(got, exp_result);
=======
    use crate::map;
    use value::Kind;

    test_type_def![

        value_non_maps {
            expr: |_| MergeFn {
                to: array!["ook"].boxed(),
                from: array!["ook"].boxed(),
                deep: None
            },
            def: TypeDef {
                fallible: true,
                kind: Kind::Map,
                inner_type_def: Some(Box::new(TypeDef {
                    fallible: false,
                    kind: Kind::Bytes,
                    ..Default::default()
                }))
            },
>>>>>>> 06749528
        }

        value_maps {
            expr: |_| MergeFn {
                to: remap::map![ "ook" : 2 ].boxed(),
                from: remap::map![ "ook" : 4 ].boxed(),
                deep: None
            },
            def: TypeDef {
                fallible: false,
                kind: Kind::Map,
                inner_type_def: Some(Box::new(TypeDef {
                    fallible: false,
                    kind: Kind::Integer,
                    ..Default::default()
                }))
            },
        }

    ];

    test_function! [
        merge => Merge;

        simple {
            args: func_args![ to: map![ "key1": "val1" ],
                              from: map![ "key2": "val2" ]
            ],
            want: Ok(map![ "key1": "val1",
                           "key2": "val2" ])
        }

        shallow {
            args: func_args![ to: map![ "key1": "val1",
                                        "child": map! [ "grandchild1": "val1" ] ],
                              from: map![ "key2": "val2",
                                          "child": map! [ "grandchild2": "val2" ] ]
            ],
            want: Ok(map![ "key1": "val1",
                           "key2": "val2",
                           "child": map! [ "grandchild2": "val2" ] ])
        }

        deep {
            args: func_args![to: map![ "key1": "val1",
                                       "child": map![ "grandchild1": "val1" ] ],
                             from: map![ "key2": "val2",
                                         "child": map![ "grandchild2": "val2" ] ],
                             deep: true
            ],
            want: Ok( map![ "key1": "val1",
                            "key2": "val2",
                            "child": map![ "grandchild1": "val1",
                                           "grandchild2": "val2" ] ])
        }
    ];
}<|MERGE_RESOLUTION|>--- conflicted
+++ resolved
@@ -110,111 +110,7 @@
 #[cfg(test)]
 mod tests {
     use super::*;
-<<<<<<< HEAD
     use shared::btreemap;
-
-    #[test]
-    fn merge() {
-        let cases = vec![
-            (
-                btreemap! {
-                    "foo" => Value::Boolean(true),
-                    "bar" => btreemap! { "key2" => "val2" },
-                },
-                btreemap! {
-                    "foo" => Value::Boolean(true),
-                    "bar" => btreemap! { "key2" => "val2" },
-                },
-                MergeFn::new(Path::from("foo"), Box::new(Path::from("bar")), None),
-                Err("function call error: parameters passed to merge are non-map values".into()),
-            ),
-            (
-                btreemap! {
-                    "foo" => btreemap! { "key1" => "val1" },
-                    "bar" => btreemap! { "key2" => "val2" },
-                },
-                btreemap! {
-                    "foo" => btreemap! {
-                        "key1" => "val1",
-                        "key2" => "val2",
-                    },
-                    "bar" => btreemap! { "key2" => "val2" }
-                },
-                MergeFn::new(Path::from("foo"), Box::new(Path::from("bar")), None),
-                Ok(Value::Null),
-            ),
-            (
-                btreemap! {
-                    "parent1" => btreemap! {
-                        "key1" => "val1",
-                        "child" => btreemap! { "grandchild1" => "val1" },
-                    },
-                    "parent2" => btreemap!{
-                        "key2" => "val2",
-                        "child" => btreemap! { "grandchild2" => "val2" },
-                    },
-                },
-                btreemap! {
-                    "parent1" => btreemap! {
-                        "key1" => "val1",
-                        "key2" => "val2",
-                        "child" => btreemap! { "grandchild2" => "val2" },
-                    },
-                    "parent2" => btreemap! {
-                        "key2" => "val2",
-                        "child" => btreemap! { "grandchild2" => "val2" },
-                    },
-                },
-                MergeFn::new(Path::from("parent1"), Box::new(Path::from("parent2")), None),
-                Ok(Value::Null),
-            ),
-            (
-                btreemap! {
-                    "parent1" => btreemap!{
-                        "key1" => "val1",
-                        "child" => btreemap! { "grandchild1" => "val1" },
-                    },
-                    "parent2" => btreemap!{
-                        "key2" => "val2",
-                        "child" => btreemap! { "grandchild2" => "val2" },
-                    },
-                },
-                btreemap! {
-                    "parent1" => btreemap! {
-                        "key1" => "val1",
-                        "key2" => "val2",
-                        "child" => btreemap! {
-                            "grandchild1" => "val1",
-                            "grandchild2" => "val2",
-                        },
-                    },
-                    "parent2" => btreemap! {
-                        "key2" => "val2",
-                        "child" => btreemap! { "grandchild2" => "val2" },
-                    },
-                },
-                MergeFn::new(
-                    Path::from("parent1"),
-                    Box::new(Path::from("parent2")),
-                    Some(Box::new(Literal::from(Value::Boolean(true)))),
-                ),
-                Ok(Value::Null),
-            ),
-        ];
-
-        let mut state = state::Program::default();
-        for (input_event, exp_event, func, exp_result) in cases {
-            let mut input_event = Value::Map(input_event);
-            let exp_event = Value::Map(exp_event);
-
-            let got = func
-                .execute(&mut state, &mut input_event)
-                .map_err(|e| format!("{:#}", anyhow::anyhow!(e)));
-
-            assert_eq!(input_event, exp_event);
-            assert_eq!(got, exp_result);
-=======
-    use crate::map;
     use value::Kind;
 
     test_type_def![
@@ -234,7 +130,6 @@
                     ..Default::default()
                 }))
             },
->>>>>>> 06749528
         }
 
         value_maps {
@@ -260,35 +155,53 @@
         merge => Merge;
 
         simple {
-            args: func_args![ to: map![ "key1": "val1" ],
-                              from: map![ "key2": "val2" ]
+            args: func_args![ to: btreemap! { "key1" => "val1" },
+                              from: btreemap! { "key2"=> "val2" }
             ],
-            want: Ok(map![ "key1": "val1",
-                           "key2": "val2" ])
+            want: Ok(btreemap! {
+                "key1" => "val1",
+                "key2" => "val2",
+            })
         }
 
         shallow {
-            args: func_args![ to: map![ "key1": "val1",
-                                        "child": map! [ "grandchild1": "val1" ] ],
-                              from: map![ "key2": "val2",
-                                          "child": map! [ "grandchild2": "val2" ] ]
+            args: func_args![
+                to: btreemap! {
+                    "key1" => "val1",
+                    "child" => btreemap! { "grandchild1" => "val1" },
+                },
+                from: btreemap! {
+                    "key2" => "val2",
+                    "child" => btreemap! { "grandchild2" => "val2" },
+                }
             ],
-            want: Ok(map![ "key1": "val1",
-                           "key2": "val2",
-                           "child": map! [ "grandchild2": "val2" ] ])
+            want: Ok(btreemap! {
+                "key1" => "val1",
+                "key2" => "val2",
+                "child" => btreemap! { "grandchild2" => "val2" },
+            })
         }
 
         deep {
-            args: func_args![to: map![ "key1": "val1",
-                                       "child": map![ "grandchild1": "val1" ] ],
-                             from: map![ "key2": "val2",
-                                         "child": map![ "grandchild2": "val2" ] ],
-                             deep: true
+            args: func_args![
+                to: btreemap! {
+                    "key1" => "val1",
+                    "child" => btreemap! { "grandchild1" => "val1" },
+                },
+                from: btreemap! {
+                    "key2" => "val2",
+                    "child" => btreemap! { "grandchild2" => "val2" },
+                },
+                deep: true
             ],
-            want: Ok( map![ "key1": "val1",
-                            "key2": "val2",
-                            "child": map![ "grandchild1": "val1",
-                                           "grandchild2": "val2" ] ])
+            want: Ok(btreemap!{
+                "key1" => "val1",
+                "key2" => "val2",
+                "child" => btreemap! {
+                    "grandchild1" => "val1",
+                    "grandchild2" => "val2",
+                },
+            })
         }
     ];
 }