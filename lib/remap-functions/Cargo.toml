[package]
name = "remap-functions"
version = "0.1.0"
authors = ["Vector Contributors <vector@timber.io>"]
edition = "2018"
publish = false

[dependencies]
remap = { package = "remap-lang", path = "../remap-lang" }

bytes = { version = "0.5.6", optional = true }
chrono = { version = "0.4", optional = true }
cidr-utils = { version = "0.5", optional = true }
grok = { version = "1", optional = true }
hex = { version = "0.4", optional = true }
lazy_static = { version = "1", optional = true }
md-5 = { version = "0.9", optional = true }
nom = { version = "6.0.1", optional = true }
regex = { version = "1", optional = true }
rust_decimal = { version = "1", optional = true }
serde_json = { version = "1", optional = true }
sha-1 = { version = "0.9", optional = true }
sha-2 = { package = "sha2", version = "0.9", optional = true }
sha-3 = { package = "sha3", version = "0.9", optional = true }
shared = { path = "../shared", default-features = false, optional = true }
strip-ansi-escapes = { version = "0.1", optional = true }
syslog_loose = { version = "0.5", optional = true }
tracing = { version = "0.1", optional = true }
url = { version = "2", optional = true }
uuid = { version = "0.8", features = ["v4"], optional = true }

[dev-dependencies]
anyhow = "1"

[features]

default = [
    "assert",
    "ceil",
    "compact",
    "contains",
    "del",
    "downcase",
    "ends_with",
    "exists",
    "flatten",
    "floor",
    "format_number",
    "format_timestamp",
    "ip_cidr_contains",
    "ip_subnet",
    "ip_to_ipv6",
    "ipv6_to_ipv4",
    "log",
    "match",
    "md5",
    "merge",
    "now",
    "ok",
    "only_fields",
<<<<<<< HEAD
    "parse_aws_vpc_flow",
=======
    "parse_aws_alb_log",
>>>>>>> 6389e886
    "parse_duration",
    "parse_grok",
    "parse_json",
    "parse_syslog",
    "parse_timestamp",
    "parse_url",
    "redact",
    "replace",
    "round",
    "sha1",
    "sha2",
    "sha3",
    "slice",
    "split",
    "starts_with",
    "strip_ansi_escape_codes",
    "strip_whitespace",
    "to_bool",
    "to_float",
    "to_int",
    "to_string",
    "to_timestamp",
    "tokenize",
    "truncate",
    "upcase",
    "uuid_v4",
]

assert = []
ceil = []
compact = []
contains = []
del = []
downcase = []
ends_with = []
exists = []
flatten = []
floor = []
format_number = ["rust_decimal"]
format_timestamp = ["chrono"]
ip_cidr_contains = ["cidr-utils"]
ip_subnet = ["lazy_static", "regex"]
ip_to_ipv6 = []
ipv6_to_ipv4 = []
log = ["tracing"]
match = []
md5 = ["md-5", "hex"]
merge = []
now = []
ok = []
only_fields = []
<<<<<<< HEAD
parse_aws_vpc_flow = []
=======
parse_aws_alb_log = ["nom"]
>>>>>>> 6389e886
parse_duration = []
parse_grok = ["grok"]
parse_json = ["serde_json"]
parse_syslog = ["syslog_loose"]
parse_timestamp = ["shared/conversion"]
parse_url = ["url"]
redact = []
replace = []
round = []
sha1 = ["sha-1", "hex"]
sha2 = ["sha-2", "hex"]
sha3 = ["sha-3", "hex"]
slice = []
split = []
starts_with = []
strip_ansi_escape_codes = ["bytes", "strip-ansi-escapes"]
strip_whitespace = []
to_bool = ["shared/conversion"]
to_float = ["shared/conversion"]
to_int = ["shared/conversion"]
to_string = []
to_timestamp = ["chrono"]
tokenize = ["shared/tokenize"]
truncate = []
upcase = []
uuid_v4 = ["bytes", "uuid"]<|MERGE_RESOLUTION|>--- conflicted
+++ resolved
@@ -58,11 +58,8 @@
     "now",
     "ok",
     "only_fields",
-<<<<<<< HEAD
+    "parse_aws_alb_log",
     "parse_aws_vpc_flow",
-=======
-    "parse_aws_alb_log",
->>>>>>> 6389e886
     "parse_duration",
     "parse_grok",
     "parse_json",
@@ -114,11 +111,8 @@
 now = []
 ok = []
 only_fields = []
-<<<<<<< HEAD
+parse_aws_alb_log = ["nom"]
 parse_aws_vpc_flow = []
-=======
-parse_aws_alb_log = ["nom"]
->>>>>>> 6389e886
 parse_duration = []
 parse_grok = ["grok"]
 parse_json = ["serde_json"]
