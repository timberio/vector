use criterion::{criterion_group, Benchmark, Criterion};
use indexmap::IndexMap;
use vector::{
    topology::config::{TransformConfig, TransformContext},
    transforms::{self, Transform},
    Event,
};

fn add_fields(c: &mut Criterion) {
    let num_events: usize = 100_000;

    let key = "the key";
    let value = "this is the value";

    let key_atom_native = key.into();
    let value_bytes_native = value.into();
    let key_atom_v1 = key.into();
    let value_bytes_v1 = value.into();
    let key_atom_v2 = key.into();
    let value_bytes_v2 = value.into();

    c.bench(
        "lua_add_fields",
        Benchmark::new("native", move |b| {
            b.iter_with_setup(
                || {
                    let mut map = IndexMap::new();
                    map.insert(key.into(), toml::value::Value::String(value.to_owned()));
                    transforms::add_fields::AddFields::new(map)
                },
                |mut transform| {
                    for _ in 0..num_events {
                        let event = Event::new_empty_log();
                        let event = transform.transform(event).unwrap();
                        assert_eq!(event.as_log()[&key_atom_native], value_bytes_native);
                    }
                },
            )
        })
        .with_function("v1", move |b| {
            b.iter_with_setup(
                || {
                    let source = format!("event['{}'] = '{}'", key, value);
                    transforms::lua::v1::Lua::new(&source, vec![]).unwrap()
                },
                |mut transform| {
                    for _ in 0..num_events {
                        let event = Event::new_empty_log();
                        let event = transform.transform(event).unwrap();
                        assert_eq!(event.as_log()[&key_atom_v1], value_bytes_v1);
                    }
                },
            )
        })
        .with_function("v2", move |b| {
            b.iter_with_setup(
                || {
                    let source = format!("event['{}'] = '{}'", key, value);
                    transforms::lua::v2::Lua::new(&source, vec![]).unwrap()
                },
                |mut transform| {
                    for _ in 0..num_events {
                        let event = Event::new_empty_log();
                        let event = transform.transform(event).unwrap();
                        assert_eq!(event.as_log()[&key_atom_v2], value_bytes_v2);
                    }
                },
            )
        })
        .sample_size(10),
    );
}

fn field_filter(c: &mut Criterion) {
    let num_events: usize = 100_000;

    c.bench(
        "lua_field_filter",
        Benchmark::new("native", move |b| {
            b.iter_with_setup(
                || {
                    let rt = vector::runtime::Runtime::single_threaded().unwrap();
                    let transform = transforms::field_filter::FieldFilterConfig {
                        field: "the_field".to_string(),
                        value: "0".to_string(),
                    }
<<<<<<< HEAD
                    .build(rt.executor())
                    .unwrap();

                    let events: Vec<Event> = (0..num_events)
=======
                    .build(TransformContext::new_test(rt.executor()))
                    .unwrap()
                },
                |mut transform| {
                    let num = (0..num_events)
>>>>>>> 8ac0fdeb
                        .map(|i| {
                            let mut event = Event::new_empty_log();
                            event.as_mut_log().insert("the_field", (i % 10).to_string());
                            event
                        })
                        .collect();
                    (transform, events)
                },
                |(mut transform, events)| {
                    let num = events
                        .into_iter()
                        .filter_map(|r| transform.transform(r))
                        .count();
                    assert_eq!(num, num_events / 10);
                },
            )
        })
        .with_function("v1", move |b| {
            b.iter_with_setup(
                || {
                    let source = r#"
                      if event["the_field"] ~= "0" then
                        event = nil
                      end
                    "#;
<<<<<<< HEAD
                    let transform = transforms::lua::Lua::new(&source, vec![]).unwrap();

                    let events: Vec<Event> = (0..num_events)
=======
                    transforms::lua::v1::Lua::new(&source, vec![]).unwrap()
                },
                |mut transform| {
                    let num = (0..num_events)
>>>>>>> 8ac0fdeb
                        .map(|i| {
                            let mut event = Event::new_empty_log();
                            event.as_mut_log().insert("the_field", (i % 10).to_string());
                            event
                        })
                        .filter_map(|r| transform.transform(r))
                        .count();
                    assert_eq!(num, num_events / 10);
                },
            )
        })
        .with_function("v2", move |b| {
            b.iter_with_setup(
                || {
                    let source = r#"
                      if event["the_field"] ~= "0" then
                        event = nil
                      end
                    "#;
                    transforms::lua::v2::Lua::new(&source, vec![]).unwrap()
                },
                |mut transform| {
                    let num = (0..num_events)
                        .map(|i| {
                            let mut event = Event::new_empty_log();
                            event.as_mut_log().insert("the_field", (i % 10).to_string());
                            event
                        })
                        .collect();
                    (transform, events)
                },
                |(mut transform, events)| {
                    let num = events
                        .into_iter()
                        .filter_map(|r| transform.transform(r))
                        .count();
                    assert_eq!(num, num_events / 10);
                },
            )
        })
        .sample_size(10),
    );
}

criterion_group!(lua, add_fields, field_filter);<|MERGE_RESOLUTION|>--- conflicted
+++ resolved
@@ -84,18 +84,11 @@
                         field: "the_field".to_string(),
                         value: "0".to_string(),
                     }
-<<<<<<< HEAD
-                    .build(rt.executor())
-                    .unwrap();
-
-                    let events: Vec<Event> = (0..num_events)
-=======
                     .build(TransformContext::new_test(rt.executor()))
                     .unwrap()
                 },
                 |mut transform| {
                     let num = (0..num_events)
->>>>>>> 8ac0fdeb
                         .map(|i| {
                             let mut event = Event::new_empty_log();
                             event.as_mut_log().insert("the_field", (i % 10).to_string());
@@ -121,16 +114,10 @@
                         event = nil
                       end
                     "#;
-<<<<<<< HEAD
-                    let transform = transforms::lua::Lua::new(&source, vec![]).unwrap();
-
-                    let events: Vec<Event> = (0..num_events)
-=======
                     transforms::lua::v1::Lua::new(&source, vec![]).unwrap()
                 },
                 |mut transform| {
                     let num = (0..num_events)
->>>>>>> 8ac0fdeb
                         .map(|i| {
                             let mut event = Event::new_empty_log();
                             event.as_mut_log().insert("the_field", (i % 10).to_string());
