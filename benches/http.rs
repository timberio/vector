--- conflicted
+++ resolved
@@ -46,13 +46,8 @@
 
                 let mut rt = runtime::Runtime::new().unwrap();
 
-<<<<<<< HEAD
                 let (topology, _crash) = rt.block_on_std(start_topology(config, false));
-                wait_for_tcp(in_addr);
-=======
-                let (topology, _crash) = rt.block_on_std(topology::start(config, false)).unwrap();
                 rt.block_on_std(async move { wait_for_tcp(in_addr).await });
->>>>>>> 07c44489
 
                 (rt, topology)
             },
@@ -109,13 +104,8 @@
 
                 let mut rt = runtime::Runtime::new().unwrap();
 
-<<<<<<< HEAD
                 let (topology, _crash) = rt.block_on_std(start_topology(config, false));
-                wait_for_tcp(in_addr);
-=======
-                let (topology, _crash) = rt.block_on_std(topology::start(config, false)).unwrap();
                 rt.block_on_std(async move { wait_for_tcp(in_addr).await });
->>>>>>> 07c44489
 
                 (rt, topology)
             },
