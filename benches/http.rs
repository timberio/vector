--- conflicted
+++ resolved
@@ -34,11 +34,8 @@
                 );
 
                 let mut rt = tokio::runtime::Runtime::new().unwrap();
-<<<<<<< HEAD
                 let (mut topology, _warnings) =
                     Topology::build(config, &mut rt.executor()).unwrap();
-=======
->>>>>>> 784c24fb
 
                 topology.start(&mut rt);
                 wait_for_tcp(in_addr);
@@ -86,11 +83,8 @@
                 );
 
                 let mut rt = tokio::runtime::Runtime::new().unwrap();
-<<<<<<< HEAD
                 let (mut topology, _warnings) =
                     Topology::build(config, &mut rt.executor()).unwrap();
-=======
->>>>>>> 784c24fb
 
                 topology.start(&mut rt);
                 wait_for_tcp(in_addr);
@@ -120,11 +114,7 @@
 
         let fut = Server::bind(&addr)
             .serve(make_service)
-<<<<<<< HEAD
-            .map_err(|e| panic!("{:?}", e));
-=======
             .map_err(|e| panic!(e));
->>>>>>> 784c24fb
 
         tokio::runtime::current_thread::run(fut);
     });
