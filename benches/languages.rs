--- conflicted
+++ resolved
@@ -80,7 +80,6 @@
     let configs: Vec<(&str, &str)> = vec![
         (
             "remap",
-<<<<<<< HEAD
             indoc! {r#"
                 [transforms.last]
                   type = "remap"
@@ -89,16 +88,6 @@
                   . = parse_json!(string!(.message))
                   """
             "#},
-=======
-            r#"
-[transforms.last]
-  type = "remap"
-  inputs = ["in"]
-  source = """
-    . = parse_json!(string!(.message))
-  """
-            "#,
->>>>>>> add0934a
         ),
         (
             "native",
@@ -111,7 +100,6 @@
         ),
         (
             "lua",
-<<<<<<< HEAD
             indoc! {r#"
                 [transforms.last]
                   type = "lua"
@@ -120,16 +108,6 @@
                   search_dirs = ["benches/lua_deps"]
                   source = """
                   local json = require "json"
-=======
-            r#"
-[transforms.last]
-  type = "lua"
-  inputs = ["in"]
-  version = "2"
-  search_dirs = ["./benches/lua_deps"]
-  source = """
-  local json = require "json"
->>>>>>> add0934a
 
                   function process(event, emit)
                     event.log = json.decode(event.log.message)
@@ -162,25 +140,14 @@
     let configs: Vec<(&str, &str)> = vec![
         (
             "remap",
-<<<<<<< HEAD
             indoc! {r#"
                 [transforms.last]
                   type = "remap"
                   inputs = ["in"]
                   source = """
-                  . = parse_syslog!(.message)
-                  """
-            "#},
-=======
-            r#"
-[transforms.last]
-  type = "remap"
-  inputs = ["in"]
-  source = """
-    . = parse_syslog!(string!(.message))
-  """
-         "#,
->>>>>>> add0934a
+                  . = parse_syslog!(string!(.message))
+                  """
+            "#},
         ),
         (
             "native",
