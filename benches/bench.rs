use criterion::{criterion_group, criterion_main, Benchmark, Criterion, Throughput};

use approx::assert_relative_eq;
use futures::{compat::Future01CompatExt, future, stream, StreamExt};
use rand::{
    distributions::{Alphanumeric, Uniform},
    prelude::*,
};
use std::convert::TryFrom;
use vector::{
    config::{self, log_schema, TransformConfig, TransformContext},
    event::Event,
    sinks, sources,
    test_util::{next_addr, runtime, send_lines, start_topology, wait_for_tcp, CountReceiver},
    transforms,
};

mod batch;
mod buffering;
mod event;
mod files;
mod http;
mod lua;

criterion_group!(
    benches,
    benchmark_simple_pipe,
    benchmark_simple_pipe_with_tiny_lines,
    benchmark_simple_pipe_with_huge_lines,
    benchmark_simple_pipe_with_many_writers,
    benchmark_interconnected,
    benchmark_transforms,
    benchmark_complex,
    bench_elasticsearch_index,
    benchmark_regex,
);
criterion_main!(
    benches,
    buffering::buffers,
    http::http,
    batch::batch,
    files::files,
    lua::lua,
    event::event,
);

fn benchmark_simple_pipe(c: &mut Criterion) {
    let num_lines: usize = 100_000;
    let line_size: usize = 100;

    let in_addr = next_addr();
    let out_addr = next_addr();

    c.bench(
        "pipe",
        Benchmark::new("pipe", move |b| {
            b.iter_with_setup(
                || {
                    let mut config = config::Config::empty();
                    config.add_source(
                        "in",
                        sources::socket::SocketConfig::make_tcp_config(in_addr),
                    );
                    config.add_sink(
                        "out",
                        &["in"],
                        sinks::socket::SocketSinkConfig::make_basic_tcp_config(
                            out_addr.to_string(),
                        ),
                    );

                    let mut rt = runtime();
                    let (output_lines, topology) = rt.block_on(async move {
                        let output_lines = CountReceiver::receive_lines(out_addr);
                        let (topology, _crash) = start_topology(config, false).await;
                        wait_for_tcp(in_addr).await;
                        (output_lines, topology)
                    });
                    (rt, topology, output_lines)
                },
                |(mut rt, topology, output_lines)| {
                    rt.block_on(async move {
                        let lines = random_lines(line_size).take(num_lines);
                        send_lines(in_addr, lines).await.unwrap();

                        topology.stop().compat().await.unwrap();
                        assert_eq!(num_lines, output_lines.await.len());
                    });
                },
            );
        })
        .sample_size(10)
        .noise_threshold(0.05)
        .throughput(Throughput::Bytes((num_lines * line_size) as u64)),
    );
}

fn benchmark_simple_pipe_with_tiny_lines(c: &mut Criterion) {
    let num_lines: usize = 100_000;
    let line_size: usize = 1;

    let in_addr = next_addr();
    let out_addr = next_addr();

    c.bench(
        "pipe_with_tiny_lines",
        Benchmark::new("pipe_with_tiny_lines", move |b| {
            b.iter_with_setup(
                || {
                    let mut config = config::Config::empty();
                    config.add_source(
                        "in",
                        sources::socket::SocketConfig::make_tcp_config(in_addr),
                    );
                    config.add_sink(
                        "out",
                        &["in"],
                        sinks::socket::SocketSinkConfig::make_basic_tcp_config(
                            out_addr.to_string(),
                        ),
                    );

                    let mut rt = runtime();
                    let (output_lines, topology) = rt.block_on(async move {
                        let output_lines = CountReceiver::receive_lines(out_addr);
                        let (topology, _crash) = start_topology(config, false).await;
                        wait_for_tcp(in_addr).await;
                        (output_lines, topology)
                    });
                    (rt, topology, output_lines)
                },
                |(mut rt, topology, output_lines)| {
                    rt.block_on(async move {
                        let lines = random_lines(line_size).take(num_lines);
                        send_lines(in_addr, lines).await.unwrap();

                        topology.stop().compat().await.unwrap();
                        assert_eq!(num_lines, output_lines.await.len());
                    });
                },
            );
        })
        .sample_size(10)
        .noise_threshold(0.05)
        .throughput(Throughput::Bytes((num_lines * line_size) as u64)),
    );
}

fn benchmark_simple_pipe_with_huge_lines(c: &mut Criterion) {
    let num_lines: usize = 2_000;
    let line_size: usize = 100_000;

    let in_addr = next_addr();
    let out_addr = next_addr();

    c.bench(
        "pipe_with_huge_lines",
        Benchmark::new("pipe_with_huge_lines", move |b| {
            b.iter_with_setup(
                || {
                    let mut config = config::Config::empty();
                    config.add_source(
                        "in",
                        sources::socket::SocketConfig::make_tcp_config(in_addr),
                    );
                    config.add_sink(
                        "out",
                        &["in"],
                        sinks::socket::SocketSinkConfig::make_basic_tcp_config(
                            out_addr.to_string(),
                        ),
                    );

                    let mut rt = runtime();
                    let (output_lines, topology) = rt.block_on(async move {
                        let output_lines = CountReceiver::receive_lines(out_addr);
                        let (topology, _crash) = start_topology(config, false).await;
                        wait_for_tcp(in_addr).await;
                        (output_lines, topology)
                    });
                    (rt, topology, output_lines)
                },
                |(mut rt, topology, output_lines)| {
                    rt.block_on(async move {
                        let lines = random_lines(line_size).take(num_lines);
                        send_lines(in_addr, lines).await.unwrap();

                        topology.stop().compat().await.unwrap();
                        assert_eq!(num_lines, output_lines.await.len());
                    });
                },
            );
        })
        .sample_size(10)
        .noise_threshold(0.05)
        .throughput(Throughput::Bytes((num_lines * line_size) as u64)),
    );
}

fn benchmark_simple_pipe_with_many_writers(c: &mut Criterion) {
    let num_lines: usize = 10_000;
    let line_size: usize = 100;
    let num_writers: usize = 10;

    let in_addr = next_addr();
    let out_addr = next_addr();

    c.bench(
        "pipe_with_many_writers",
        Benchmark::new("pipe_with_many_writers", move |b| {
            b.iter_with_setup(
                || {
                    let mut config = config::Config::empty();
                    config.add_source(
                        "in",
                        sources::socket::SocketConfig::make_tcp_config(in_addr),
                    );
                    config.add_sink(
                        "out",
                        &["in"],
                        sinks::socket::SocketSinkConfig::make_basic_tcp_config(
                            out_addr.to_string(),
                        ),
                    );

                    let mut rt = runtime();
                    let (output_lines, topology) = rt.block_on(async move {
                        let output_lines = CountReceiver::receive_lines(out_addr);
                        let (topology, _crash) = start_topology(config, false).await;
                        wait_for_tcp(in_addr).await;
                        (output_lines, topology)
                    });
                    (rt, topology, output_lines)
                },
                |(mut rt, topology, output_lines)| {
                    rt.block_on(async move {
                        let sends = stream::iter(0..num_writers)
                            .map(|_| {
                                let lines = random_lines(line_size).take(num_lines);
                                send_lines(in_addr, lines)
                            })
                            .collect::<Vec<_>>()
                            .await;
                        future::try_join_all(sends).await.unwrap();

                        topology.stop().compat().await.unwrap();

                        // TODO: shutdown after flush
                        // assert_eq!(num_lines * num_writers, output_lines.await.len());
                        let _ = output_lines.await;
                    });
                },
            );
        })
        .sample_size(10)
        .noise_threshold(0.05)
        .throughput(Throughput::Bytes(
            (num_lines * line_size * num_writers) as u64,
        )),
    );
}

fn benchmark_interconnected(c: &mut Criterion) {
    let num_lines: usize = 100_000;
    let line_size: usize = 100;

    let in_addr1 = next_addr();
    let in_addr2 = next_addr();
    let out_addr1 = next_addr();
    let out_addr2 = next_addr();

    c.bench(
        "interconnected",
        Benchmark::new("interconnected", move |b| {
            b.iter_with_setup(
                || {
                    let mut config = config::Config::empty();
                    config.add_source(
                        "in1",
                        sources::socket::SocketConfig::make_tcp_config(in_addr1),
                    );
                    config.add_source(
                        "in2",
                        sources::socket::SocketConfig::make_tcp_config(in_addr2),
                    );
                    config.add_sink(
                        "out1",
                        &["in1", "in2"],
                        sinks::socket::SocketSinkConfig::make_basic_tcp_config(
                            out_addr1.to_string(),
                        ),
                    );
                    config.add_sink(
                        "out2",
                        &["in1", "in2"],
                        sinks::socket::SocketSinkConfig::make_basic_tcp_config(
                            out_addr2.to_string(),
                        ),
                    );

                    let mut rt = runtime();
                    let (output_lines1, output_lines2, topology) = rt.block_on(async move {
                        let output_lines1 = CountReceiver::receive_lines(out_addr1);
                        let output_lines2 = CountReceiver::receive_lines(out_addr2);
                        let (topology, _crash) = start_topology(config, false).await;
                        wait_for_tcp(in_addr1).await;
                        wait_for_tcp(in_addr2).await;
                        (output_lines1, output_lines2, topology)
                    });
                    (rt, topology, output_lines1, output_lines2)
                },
                |(mut rt, topology, output_lines1, output_lines2)| {
                    rt.block_on(async move {
                        let lines1 = random_lines(line_size).take(num_lines);
                        send_lines(in_addr1, lines1).await.unwrap();
                        let lines2 = random_lines(line_size).take(num_lines);
                        send_lines(in_addr2, lines2).await.unwrap();

                        topology.stop().compat().await.unwrap();
                        assert_eq!(num_lines * 2, output_lines1.await.len());
                        assert_eq!(num_lines * 2, output_lines2.await.len());
                    });
                },
            );
        })
        .sample_size(10)
        .noise_threshold(0.05)
        .throughput(Throughput::Bytes((num_lines * line_size * 2) as u64)),
    );
}

fn benchmark_transforms(c: &mut Criterion) {
    let num_lines: usize = 100_000;
    let line_size: usize = 100;

    let in_addr = next_addr();
    let out_addr = next_addr();

    c.bench(
        "transforms",
        Benchmark::new("transforms", move |b| {
            b.iter_with_setup(
                || {
                    let mut config = config::Config::empty();
                    config.add_source(
                        "in",
                        sources::socket::SocketConfig::make_tcp_config(in_addr),
                    );
                    config.add_transform(
                        "parser",
                        &["in"],
                        transforms::regex_parser::RegexParserConfig {
                            patterns: vec![r"status=(?P<status>\d+)".to_string()],
                            field: None,
                            ..Default::default()
                        },
                    );
                    config.add_transform(
                        "filter",
                        &["parser"],
                        transforms::field_filter::FieldFilterConfig {
                            field: "status".to_string(),
                            value: "404".to_string(),
                        },
                    );
                    config.add_sink(
                        "out",
                        &["filter"],
                        sinks::socket::SocketSinkConfig::make_basic_tcp_config(
                            out_addr.to_string(),
                        ),
                    );

                    let mut rt = runtime();
                    let (output_lines, topology) = rt.block_on(async move {
                        let output_lines = CountReceiver::receive_lines(out_addr);
                        let (topology, _crash) = start_topology(config, false).await;
                        wait_for_tcp(in_addr).await;
                        (output_lines, topology)
                    });
                    (rt, topology, output_lines)
                },
                |(mut rt, topology, output_lines)| {
                    rt.block_on(async move {
                        let lines = random_lines(line_size)
                            .map(|l| l + "status=404")
                            .take(num_lines);
                        send_lines(in_addr, lines).await.unwrap();

                        topology.stop().compat().await.unwrap();
                        assert_eq!(num_lines, output_lines.await.len());
                    });
                },
            );
        })
        .sample_size(10)
        .noise_threshold(0.05)
        .throughput(Throughput::Bytes(
            (num_lines * (line_size + "status=404".len())) as u64,
        )),
    );
}

fn benchmark_regex(c: &mut Criterion) {
    let num_lines: usize = 100_000;

    c.bench(
        "regex",
        Benchmark::new("regex", move |b| {
            b.iter_with_setup(
                || {
                    let parser =transforms::regex_parser::RegexParserConfig {
                        // Many captures to stress the regex parser
                        patterns: vec![r#"^(?P<addr>\d+\.\d+\.\d+\.\d+) (?P<user>\S+) (?P<auth>\S+) \[(?P<date>\d+/[A-Za-z]+/\d+:\d+:\d+:\d+ [+-]\d{4})\] "(?P<method>[A-Z]+) (?P<uri>[^"]+) HTTP/\d\.\d" (?P<code>\d+) (?P<size>\d+) "(?P<referrer>[^"]+)" "(?P<browser>[^"]+)""#.into()],
                        field: None,
                        drop_failed: true,
                        ..Default::default()
                    }.build(TransformContext::new_test()).unwrap();

                    let src_lines = http_access_log_lines()
                        .take(num_lines)
                        .collect::<Vec<String>>();

                    (parser, src_lines)
                },
                |(mut parser, src_lines)| {
                    let out_lines = src_lines.iter()
                        .filter_map(|line| parser.transform(Event::from(&line[..])))
                        .fold(0, |accum, _| accum + 1);

                    assert_eq!(out_lines, num_lines);
                },
            );
        })
        .sample_size(10)
        .noise_threshold(0.05)
    );
}

fn benchmark_complex(c: &mut Criterion) {
    let num_lines: usize = 100_000;

    let in_addr1 = next_addr();
    let in_addr2 = next_addr();
    let out_addr_all = next_addr();
    let out_addr_sampled = next_addr();
    let out_addr_200 = next_addr();
    let out_addr_404 = next_addr();
    let out_addr_500 = next_addr();

    c.bench(
        "complex",
        Benchmark::new("complex", move |b| {
            b.iter_with_setup(
                || {
                    let mut config = config::Config::empty();
                    config.add_source(
                        "in1",
                        sources::socket::SocketConfig::make_tcp_config(in_addr1),
                    );
                    config.add_source(
                        "in2",
                        sources::socket::SocketConfig::make_tcp_config(in_addr2),
                    );
                    config.add_transform(
                        "parser",
                        &["in1", "in2"],
                        transforms::regex_parser::RegexParserConfig {
                            patterns: vec![r"status=(?P<status>\d+)".to_string()],
                            field: None,
                            ..Default::default()
                        },
                    );
                    config.add_transform(
                        "filter_200",
                        &["parser"],
                        transforms::field_filter::FieldFilterConfig {
                            field: "status".to_string(),
                            value: "200".to_string(),
                        },
                    );
                    config.add_transform(
                        "filter_404",
                        &["parser"],
                        transforms::field_filter::FieldFilterConfig {
                            field: "status".to_string(),
                            value: "404".to_string(),
                        },
                    );
                    config.add_transform(
                        "filter_500",
                        &["parser"],
                        transforms::field_filter::FieldFilterConfig {
                            field: "status".to_string(),
                            value: "500".to_string(),
                        },
                    );
                    config.add_transform(
                        "sampler",
                        &["parser"],
                        transforms::sampler::SamplerConfig {
                            rate: 10,
                            key_field: None,
                            pass_list: vec![],
                        },
                    );
                    config.add_sink(
                        "out_all",
                        &["parser"],
                        sinks::socket::SocketSinkConfig::make_basic_tcp_config(
                            out_addr_all.to_string(),
                        ),
                    );
                    config.add_sink(
                        "out_sampled",
                        &["sampler"],
                        sinks::socket::SocketSinkConfig::make_basic_tcp_config(
                            out_addr_sampled.to_string(),
                        ),
                    );
                    config.add_sink(
                        "out_200",
                        &["filter_200"],
                        sinks::socket::SocketSinkConfig::make_basic_tcp_config(
                            out_addr_200.to_string(),
                        ),
                    );
                    config.add_sink(
                        "out_404",
                        &["filter_404"],
                        sinks::socket::SocketSinkConfig::make_basic_tcp_config(
                            out_addr_404.to_string(),
                        ),
                    );
                    config.add_sink(
                        "out_500",
                        &["filter_500"],
                        sinks::socket::SocketSinkConfig::make_basic_tcp_config(
                            out_addr_500.to_string(),
                        ),
                    );

                    let mut rt = runtime();
                    let (
                        output_lines_all,
                        output_lines_sampled,
                        output_lines_200,
                        output_lines_404,
                        topology,
                    ) = rt.block_on(async move {
                        let output_lines_all = CountReceiver::receive_lines(out_addr_all);
                        let output_lines_sampled = CountReceiver::receive_lines(out_addr_sampled);
                        let output_lines_200 = CountReceiver::receive_lines(out_addr_200);
                        let output_lines_404 = CountReceiver::receive_lines(out_addr_404);
                        let (topology, _crash) = start_topology(config, false).await;
                        wait_for_tcp(in_addr1).await;
                        wait_for_tcp(in_addr2).await;
                        (
                            output_lines_all,
                            output_lines_sampled,
                            output_lines_200,
                            output_lines_404,
                            topology,
                        )
                    });
                    (
                        rt,
                        topology,
                        output_lines_all,
                        output_lines_sampled,
                        output_lines_200,
                        output_lines_404,
                    )
                },
                |(
                    mut rt,
                    topology,
                    output_lines_all,
                    output_lines_sampled,
                    output_lines_200,
                    output_lines_404,
                )| {
                    rt.block_on(async move {
                        // One sender generates pure random lines
                        let lines1 = random_lines(100).take(num_lines);
                        send_lines(in_addr1, lines1).await.unwrap();

                        // The other includes either status=200 or status=404
                        let mut rng = SmallRng::from_rng(thread_rng()).unwrap();
                        let lines2 = random_lines(100)
                            .map(move |mut l| {
                                let status = if rng.gen_bool(0.5) { "200" } else { "404" };
                                l += "status=";
                                l += status;
                                l
                            })
                            .take(num_lines);
                        send_lines(in_addr2, lines2).await.unwrap();

                        topology.stop().compat().await.unwrap();

                        let output_lines_all = output_lines_all.await.len();
                        let output_lines_sampled = output_lines_sampled.await.len();
                        let output_lines_200 = output_lines_200.await.len();
                        let output_lines_404 = output_lines_404.await.len();

                        assert_eq!(output_lines_all, num_lines * 2);
                        assert_relative_eq!(
                            output_lines_sampled as f32 / num_lines as f32,
                            0.1,
                            epsilon = 0.01
                        );
                        assert!(output_lines_200 > 0);
                        assert!(output_lines_404 > 0);
                        assert_eq!(output_lines_200 + output_lines_404, num_lines);
                    });
                },
            );
        })
        .sample_size(10),
    );
}

fn bench_elasticsearch_index(c: &mut Criterion) {
    use chrono::Utc;
    use vector::template::Template;

    c.bench(
        "elasticsearch_indexes",
        Benchmark::new("dynamic", move |b| {
            b.iter_with_setup(
                || {
                    let mut event = Event::from("hello world");
<<<<<<< HEAD
                    event.as_mut_log().insert(
                        crate::config::log_schema().timestamp_key().clone(),
                        Utc::now(),
                    );
=======
                    event
                        .as_mut_log()
                        .insert(log_schema().timestamp_key().clone(), Utc::now());
>>>>>>> 463e0838

                    (Template::try_from("index-%Y.%m.%d").unwrap(), event)
                },
                |(index, event)| index.render(&event),
            )
        }),
    );

    c.bench(
        "elasticsearch_indexes",
        Benchmark::new("static", move |b| {
            b.iter_with_setup(
                || {
                    let mut event = Event::from("hello world");
<<<<<<< HEAD
                    event.as_mut_log().insert(
                        crate::config::log_schema().timestamp_key().clone(),
                        Utc::now(),
                    );
=======
                    event
                        .as_mut_log()
                        .insert(log_schema().timestamp_key().clone(), Utc::now());
>>>>>>> 463e0838

                    (Template::try_from("index").unwrap(), event)
                },
                |(index, event)| index.render(&event),
            )
        }),
    );
}

fn random_lines(size: usize) -> impl Iterator<Item = String> {
    let mut rng = SmallRng::from_rng(thread_rng()).unwrap();

    std::iter::repeat(()).map(move |_| {
        rng.sample_iter(&Alphanumeric)
            .take(size)
            .collect::<String>()
    })
}

fn http_access_log_lines() -> impl Iterator<Item = String> {
    let mut rng = SmallRng::from_rng(thread_rng()).unwrap();
    let code = Uniform::from(200..600);
    let year = Uniform::from(2010..2020);
    let mday = Uniform::from(1..32);
    let hour = Uniform::from(0..24);
    let minsec = Uniform::from(0..60);
    let size = Uniform::from(10..60); // FIXME

    std::iter::repeat(()).map(move |_| {
        let url_size = size.sample(&mut rng);
        let browser_size = size.sample(&mut rng);
        format!("{}.{}.{}.{} - - [{}/Jun/{}:{}:{}:{} -0400] \"GET /{} HTTP/1.1\" {} {} \"-\" \"Mozilla/5.0 ({})\"",
                rng.gen::<u8>(), rng.gen::<u8>(), rng.gen::<u8>(), rng.gen::<u8>(), // IP
                year.sample(&mut rng), mday.sample(&mut rng), // date
                hour.sample(&mut rng), minsec.sample(&mut rng), minsec.sample(&mut rng), // time
                rng.sample_iter(&Alphanumeric).take(url_size).collect::<String>(), // URL
                code.sample(&mut rng), size.sample(&mut rng),
                rng.sample_iter(&Alphanumeric).take(browser_size).collect::<String>(),
        )
    })
}<|MERGE_RESOLUTION|>--- conflicted
+++ resolved
@@ -631,16 +631,9 @@
             b.iter_with_setup(
                 || {
                     let mut event = Event::from("hello world");
-<<<<<<< HEAD
-                    event.as_mut_log().insert(
-                        crate::config::log_schema().timestamp_key().clone(),
-                        Utc::now(),
-                    );
-=======
                     event
                         .as_mut_log()
                         .insert(log_schema().timestamp_key().clone(), Utc::now());
->>>>>>> 463e0838
 
                     (Template::try_from("index-%Y.%m.%d").unwrap(), event)
                 },
@@ -655,16 +648,9 @@
             b.iter_with_setup(
                 || {
                     let mut event = Event::from("hello world");
-<<<<<<< HEAD
-                    event.as_mut_log().insert(
-                        crate::config::log_schema().timestamp_key().clone(),
-                        Utc::now(),
-                    );
-=======
                     event
                         .as_mut_log()
                         .insert(log_schema().timestamp_key().clone(), Utc::now());
->>>>>>> 463e0838
 
                     (Template::try_from("index").unwrap(), event)
                 },
