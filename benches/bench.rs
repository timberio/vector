use criterion::{criterion_group, criterion_main, Benchmark, Criterion, Throughput};

use approx::assert_relative_eq;
use futures::{compat::Future01CompatExt, future, stream, StreamExt};
use indexmap::IndexMap;
use rand::{
    distributions::{Alphanumeric, Uniform},
    prelude::*,
};
use std::convert::TryFrom;
<<<<<<< HEAD
use string_cache::DefaultAtom as Atom;
use vector::config::{self, TransformConfig, TransformContext};
use vector::event::Event;
use vector::test_util::{
    next_addr, runtime, send_lines, start_topology, wait_for_tcp, CountReceiver,
};
use vector::transforms::{
    add_fields::AddFields,
    remap::{Remap, RemapConfig},
    Transform,
};
use vector::{sinks, sources, transforms};
=======
use vector::{
    config::{self, TransformConfig, TransformContext},
    event::Event,
    sinks, sources,
    test_util::{next_addr, runtime, send_lines, start_topology, wait_for_tcp, CountReceiver},
    transforms,
};
>>>>>>> 490a41df

mod batch;
mod buffering;
mod event;
mod files;
mod http;
mod lua;

criterion_group!(
    benches,
    benchmark_simple_pipe,
    benchmark_simple_pipe_with_tiny_lines,
    benchmark_simple_pipe_with_huge_lines,
    benchmark_simple_pipe_with_many_writers,
    benchmark_interconnected,
    benchmark_transforms,
    benchmark_complex,
    bench_elasticsearch_index,
    benchmark_regex,
    benchmark_remap,
);
criterion_main!(
    benches,
    buffering::buffers,
    http::http,
    batch::batch,
    files::files,
    lua::lua,
    event::event,
);

fn benchmark_simple_pipe(c: &mut Criterion) {
    let num_lines: usize = 100_000;
    let line_size: usize = 100;

    let in_addr = next_addr();
    let out_addr = next_addr();

    c.bench(
        "pipe",
        Benchmark::new("pipe", move |b| {
            b.iter_with_setup(
                || {
                    let mut config = config::Config::builder();
                    config.add_source(
                        "in",
                        sources::socket::SocketConfig::make_tcp_config(in_addr),
                    );
                    config.add_sink(
                        "out",
                        &["in"],
                        sinks::socket::SocketSinkConfig::make_basic_tcp_config(
                            out_addr.to_string(),
                        ),
                    );

                    let mut rt = runtime();
                    let (output_lines, topology) = rt.block_on(async move {
                        let output_lines = CountReceiver::receive_lines(out_addr);
                        let (topology, _crash) =
                            start_topology(config.build().unwrap(), false).await;
                        wait_for_tcp(in_addr).await;
                        (output_lines, topology)
                    });
                    (rt, topology, output_lines)
                },
                |(mut rt, topology, output_lines)| {
                    rt.block_on(async move {
                        let lines = random_lines(line_size).take(num_lines);
                        send_lines(in_addr, lines).await.unwrap();

                        topology.stop().compat().await.unwrap();
                        assert_eq!(num_lines, output_lines.await.len());
                    });
                },
            );
        })
        .sample_size(10)
        .noise_threshold(0.05)
        .throughput(Throughput::Bytes((num_lines * line_size) as u64)),
    );
}

fn benchmark_simple_pipe_with_tiny_lines(c: &mut Criterion) {
    let num_lines: usize = 100_000;
    let line_size: usize = 1;

    let in_addr = next_addr();
    let out_addr = next_addr();

    c.bench(
        "pipe_with_tiny_lines",
        Benchmark::new("pipe_with_tiny_lines", move |b| {
            b.iter_with_setup(
                || {
                    let mut config = config::Config::builder();
                    config.add_source(
                        "in",
                        sources::socket::SocketConfig::make_tcp_config(in_addr),
                    );
                    config.add_sink(
                        "out",
                        &["in"],
                        sinks::socket::SocketSinkConfig::make_basic_tcp_config(
                            out_addr.to_string(),
                        ),
                    );

                    let mut rt = runtime();
                    let (output_lines, topology) = rt.block_on(async move {
                        let output_lines = CountReceiver::receive_lines(out_addr);
                        let (topology, _crash) =
                            start_topology(config.build().unwrap(), false).await;
                        wait_for_tcp(in_addr).await;
                        (output_lines, topology)
                    });
                    (rt, topology, output_lines)
                },
                |(mut rt, topology, output_lines)| {
                    rt.block_on(async move {
                        let lines = random_lines(line_size).take(num_lines);
                        send_lines(in_addr, lines).await.unwrap();

                        topology.stop().compat().await.unwrap();
                        assert_eq!(num_lines, output_lines.await.len());
                    });
                },
            );
        })
        .sample_size(10)
        .noise_threshold(0.05)
        .throughput(Throughput::Bytes((num_lines * line_size) as u64)),
    );
}

fn benchmark_simple_pipe_with_huge_lines(c: &mut Criterion) {
    let num_lines: usize = 2_000;
    let line_size: usize = 100_000;

    let in_addr = next_addr();
    let out_addr = next_addr();

    c.bench(
        "pipe_with_huge_lines",
        Benchmark::new("pipe_with_huge_lines", move |b| {
            b.iter_with_setup(
                || {
                    let mut config = config::Config::builder();
                    config.add_source(
                        "in",
                        sources::socket::SocketConfig::make_tcp_config(in_addr),
                    );
                    config.add_sink(
                        "out",
                        &["in"],
                        sinks::socket::SocketSinkConfig::make_basic_tcp_config(
                            out_addr.to_string(),
                        ),
                    );

                    let mut rt = runtime();
                    let (output_lines, topology) = rt.block_on(async move {
                        let output_lines = CountReceiver::receive_lines(out_addr);
                        let (topology, _crash) =
                            start_topology(config.build().unwrap(), false).await;
                        wait_for_tcp(in_addr).await;
                        (output_lines, topology)
                    });
                    (rt, topology, output_lines)
                },
                |(mut rt, topology, output_lines)| {
                    rt.block_on(async move {
                        let lines = random_lines(line_size).take(num_lines);
                        send_lines(in_addr, lines).await.unwrap();

                        topology.stop().compat().await.unwrap();
                        assert_eq!(num_lines, output_lines.await.len());
                    });
                },
            );
        })
        .sample_size(10)
        .noise_threshold(0.05)
        .throughput(Throughput::Bytes((num_lines * line_size) as u64)),
    );
}

fn benchmark_simple_pipe_with_many_writers(c: &mut Criterion) {
    let num_lines: usize = 10_000;
    let line_size: usize = 100;
    let num_writers: usize = 10;

    let in_addr = next_addr();
    let out_addr = next_addr();

    c.bench(
        "pipe_with_many_writers",
        Benchmark::new("pipe_with_many_writers", move |b| {
            b.iter_with_setup(
                || {
                    let mut config = config::Config::builder();
                    config.add_source(
                        "in",
                        sources::socket::SocketConfig::make_tcp_config(in_addr),
                    );
                    config.add_sink(
                        "out",
                        &["in"],
                        sinks::socket::SocketSinkConfig::make_basic_tcp_config(
                            out_addr.to_string(),
                        ),
                    );

                    let mut rt = runtime();
                    let (output_lines, topology) = rt.block_on(async move {
                        let output_lines = CountReceiver::receive_lines(out_addr);
                        let (topology, _crash) =
                            start_topology(config.build().unwrap(), false).await;
                        wait_for_tcp(in_addr).await;
                        (output_lines, topology)
                    });
                    (rt, topology, output_lines)
                },
                |(mut rt, topology, output_lines)| {
                    rt.block_on(async move {
                        let sends = stream::iter(0..num_writers)
                            .map(|_| {
                                let lines = random_lines(line_size).take(num_lines);
                                send_lines(in_addr, lines)
                            })
                            .collect::<Vec<_>>()
                            .await;
                        future::try_join_all(sends).await.unwrap();

                        topology.stop().compat().await.unwrap();

                        // TODO: shutdown after flush
                        // assert_eq!(num_lines * num_writers, output_lines.await.len());
                        let _ = output_lines.await;
                    });
                },
            );
        })
        .sample_size(10)
        .noise_threshold(0.05)
        .throughput(Throughput::Bytes(
            (num_lines * line_size * num_writers) as u64,
        )),
    );
}

fn benchmark_interconnected(c: &mut Criterion) {
    let num_lines: usize = 100_000;
    let line_size: usize = 100;

    let in_addr1 = next_addr();
    let in_addr2 = next_addr();
    let out_addr1 = next_addr();
    let out_addr2 = next_addr();

    c.bench(
        "interconnected",
        Benchmark::new("interconnected", move |b| {
            b.iter_with_setup(
                || {
                    let mut config = config::Config::builder();
                    config.add_source(
                        "in1",
                        sources::socket::SocketConfig::make_tcp_config(in_addr1),
                    );
                    config.add_source(
                        "in2",
                        sources::socket::SocketConfig::make_tcp_config(in_addr2),
                    );
                    config.add_sink(
                        "out1",
                        &["in1", "in2"],
                        sinks::socket::SocketSinkConfig::make_basic_tcp_config(
                            out_addr1.to_string(),
                        ),
                    );
                    config.add_sink(
                        "out2",
                        &["in1", "in2"],
                        sinks::socket::SocketSinkConfig::make_basic_tcp_config(
                            out_addr2.to_string(),
                        ),
                    );

                    let mut rt = runtime();
                    let (output_lines1, output_lines2, topology) = rt.block_on(async move {
                        let output_lines1 = CountReceiver::receive_lines(out_addr1);
                        let output_lines2 = CountReceiver::receive_lines(out_addr2);
                        let (topology, _crash) =
                            start_topology(config.build().unwrap(), false).await;
                        wait_for_tcp(in_addr1).await;
                        wait_for_tcp(in_addr2).await;
                        (output_lines1, output_lines2, topology)
                    });
                    (rt, topology, output_lines1, output_lines2)
                },
                |(mut rt, topology, output_lines1, output_lines2)| {
                    rt.block_on(async move {
                        let lines1 = random_lines(line_size).take(num_lines);
                        send_lines(in_addr1, lines1).await.unwrap();
                        let lines2 = random_lines(line_size).take(num_lines);
                        send_lines(in_addr2, lines2).await.unwrap();

                        topology.stop().compat().await.unwrap();
                        assert_eq!(num_lines * 2, output_lines1.await.len());
                        assert_eq!(num_lines * 2, output_lines2.await.len());
                    });
                },
            );
        })
        .sample_size(10)
        .noise_threshold(0.05)
        .throughput(Throughput::Bytes((num_lines * line_size * 2) as u64)),
    );
}

fn benchmark_transforms(c: &mut Criterion) {
    let num_lines: usize = 100_000;
    let line_size: usize = 100;

    let in_addr = next_addr();
    let out_addr = next_addr();

    c.bench(
        "transforms",
        Benchmark::new("transforms", move |b| {
            b.iter_with_setup(
                || {
                    let mut config = config::Config::builder();
                    config.add_source(
                        "in",
                        sources::socket::SocketConfig::make_tcp_config(in_addr),
                    );
                    config.add_transform(
                        "parser",
                        &["in"],
                        transforms::regex_parser::RegexParserConfig {
                            patterns: vec![r"status=(?P<status>\d+)".to_string()],
                            field: None,
                            ..Default::default()
                        },
                    );
                    config.add_transform(
                        "filter",
                        &["parser"],
                        transforms::field_filter::FieldFilterConfig {
                            field: "status".to_string(),
                            value: "404".to_string(),
                        },
                    );
                    config.add_sink(
                        "out",
                        &["filter"],
                        sinks::socket::SocketSinkConfig::make_basic_tcp_config(
                            out_addr.to_string(),
                        ),
                    );

                    let mut rt = runtime();
                    let (output_lines, topology) = rt.block_on(async move {
                        let output_lines = CountReceiver::receive_lines(out_addr);
                        let (topology, _crash) =
                            start_topology(config.build().unwrap(), false).await;
                        wait_for_tcp(in_addr).await;
                        (output_lines, topology)
                    });
                    (rt, topology, output_lines)
                },
                |(mut rt, topology, output_lines)| {
                    rt.block_on(async move {
                        let lines = random_lines(line_size)
                            .map(|l| l + "status=404")
                            .take(num_lines);
                        send_lines(in_addr, lines).await.unwrap();

                        topology.stop().compat().await.unwrap();
                        assert_eq!(num_lines, output_lines.await.len());
                    });
                },
            );
        })
        .sample_size(10)
        .noise_threshold(0.05)
        .throughput(Throughput::Bytes(
            (num_lines * (line_size + "status=404".len())) as u64,
        )),
    );
}

fn benchmark_regex(c: &mut Criterion) {
    let num_lines: usize = 100_000;

    c.bench(
        "regex",
        Benchmark::new("regex", move |b| {
            b.iter_with_setup(
                || {
                    let parser =transforms::regex_parser::RegexParserConfig {
                        // Many captures to stress the regex parser
                        patterns: vec![r#"^(?P<addr>\d+\.\d+\.\d+\.\d+) (?P<user>\S+) (?P<auth>\S+) \[(?P<date>\d+/[A-Za-z]+/\d+:\d+:\d+:\d+ [+-]\d{4})\] "(?P<method>[A-Z]+) (?P<uri>[^"]+) HTTP/\d\.\d" (?P<code>\d+) (?P<size>\d+) "(?P<referrer>[^"]+)" "(?P<browser>[^"]+)""#.into()],
                        field: None,
                        drop_failed: true,
                        ..Default::default()
                    }.build(TransformContext::new_test()).unwrap();

                    let src_lines = http_access_log_lines()
                        .take(num_lines)
                        .collect::<Vec<String>>();

                    (parser, src_lines)
                },
                |(mut parser, src_lines)| {
                    let out_lines = src_lines.iter()
                        .filter_map(|line| parser.transform(Event::from(&line[..])))
                        .fold(0, |accum, _| accum + 1);

                    assert_eq!(out_lines, num_lines);
                },
            );
        })
        .sample_size(10)
        .noise_threshold(0.05)
    );
}

fn benchmark_complex(c: &mut Criterion) {
    let num_lines: usize = 100_000;

    let in_addr1 = next_addr();
    let in_addr2 = next_addr();
    let out_addr_all = next_addr();
    let out_addr_sampled = next_addr();
    let out_addr_200 = next_addr();
    let out_addr_404 = next_addr();
    let out_addr_500 = next_addr();

    c.bench(
        "complex",
        Benchmark::new("complex", move |b| {
            b.iter_with_setup(
                || {
                    let mut config = config::Config::builder();
                    config.add_source(
                        "in1",
                        sources::socket::SocketConfig::make_tcp_config(in_addr1),
                    );
                    config.add_source(
                        "in2",
                        sources::socket::SocketConfig::make_tcp_config(in_addr2),
                    );
                    config.add_transform(
                        "parser",
                        &["in1", "in2"],
                        transforms::regex_parser::RegexParserConfig {
                            patterns: vec![r"status=(?P<status>\d+)".to_string()],
                            field: None,
                            ..Default::default()
                        },
                    );
                    config.add_transform(
                        "filter_200",
                        &["parser"],
                        transforms::field_filter::FieldFilterConfig {
                            field: "status".to_string(),
                            value: "200".to_string(),
                        },
                    );
                    config.add_transform(
                        "filter_404",
                        &["parser"],
                        transforms::field_filter::FieldFilterConfig {
                            field: "status".to_string(),
                            value: "404".to_string(),
                        },
                    );
                    config.add_transform(
                        "filter_500",
                        &["parser"],
                        transforms::field_filter::FieldFilterConfig {
                            field: "status".to_string(),
                            value: "500".to_string(),
                        },
                    );
                    config.add_transform(
                        "sampler",
                        &["parser"],
                        transforms::sampler::SamplerConfig {
                            rate: 10,
                            key_field: None,
                            pass_list: vec![],
                        },
                    );
                    config.add_sink(
                        "out_all",
                        &["parser"],
                        sinks::socket::SocketSinkConfig::make_basic_tcp_config(
                            out_addr_all.to_string(),
                        ),
                    );
                    config.add_sink(
                        "out_sampled",
                        &["sampler"],
                        sinks::socket::SocketSinkConfig::make_basic_tcp_config(
                            out_addr_sampled.to_string(),
                        ),
                    );
                    config.add_sink(
                        "out_200",
                        &["filter_200"],
                        sinks::socket::SocketSinkConfig::make_basic_tcp_config(
                            out_addr_200.to_string(),
                        ),
                    );
                    config.add_sink(
                        "out_404",
                        &["filter_404"],
                        sinks::socket::SocketSinkConfig::make_basic_tcp_config(
                            out_addr_404.to_string(),
                        ),
                    );
                    config.add_sink(
                        "out_500",
                        &["filter_500"],
                        sinks::socket::SocketSinkConfig::make_basic_tcp_config(
                            out_addr_500.to_string(),
                        ),
                    );

                    let mut rt = runtime();
                    let (
                        output_lines_all,
                        output_lines_sampled,
                        output_lines_200,
                        output_lines_404,
                        topology,
                    ) = rt.block_on(async move {
                        let output_lines_all = CountReceiver::receive_lines(out_addr_all);
                        let output_lines_sampled = CountReceiver::receive_lines(out_addr_sampled);
                        let output_lines_200 = CountReceiver::receive_lines(out_addr_200);
                        let output_lines_404 = CountReceiver::receive_lines(out_addr_404);
                        let (topology, _crash) =
                            start_topology(config.build().unwrap(), false).await;
                        wait_for_tcp(in_addr1).await;
                        wait_for_tcp(in_addr2).await;
                        (
                            output_lines_all,
                            output_lines_sampled,
                            output_lines_200,
                            output_lines_404,
                            topology,
                        )
                    });
                    (
                        rt,
                        topology,
                        output_lines_all,
                        output_lines_sampled,
                        output_lines_200,
                        output_lines_404,
                    )
                },
                |(
                    mut rt,
                    topology,
                    output_lines_all,
                    output_lines_sampled,
                    output_lines_200,
                    output_lines_404,
                )| {
                    rt.block_on(async move {
                        // One sender generates pure random lines
                        let lines1 = random_lines(100).take(num_lines);
                        send_lines(in_addr1, lines1).await.unwrap();

                        // The other includes either status=200 or status=404
                        let mut rng = SmallRng::from_rng(thread_rng()).unwrap();
                        let lines2 = random_lines(100)
                            .map(move |mut l| {
                                let status = if rng.gen_bool(0.5) { "200" } else { "404" };
                                l += "status=";
                                l += status;
                                l
                            })
                            .take(num_lines);
                        send_lines(in_addr2, lines2).await.unwrap();

                        topology.stop().compat().await.unwrap();

                        let output_lines_all = output_lines_all.await.len();
                        let output_lines_sampled = output_lines_sampled.await.len();
                        let output_lines_200 = output_lines_200.await.len();
                        let output_lines_404 = output_lines_404.await.len();

                        assert_eq!(output_lines_all, num_lines * 2);
                        assert_relative_eq!(
                            output_lines_sampled as f32 / num_lines as f32,
                            0.1,
                            epsilon = 0.01
                        );
                        assert!(output_lines_200 > 0);
                        assert!(output_lines_404 > 0);
                        assert_eq!(output_lines_200 + output_lines_404, num_lines);
                    });
                },
            );
        })
        .sample_size(10),
    );
}

fn bench_elasticsearch_index(c: &mut Criterion) {
    use chrono::Utc;
    use vector::{event, template::Template};

    c.bench(
        "elasticsearch_indexes",
        Benchmark::new("dynamic", move |b| {
            b.iter_with_setup(
                || {
                    let mut event = Event::from("hello world");
                    event
                        .as_mut_log()
                        .insert(event::log_schema().timestamp_key().clone(), Utc::now());

                    (Template::try_from("index-%Y.%m.%d").unwrap(), event)
                },
                |(index, event)| index.render(&event),
            )
        }),
    );

    c.bench(
        "elasticsearch_indexes",
        Benchmark::new("static", move |b| {
            b.iter_with_setup(
                || {
                    let mut event = Event::from("hello world");
                    event
                        .as_mut_log()
                        .insert(event::log_schema().timestamp_key().clone(), Utc::now());

                    (Template::try_from("index").unwrap(), event)
                },
                |(index, event)| index.render(&event),
            )
        }),
    );
}

fn benchmark_remap(c: &mut Criterion) {
    let event = {
        let mut event = Event::from("augment me");
        event.as_mut_log().insert("copy_from", "buz");
        event
    };

    c.bench_function("add fields with remap", |b| {
        let conf = RemapConfig {
            mapping: r#".foo = "bar"
            .bar = "baz"
            .copy = .copy_from"#
                .to_string(),
            drop_on_err: true,
        };
        let mut tform = Remap::new(conf).unwrap();

        b.iter(|| {
            let result = tform.transform(event.clone()).unwrap();
            assert_eq!(
                result
                    .as_log()
                    .get(&Atom::from("foo"))
                    .unwrap()
                    .to_string_lossy(),
                "bar"
            );
            assert_eq!(
                result
                    .as_log()
                    .get(&Atom::from("bar"))
                    .unwrap()
                    .to_string_lossy(),
                "baz"
            );
            assert_eq!(
                result
                    .as_log()
                    .get(&Atom::from("copy"))
                    .unwrap()
                    .to_string_lossy(),
                "buz"
            );
        })
    });

    c.bench_function("add fields with add_fields", |b| {
        let mut fields = IndexMap::new();
        fields.insert("foo".into(), "bar".into());
        fields.insert("bar".into(), "baz".into());
        fields.insert("copy".into(), "{{ copy_from }}".into());

        let mut tform = AddFields::new(fields, true);

        b.iter(|| {
            let result = tform.transform(event.clone()).unwrap();
            assert_eq!(
                result
                    .as_log()
                    .get(&Atom::from("foo"))
                    .unwrap()
                    .to_string_lossy(),
                "bar"
            );
            assert_eq!(
                result
                    .as_log()
                    .get(&Atom::from("bar"))
                    .unwrap()
                    .to_string_lossy(),
                "baz"
            );
            assert_eq!(
                result
                    .as_log()
                    .get(&Atom::from("copy"))
                    .unwrap()
                    .to_string_lossy(),
                "buz"
            );
        })
    });
}

fn random_lines(size: usize) -> impl Iterator<Item = String> {
    let mut rng = SmallRng::from_rng(thread_rng()).unwrap();

    std::iter::repeat(()).map(move |_| {
        rng.sample_iter(&Alphanumeric)
            .take(size)
            .collect::<String>()
    })
}

fn http_access_log_lines() -> impl Iterator<Item = String> {
    let mut rng = SmallRng::from_rng(thread_rng()).unwrap();
    let code = Uniform::from(200..600);
    let year = Uniform::from(2010..2020);
    let mday = Uniform::from(1..32);
    let hour = Uniform::from(0..24);
    let minsec = Uniform::from(0..60);
    let size = Uniform::from(10..60); // FIXME

    std::iter::repeat(()).map(move |_| {
        let url_size = size.sample(&mut rng);
        let browser_size = size.sample(&mut rng);
        format!("{}.{}.{}.{} - - [{}/Jun/{}:{}:{}:{} -0400] \"GET /{} HTTP/1.1\" {} {} \"-\" \"Mozilla/5.0 ({})\"",
                rng.gen::<u8>(), rng.gen::<u8>(), rng.gen::<u8>(), rng.gen::<u8>(), // IP
                year.sample(&mut rng), mday.sample(&mut rng), // date
                hour.sample(&mut rng), minsec.sample(&mut rng), minsec.sample(&mut rng), // time
                rng.sample_iter(&Alphanumeric).take(url_size).collect::<String>(), // URL
                code.sample(&mut rng), size.sample(&mut rng),
                rng.sample_iter(&Alphanumeric).take(browser_size).collect::<String>(),
        )
    })
}<|MERGE_RESOLUTION|>--- conflicted
+++ resolved
@@ -8,20 +8,12 @@
     prelude::*,
 };
 use std::convert::TryFrom;
-<<<<<<< HEAD
 use string_cache::DefaultAtom as Atom;
-use vector::config::{self, TransformConfig, TransformContext};
-use vector::event::Event;
-use vector::test_util::{
-    next_addr, runtime, send_lines, start_topology, wait_for_tcp, CountReceiver,
-};
 use vector::transforms::{
     add_fields::AddFields,
     remap::{Remap, RemapConfig},
     Transform,
 };
-use vector::{sinks, sources, transforms};
-=======
 use vector::{
     config::{self, TransformConfig, TransformContext},
     event::Event,
@@ -29,7 +21,6 @@
     test_util::{next_addr, runtime, send_lines, start_topology, wait_for_tcp, CountReceiver},
     transforms,
 };
->>>>>>> 490a41df
 
 mod batch;
 mod buffering;
@@ -687,7 +678,7 @@
 fn benchmark_remap(c: &mut Criterion) {
     let event = {
         let mut event = Event::from("augment me");
-        event.as_mut_log().insert("copy_from", "buz");
+        event.as_mut_log().insert("copy_from", "buz".to_owned());
         event
     };
 
