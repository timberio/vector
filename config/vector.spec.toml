--- conflicted
+++ resolved
@@ -262,12 +262,8 @@
   # * optional
   # * default: true
   # * type: bool
-<<<<<<< HEAD
-  current_runtime_only = true
-  current_runtime_only = false
-=======
   current_boot_only = true
->>>>>>> 3ce0b4ed
+  current_boot_only = false
 
   # The directory used to persist the journal checkpoint position. By default,
   # the global `data_dir` is used. Please make sure the Vector project has write
@@ -833,7 +829,8 @@
   # * optional
   # * default: "false"
   # * type: bool
-  overwrite_target = "false"
+  overwrite_target = true
+  overwrite_target = false
 
   # If this setting is present, the parsed JSON will be inserted into the log as
   # a sub-object with this name. If a field with the same name already exists,
