--- conflicted
+++ resolved
@@ -654,15 +654,9 @@
     # be a string.
     # 
     # * required
-<<<<<<< HEAD
-    # * type: *
+    # * type: string
     {my_tag = "my value"}
     {my_env_tag = "${ENV_VAR}"}
-=======
-    # * type: string
-    my_tag = "my value"
-    my_env_tag = "${ENV_VAR}"
->>>>>>> 3e92c1ea
 
 # Accepts `log` events and allows you to coerce log fields into fixed types.
 [transforms.coercer]
