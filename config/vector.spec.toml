#                                    __   __  __
#                                    \ \ / / / /
#                                     \ V / / /
#                                      \_/  \/
#
#                                    V E C T O R
#                            Configuration Specification
#
# ------------------------------------------------------------------------------
# Website: https://vector.dev
# Docs: https://vector.dev/docs/
# Community: https://vector.dev/community
# ------------------------------------------------------------------------------
# The file contains a full specification for the `vector.toml` configuration
# file. It follows the TOML format and includes all options, types, and
# possible values.
#
# More info on Vector's configuration can be found at:
# /docs/setup/configuration/

# ------------------------------------------------------------------------------
# Global
# ------------------------------------------------------------------------------
# Global options are relevant to Vector as a whole and apply to global behavior.

#
# General
#

# The directory used for persisting Vector state, such as on-disk buffers, file
# checkpoints, and more. Please make sure the Vector project has write
# permissions to this dir.
#
# * optional
# * no default
# * type: string
data_dir = "/var/lib/vector"

# The list of DNS servers Vector will use to resolve DNS requests. When set
# Vector will ignore the system configuration and use only the list of DNS
# servers provided. If this option is not set then Vector will attempt to use
# the system configuration.
#
# * optional
# * no default
# * type: [string]
dns_servers = ["0.0.0.0:53"]

#
# Log schema
#

[.log_schema]
  # The key used to hold the log host. See the log data model page for more info.
  #
  # * optional
  # * default: "host"
  # * type: string
  host_key = "host"
  host_key = "@host"
  host_key = "instance"
  host_key = "machine"

  # The key used to hold the log message. See the log data model page for more
  # info.
  #
  # * optional
  # * default: "message"
  # * type: string
  message_key = "message"
  message_key = "@message"
  message_key = "msg"

  # The key used to represent when the log was generated. See the log data model
  # page for more info.
  #
  # * optional
  # * default: "timestamp"
  # * type: string
  timestamp_key = "timestamp"
  timestamp_key = "@timestamp"
  timestamp_key = "datetime"

# ------------------------------------------------------------------------------
# Sources
# ------------------------------------------------------------------------------
# Sources specify data sources and are responsible for ingesting data into
# Vector.

# Ingests data through the Docker engine daemon and outputs `log` events.
[sources.docker]
  # The component type. This is a required field that tells Vector which
  # component to use. The value _must_ be `#{name}`.
  #
  # * required
  # * type: string
  # * must be: "docker"
  type = "docker"

  # Setting this to `false` will disable the automatic merging of partial events.
  #
  # * optional
  # * default: true
  # * type: bool
  auto_partial_merge = true
  auto_partial_merge = false

  # A list of container IDs _or_ names to match against. Prefix matches are
  # supported, meaning you can supply just the first few characters of the
  # container ID or name. If not provided, all containers will be included.
  #
  # * optional
  # * no default
  # * type: [string]
  include_containers = ["serene_", "serene_leakey", "ad08cc418cf9"]

  # A list of image names to match against. If not provided, all images will be
  # included.
  #
  # * optional
  # * no default
  # * type: [string]
  include_images = ["httpd", "redis"]

  # A list of container object labels to match against when filtering running
  # containers. This should follow the described label's synatx in docker object
  # labels docs.
  #
  # * optional
  # * no default
  # * type: [string]
  include_labels = ["com.example.vendor=Timber Inc.", "com.example.name=Vector"]

  # The field name to be added to events that are detected to contain an
  # incomplete message (i.e. partial events). If set to `""`, no field will be
  # added to partial event. This allows to opt-out of partial event detection.
  #
  # * optional
  # * default: "_partial"
  # * type: string
  partial_event_marker_field = "_partial"

# Ingests data through one or more local files and outputs `log` events.
[sources.file]
  #
  # General
  #

  # The component type. This is a required field that tells Vector which
  # component to use. The value _must_ be `#{name}`.
  #
  # * required
  # * type: string
  # * must be: "file"
  type = "file"

  # Delay between file discovery calls. This controls the interval at which
  # Vector searches for files.
  #
  # * required
  # * default: 1000
  # * type: int
  # * unit: milliseconds
  glob_minimum_cooldown = 1000

  # Array of file patterns to include. Globbing is supported.
  #
  # * required
  # * type: [string]
  include = ["/var/log/nginx/*.log"]

  # For files with a stored checkpoint at startup, setting this option to `true`
  # will tell Vector to read from the beginning of the file instead of the stored
  # checkpoint.
  #
  # * required
  # * default: false
  # * type: bool
  start_at_beginning = false
  start_at_beginning = true

  # The directory used to persist file checkpoint positions. By default, the
  # global `data_dir` option is used. Please make sure the Vector project has
  # write permissions to this dir.
  #
  # * optional
  # * no default
  # * type: string
  data_dir = "/var/lib/vector"

  # Array of file patterns to exclude. Globbing is supported.*Takes precedence
  # over the `include` option.*
  #
  # * optional
  # * no default
  # * type: [string]
  exclude = ["/var/log/nginx/*.[0-9]*.log"]

  # Ignore files with a data modification date that does not exceed this age.
  #
  # * optional
  # * no default
  # * type: int
  # * unit: seconds
  ignore_older = 86400

  # The maximum number of a bytes a line can contain before being discarded. This
  # protects against malformed lines or tailing incorrect files.
  #
  # * optional
  # * default: 102400
  # * type: int
  # * unit: bytes
  max_line_bytes = 102400

  #
  # Context
  #

  # The key name added to each event with the full path of the file.
  #
  # * required
  # * default: "file"
  # * type: string
  file_key = "file"

  # The key name added to each event representing the current host. This can also
  # be globally set via the global `host_key` option.
  #
  # * required
  # * default: "host"
  # * type: string
  host_key = "host"

  #
  # Priority
  #

  # An approximate limit on the amount of data read from a single file at a given
  # time.
  #
  # * optional
  # * default: 2048
  # * type: int
  # * unit: bytes
  max_read_bytes = 2048

  # Instead of balancing read capacity fairly across all watched files,
  # prioritize draining the oldest files before moving on to read data from
  # younger files.
  #
  # * optional
  # * default: false
  # * type: bool
  oldest_first = false
  oldest_first = true

  #
  # Fingerprinting
  #

  [sources.file.fingerprinting]
    # The number of bytes read off the head of the file to generate a unique
    # fingerprint.
    #
    # * required
    # * default: 256
    # * type: int
    # * unit: bytes
    # * relevant when strategy = "checksum"
    fingerprint_bytes = 256

    # The number of bytes to skip ahead (or ignore) when generating a unique
    # fingerprint. This is helpful if all files share a common header.
    #
    # * required
    # * default: 0
    # * type: int
    # * unit: bytes
    # * relevant when strategy = "checksum"
    ignored_header_bytes = 0

    # The strategy used to uniquely identify files. This is important for
    # checkpointing when file rotation is used.
    #
    # * optional
    # * default: "checksum"
    # * type: string
    # * enum: "checksum" or "device_and_inode"
    strategy = "checksum"
    strategy = "device_and_inode"

<<<<<<< HEAD
# Ingests data through the HTTP protocol and outputs `log` events.
[sources.http]
  # The component type. This is a required field that tells Vector which
  # component to use. The value _must_ be `http`.
  #
  # * required
  # * type: string
  # * must be: "http"
  type = "http"

  # The address to listen for connections on
  #
  # * required
  # * type: string
  address = "0.0.0.0:80"
  address = "localhost:8080"

  # The expected encoding of received data. `text` indicates newline-delimited
  # text, with each line forming a message. `ndjson` indicates newline-delimited
  # JSON, where each line must contain a json object. `json` indicates a JSON
  # payload, which must be a JSON array containing JSON objects. Note that for
  # `json` and `ndjson` encodings, the fields of the JSON objects are output as
  # separate fields.
  #
  # * required
  # * default: "text"
  # * type: string
  # * enum: "text", "ndjson", and "json"
  encoding = "text"
  encoding = "ndjson"
  encoding = "json"

  # A list of HTTP headers to include in the log event. These will override any
  # values included in the JSON payload with conflicting names. An empty string
  # will be inserted into the log event if the corresponding HTTP header was
  # missing.
  #
  # * optional
  # * no default
  # * type: [string]
  headers = ["User-Agent", "X-My-Custom-Header"]
=======
  #
  # Multiline
  #

  [sources.file.multiline]
    # Condition regex pattern to look for. Exact behavior is configured via `mode`.
    #
    # * required
    # * type: string
    condition_pattern = "^[\\s]+"
    condition_pattern = "\\\\$"
    condition_pattern = "^(INFO|ERROR) "
    condition_pattern = ";$"

    # Mode of operation, specifies how the `condition_pattern` is interpreted.
    #
    # * required
    # * type: string
    # * enum: "continue_through", "continue_past", "halt_before", and "halt_with"
    mode = "continue_through"
    mode = "continue_past"
    mode = "halt_before"
    mode = "halt_with"

    # Start regex pattern to look for as a beginning of the message.
    #
    # * required
    # * type: string
    start_pattern = "^[^\\s]"
    start_pattern = "\\\\$"
    start_pattern = "^(INFO|ERROR) "
    start_pattern = "[^;]$"

    # The maximum time to wait for the continuation. Once this timeout is reached,
    # the buffered message is guaraneed to be flushed, even if incomplete.
    #
    # * required
    # * type: int
    # * unit: milliseconds
    timeout_ms = 1000
    timeout_ms = 600000
>>>>>>> 560fd106

# Ingests data through log records from journald and outputs `log` events.
[sources.journald]
  # The component type. This is a required field that tells Vector which
  # component to use. The value _must_ be `#{name}`.
  #
  # * required
  # * type: string
  # * must be: "journald"
  type = "journald"

  # The systemd journal is read in batches, and a checkpoint is set at the end of
  # each batch. This option limits the size of the batch.
  #
  # * optional
  # * default: 16
  # * type: int
  batch_size = 16

  # Include only entries from the current boot.
  #
  # * optional
  # * default: true
  # * type: bool
  current_boot_only = true
  current_boot_only = false

  # The directory used to persist the journal checkpoint position. By default,
  # the global `data_dir` is used. Please make sure the Vector project has write
  # permissions to this dir.
  #
  # * optional
  # * no default
  # * type: string
  data_dir = "/var/lib/vector"

  # The full path of the `journalctl` executable. If not set, Vector will search
  # the path for `journalctl`.
  #
  # * optional
  # * default: "journalctl"
  # * type: string
  journalctl_path = "/usr/local/bin/journalctl"

  # The list of units names to monitor. If empty or not present, all units are
  # accepted. Unit names lacking a `"."` will have `".service"` appended to make
  # them a valid service unit name.
  #
  # * optional
  # * default: []
  # * type: [string]
  units = ["ntpd", "sysinit.target"]

# Ingests data through Kafka 0.9 or later and outputs `log` events.
[sources.kafka]
  #
  # General
  #

  # The component type. This is a required field that tells Vector which
  # component to use. The value _must_ be `#{name}`.
  #
  # * required
  # * type: string
  # * must be: "kafka"
  type = "kafka"

  # A comma-separated list of host and port pairs that are the addresses of the
  # Kafka brokers in a "bootstrap" Kafka cluster that a Kafka client connects to
  # initially to bootstrap itself.
  #
  # * required
  # * type: string
  bootstrap_servers = "10.14.22.123:9092,10.14.23.332:9092"

  # The consumer group name to be used to consume events from Kafka.
  #
  # * required
  # * type: string
  group_id = "consumer-group-name"

  # The Kafka topics names to read events from. Regex is supported if the topic
  # begins with `^`.
  #
  # * required
  # * type: [string]
  topics = ["^(prefix1|prefix2)-.+", "topic-1", "topic-2"]

  # If offsets for consumer group do not exist, set them using this strategy.
  # librdkafka documentation for `auto.offset.reset` option for explanation.
  #
  # * optional
  # * default: "largest"
  # * type: string
  auto_offset_reset = "smallest"
  auto_offset_reset = "earliest"
  auto_offset_reset = "beginning"
  auto_offset_reset = "largest"
  auto_offset_reset = "latest"
  auto_offset_reset = "end"
  auto_offset_reset = "error"

  # Maximum time the broker may wait to fill the response.
  #
  # * optional
  # * default: 100
  # * type: int
  # * unit: milliseconds
  fetch_wait_max_ms = 50
  fetch_wait_max_ms = 100

  # The log field name to use for the topic key. If unspecified, the key would
  # not be added to the log event. If the message has null key, then this field
  # would not be added to the log event.
  #
  # * optional
  # * no default
  # * type: string
  key_field = "user_id"

  # The Kafka session timeout in milliseconds.
  #
  # * optional
  # * default: 10000
  # * type: int
  # * unit: milliseconds
  session_timeout_ms = 5000
  session_timeout_ms = 10000

  # Default timeout for network requests.
  #
  # * optional
  # * default: 60000
  # * type: int
  # * unit: milliseconds
  socket_timeout_ms = 30000
  socket_timeout_ms = 60000

  #
  # Advanced
  #

  [sources.kafka.librdkafka_options]
    # The options and their values. Accepts `string` values.
    #
    # * optional
    # * no default
    # * type: string
    "client.id" = "${ENV_VAR}"
    "fetch.error.backoff.ms" = "1000"

  #
  # Tls
  #

  [sources.kafka.tls]
    # Absolute path to an additional CA certificate file, in DER or PEM format
    # (X.509).
    #
    # * optional
    # * no default
    # * type: string
    ca_path = "/path/to/certificate_authority.crt"

    # Absolute path to a certificate file used to identify this connection, in DER
    # or PEM format (X.509) or PKCS#12. If this is set and is not a PKCS#12
    # archive, `key_path` must also be set.
    #
    # * optional
    # * no default
    # * type: string
    crt_path = "/path/to/host_certificate.crt"

    # Enable TLS during connections to the remote.
    #
    # * optional
    # * default: false
    # * type: bool
    enabled = false
    enabled = true

    # Pass phrase used to unlock the encrypted key file. This has no effect unless
    # `key_path` is set.
    #
    # * optional
    # * no default
    # * type: string
    key_pass = "${KEY_PASS_ENV_VAR}"
    key_pass = "PassWord1"

    # Absolute path to a certificate key file used to identify this connection, in
    # DER or PEM format (PKCS#8). If this is set, `crt_path` must also be set.
    #
    # * optional
    # * no default
    # * type: string
    key_path = "/path/to/host_certificate.key"

# Ingests data through the Heroku Logplex HTTP Drain protocol and outputs `log` events.
[sources.logplex]
  # The component type. This is a required field that tells Vector which
  # component to use. The value _must_ be `#{name}`.
  #
  # * required
  # * type: string
  # * must be: "logplex"
  type = "logplex"

  # The address to accept connections on. The address _must_ include a port.
  #
  # * required
  # * type: string
  address = "0.0.0.0:8088"

# Ingests data through the Prometheus text exposition format and outputs `metric` events.
[sources.prometheus]
  # The component type. This is a required field that tells Vector which
  # component to use. The value _must_ be `#{name}`.
  #
  # * required
  # * type: string
  # * must be: "prometheus"
  type = "prometheus"

  # Host addresses to scrape metrics from.
  #
  # * required
  # * type: [string]
  hosts = ["http://localhost:9090"]

  # The interval between scrapes in seconds.
  #
  # * required
  # * type: int
  scrape_interval_secs = 1

# Ingests data through a socket, such as a TCP, UDP, or Unix socket and outputs `log` events.
[sources.socket]
  #
  # General
  #

  # The component type. This is a required field that tells Vector which
  # component to use. The value _must_ be `#{name}`.
  #
  # * required
  # * type: string
  # * must be: "socket"
  type = "socket"

  # The address to listen for connections on, or `systemd#N` to use the Nth
  # socket passed by systemd socket activation. If an address is used it _must_
  # include a port.
  #
  # * required
  # * type: string
  # * relevant when mode = "tcp" or mode = "udp"
  address = "0.0.0.0:9000"
  address = "systemd"
  address = "systemd#3"

  # The type of socket to use.
  #
  # * required
  # * type: string
  # * enum: "tcp", "udp", and "unix"
  mode = "tcp"
  mode = "udp"
  mode = "unix"

  # The unix socket path. *This should be absolute path*.
  #
  # * required
  # * type: string
  # * relevant when mode = "unix"
  path = "/path/to/socket"

  # The timeout before a connection is forcefully closed during shutdown.
  #
  # * required
  # * default: 30
  # * type: int
  # * unit: seconds
  # * relevant when mode = "tcp"
  shutdown_timeout_secs = 30

  # The maximum bytes size of incoming messages before they are discarded.
  #
  # * optional
  # * default: 102400
  # * type: int
  # * unit: bytes
  max_length = 102400

  #
  # Context
  #

  # The key name added to each event representing the current host. This can also
  # be globally set via the global `host_key` option.
  #
  # * required
  # * default: "host"
  # * type: string
  host_key = "host"

  #
  # Tls
  #

  [sources.socket.tls]
    # Absolute path to a certificate file used to identify this server, in DER or
    # PEM format (X.509) or PKCS#12. If this is set and is not a PKCS#12 archive,
    # `key_path` must also be set. This is required if `enabled` is set to `true`.
    #
    # * optional
    # * no default
    # * type: string
    # * relevant when mode = "tcp"
    crt_path = "/path/to/host_certificate.crt"

    # Require TLS for incoming connections. If this is set, an identity certificate
    # is also required.
    #
    # * optional
    # * default: false
    # * type: bool
    # * relevant when mode = "tcp"
    enabled = false
    enabled = true

    # Pass phrase used to unlock the encrypted key file. This has no effect unless
    # `key_path` is set.
    #
    # * optional
    # * no default
    # * type: string
    # * relevant when mode = "tcp"
    key_pass = "${KEY_PASS_ENV_VAR}"
    key_pass = "PassWord1"

    # Absolute path to a certificate key file used to identify this server, in DER
    # or PEM format (PKCS#8).
    #
    # * optional
    # * no default
    # * type: string
    # * relevant when mode = "tcp"
    key_path = "/path/to/host_certificate.key"

# Ingests data through the Splunk HTTP Event Collector protocol and outputs `log` events.
[sources.splunk_hec]
  # The component type. This is a required field that tells Vector which
  # component to use. The value _must_ be `#{name}`.
  #
  # * required
  # * type: string
  # * must be: "splunk_hec"
  type = "splunk_hec"

  # The address to accept connections on.
  #
  # * required
  # * default: "0.0.0.0:8088"
  # * type: string
  address = "0.0.0.0:8088"

  # If supplied, incoming requests must supply this token in the `Authorization`
  # header, just as a client would if it was communicating with the Splunk HEC
  # endpoint directly. If _not_ supplied, the `Authorization` header will be
  # ignored and requests will not be authenticated.
  #
  # * optional
  # * no default
  # * type: string
  token = "A94A8FE5CCB19BA61C4C08"

# Ingests data through the StatsD UDP protocol and outputs `metric` events.
[sources.statsd]
  # The component type. This is a required field that tells Vector which
  # component to use. The value _must_ be `#{name}`.
  #
  # * required
  # * type: string
  # * must be: "statsd"
  type = "statsd"

  # UDP socket address to bind to.
  #
  # * required
  # * type: string
  address = "127.0.0.1:8126"

# Ingests data through standard input (STDIN) and outputs `log` events.
[sources.stdin]
  #
  # General
  #

  # The component type. This is a required field that tells Vector which
  # component to use. The value _must_ be `#{name}`.
  #
  # * required
  # * type: string
  # * must be: "stdin"
  type = "stdin"

  # The maxiumum bytes size of a message before it is discarded.
  #
  # * optional
  # * default: 102400
  # * type: int
  # * unit: bytes
  max_length = 102400

  #
  # Context
  #

  # The key name added to each event representing the current host. This can also
  # be globally set via the global `host_key` option.
  #
  # * required
  # * default: "host"
  # * type: string
  host_key = "host"

# Ingests data through the Syslog protocol and outputs `log` events.
[sources.syslog]
  #
  # General
  #

  # The component type. This is a required field that tells Vector which
  # component to use. The value _must_ be `#{name}`.
  #
  # * required
  # * type: string
  # * must be: "syslog"
  type = "syslog"

  # The input mode.
  #
  # * required
  # * type: string
  # * enum: "tcp", "udp", and "unix"
  mode = "tcp"
  mode = "udp"
  mode = "unix"

  # The TCP or UDP address to listen for connections on, or "systemd#N" to use
  # the Nth socket passed by systemd socket activation.
  #
  # * optional
  # * no default
  # * type: string
  # * relevant when mode = "tcp" or mode = "udp"
  address = "0.0.0.0:9000"
  address = "systemd"
  address = "systemd#2"

  # The maximum bytes size of incoming messages before they are discarded.
  #
  # * optional
  # * default: 102400
  # * type: int
  # * unit: bytes
  max_length = 102400

  # The unix socket path. *This should be absolute path.*
  #
  # * optional
  # * no default
  # * type: string
  # * relevant when mode = "unix"
  path = "/path/to/socket"

  #
  # Context
  #

  # The key name added to each event representing the current host. This can also
  # be globally set via the global `host_key` option.
  #
  # * required
  # * default: "host"
  # * type: string
  host_key = "host"

  #
  # Tls
  #

  [sources.syslog.tls]
    # Absolute path to a certificate file used to identify this server, in DER or
    # PEM format (X.509) or PKCS#12. If this is set and is not a PKCS#12 archive,
    # `key_path` must also be set. This is required if `enabled` is set to `true`.
    #
    # * optional
    # * no default
    # * type: string
    crt_path = "/path/to/host_certificate.crt"

    # Require TLS for incoming connections. If this is set, an identity certificate
    # is also required.
    #
    # * optional
    # * default: false
    # * type: bool
    enabled = false
    enabled = true

    # Pass phrase used to unlock the encrypted key file. This has no effect unless
    # `key_path` is set.
    #
    # * optional
    # * no default
    # * type: string
    key_pass = "${KEY_PASS_ENV_VAR}"
    key_pass = "PassWord1"

    # Absolute path to a certificate key file used to identify this server, in DER
    # or PEM format (PKCS#8).
    #
    # * optional
    # * no default
    # * type: string
    key_path = "/path/to/host_certificate.key"

# Ingests data through another upstream `vector` sink and outputs `log` and `metric` events.
[sources.vector]
  #
  # General
  #

  # The component type. This is a required field that tells Vector which
  # component to use. The value _must_ be `#{name}`.
  #
  # * required
  # * type: string
  # * must be: "vector"
  type = "vector"

  # The TCP address to listen for connections on, or `systemd#N to use the Nth
  # socket passed by systemd socket activation. If an address is used it _must_
  # include a port.
  #
  # * required
  # * type: string
  address = "0.0.0.0:9000"
  address = "systemd"
  address = "systemd#1"

  # The timeout before a connection is forcefully closed during shutdown.
  #
  # * required
  # * default: 30
  # * type: int
  # * unit: seconds
  shutdown_timeout_secs = 30

  #
  # Tls
  #

  [sources.vector.tls]
    # Absolute path to a certificate file used to identify this server, in DER or
    # PEM format (X.509) or PKCS#12. If this is set and is not a PKCS#12 archive,
    # `key_path` must also be set. This is required if `enabled` is set to `true`.
    #
    # * optional
    # * no default
    # * type: string
    crt_path = "/path/to/host_certificate.crt"

    # Require TLS for incoming connections. If this is set, an identity certificate
    # is also required.
    #
    # * optional
    # * default: false
    # * type: bool
    enabled = false
    enabled = true

    # Pass phrase used to unlock the encrypted key file. This has no effect unless
    # `key_path` is set.
    #
    # * optional
    # * no default
    # * type: string
    key_pass = "${KEY_PASS_ENV_VAR}"
    key_pass = "PassWord1"

    # Absolute path to a certificate key file used to identify this server, in DER
    # or PEM format (PKCS#8).
    #
    # * optional
    # * no default
    # * type: string
    key_path = "/path/to/host_certificate.key"


# ------------------------------------------------------------------------------
# Transforms
# ------------------------------------------------------------------------------
# Transforms parse, structure, and enrich events.

# Accepts and outputs `log` events allowing you to add one or more log fields.
[transforms.add_fields]
  #
  # General
  #

  # The component type. This is a required field that tells Vector which
  # component to use. The value _must_ be `#{name}`.
  #
  # * required
  # * type: string
  # * must be: "add_fields"
  type = "add_fields"

  # A list of upstream source or transform IDs. See configuration for more info.
  #
  # * required
  # * type: [string]
  inputs = ["my-source-id"]

  #
  # Fields
  #

  [transforms.add_fields.fields]
    # The name of the field to add. Accepts all supported types. Use `.` for adding
    # nested fields.
    #
    # * required
    # * type: *
    string_field = "string value"
    env_var_field = "${ENV_VAR}"
    int_field = 1
    float_field = 1.2
    bool_field = true
    timestamp_field = 1979-05-27T00:32:00Z
    parent = {child = "child_value"}
    list_field = ["first", "second", "third"]

# Accepts and outputs `metric` events allowing you to add one or more metric tags.
[transforms.add_tags]
  #
  # General
  #

  # The component type. This is a required field that tells Vector which
  # component to use. The value _must_ be `#{name}`.
  #
  # * required
  # * type: string
  # * must be: "add_tags"
  type = "add_tags"

  # A list of upstream source or transform IDs. See configuration for more info.
  #
  # * required
  # * type: [string]
  inputs = ["my-source-id"]

  #
  # Tags
  #

  [transforms.add_tags.tags]
    # The name of the tag to add. Due to the nature of metric tags, the value must
    # be a string.
    #
    # * required
    # * type: string
    static_tag = "my value"
    env_tag = "${ENV_VAR}"

# Accepts and outputs `log` events allowing you to strips ANSI escape sequences from the specified field.
[transforms.ansi_stripper]
  # The component type. This is a required field that tells Vector which
  # component to use. The value _must_ be `#{name}`.
  #
  # * required
  # * type: string
  # * must be: "ansi_stripper"
  type = "ansi_stripper"

  # A list of upstream source or transform IDs. See configuration for more info.
  #
  # * required
  # * type: [string]
  inputs = ["my-source-id"]

  # The target field to strip ANSI escape sequences from.
  #
  # * required
  # * default: "message"
  # * type: string
  field = "message"

# Accepts and outputs `log` events allowing you to enrich logs with AWS EC2 instance metadata.
[transforms.aws_ec2_metadata]
  # The component type. This is a required field that tells Vector which
  # component to use. The value _must_ be `#{name}`.
  #
  # * required
  # * type: string
  # * must be: "aws_ec2_metadata"
  type = "aws_ec2_metadata"

  # A list of upstream source or transform IDs. See configuration for more info.
  #
  # * required
  # * type: [string]
  inputs = ["my-source-id"]

  # A list of fields to include in each event.
  #
  # * optional
  # * default: ["instance-id", "local-hostname", "local-ipv4", "public-hostname", "public-ipv4", "ami-id", "availability-zone", "vpc-id", "subnet-id", "region"]
  # * type: [string]
  fields = ["instance-id", "local-hostname", "local-ipv4", "public-hostname", "public-ipv4", "ami-id", "availability-zone", "vpc-id", "subnet-id", "region"]

  # Override the default EC2 Metadata host.
  #
  # * optional
  # * default: "http://169.254.169.254"
  # * type: string
  host = "http://169.254.169.254"

  # Prepend a namespace to each field's key.
  #
  # * optional
  # * default: ""
  # * type: string
  namespace = ""

  # The interval in seconds at which the EC2 Metadata api will be called.
  #
  # * optional
  # * default: 10
  # * type: int
  refresh_interval_secs = 10

# Accepts and outputs `log` events allowing you to coerce log fields into fixed types.
[transforms.coercer]
  #
  # General
  #

  # The component type. This is a required field that tells Vector which
  # component to use. The value _must_ be `#{name}`.
  #
  # * required
  # * type: string
  # * must be: "coercer"
  type = "coercer"

  # A list of upstream source or transform IDs. See configuration for more info.
  #
  # * required
  # * type: [string]
  inputs = ["my-source-id"]

  # Set to `true` to drop all fields that are not specified in the `types` table.
  # Make sure both `message` and `timestamp` are specified in the `types` table
  # as their absense will cause the original message data to be dropped along
  # with other extraneous fields.
  #
  # * optional
  # * default: false
  # * type: bool
  drop_unspecified = false
  drop_unspecified = true

  #
  # Types
  #

  [transforms.coercer.types]
    # A definition of log field type conversions. They key is the log field name
    # and the value is the type. `strptime` specifiers are supported for the
    # `timestamp` type.
    #
    # * optional
    # * no default
    # * type: string
    # * enum: "bool", "float", "int", "string", and "timestamp"
    status = "int"
    duration = "float"
    success = "bool"
    timestamp = "timestamp|%F"
    timestamp = "timestamp|%a %b %e %T %Y"

# Accepts and outputs `log` events allowing you to concat (substrings) of other fields to a new one.
[transforms.concat]
  # The component type. This is a required field that tells Vector which
  # component to use. The value _must_ be `#{name}`.
  #
  # * required
  # * type: string
  # * must be: "concat"
  type = "concat"

  # A list of upstream source or transform IDs. See configuration for more info.
  #
  # * required
  # * type: [string]
  inputs = ["my-source-id"]

  # A list of substring definitons in the format of source_field[start..end]. For
  # both start and end negative values are counted from the end of the string.
  #
  # * required
  # * type: [string]
  items = ["first[..3]", "second[-5..]", "third[3..6]"]

  # The string that is used to join all items.
  #
  # * required
  # * default: " "
  # * type: string
  joiner = " "
  joiner = ","
  joiner = "_"
  joiner = "+"

  # The name for the new label.
  #
  # * required
  # * type: string
  target = "dest_field_name"

# Accepts and outputs `log` events allowing you to filter events by a log field's value.
[transforms.field_filter]
  # The component type. This is a required field that tells Vector which
  # component to use. The value _must_ be `#{name}`.
  #
  # * required
  # * type: string
  # * must be: "field_filter"
  type = "field_filter"

  # A list of upstream source or transform IDs. See configuration for more info.
  #
  # * required
  # * type: [string]
  inputs = ["my-source-id"]

  # The target log field to compare against the `value`.
  #
  # * required
  # * type: string
  field = "file"

  # If the value of the specified `field` matches this value then the event will
  # be permitted, otherwise it is dropped.
  #
  # * required
  # * type: string
  value = "/var/log/nginx.log"

# Accepts and outputs `log` events allowing you to enrich events with geolocation data from the MaxMind GeoIP2 and GeoLite2 city databases.
[transforms.geoip]
  # The component type. This is a required field that tells Vector which
  # component to use. The value _must_ be `#{name}`.
  #
  # * required
  # * type: string
  # * must be: "geoip"
  type = "geoip"

  # A list of upstream source or transform IDs. See configuration for more info.
  #
  # * required
  # * type: [string]
  inputs = ["my-source-id"]

  # Path to the MaxMind GeoIP2 or GeoLite2 binary city database file
  # (`GeoLite2-City.mmdb`). Other databases, such as the the country database are
  # not supported.
  #
  # * required
  # * type: string
  database = "/path/to/GeoLite2-City.mmdb"

  # The field name that contains the IP address. This field should contain a
  # valid IPv4 or IPv6 address.
  #
  # * required
  # * type: string
  source = "ip_address"
  source = "x-forwarded-for"

  # The default field to insert the resulting GeoIP data into. See output for
  # more info.
  #
  # * required
  # * default: "geoip"
  # * type: string
  target = "geoip"

# Accepts and outputs `log` events allowing you to parse a log field value with Grok.
[transforms.grok_parser]
  #
  # General
  #

  # The component type. This is a required field that tells Vector which
  # component to use. The value _must_ be `#{name}`.
  #
  # * required
  # * type: string
  # * must be: "grok_parser"
  type = "grok_parser"

  # A list of upstream source or transform IDs. See configuration for more info.
  #
  # * required
  # * type: [string]
  inputs = ["my-source-id"]

  # If `true` will drop the specified `field` after parsing.
  #
  # * required
  # * default: true
  # * type: bool
  drop_field = true
  drop_field = false

  # The log field to execute the `pattern` against. Must be a `string` value.
  #
  # * required
  # * default: "message"
  # * type: string
  field = "message"

  # The Grok pattern
  #
  # * required
  # * type: string
  pattern = "%{TIMESTAMP_ISO8601:timestamp} %{LOGLEVEL:level} %{GREEDYDATA:message}"

  #
  # Types
  #

  [transforms.grok_parser.types]
    # A definition of log field type conversions. They key is the log field name
    # and the value is the type. `strptime` specifiers are supported for the
    # `timestamp` type.
    #
    # * optional
    # * no default
    # * type: string
    # * enum: "bool", "float", "int", "string", and "timestamp"
    status = "int"
    duration = "float"
    success = "bool"
    timestamp = "timestamp|%F"
    timestamp = "timestamp|%a %b %e %T %Y"

# Accepts and outputs `log` events allowing you to parse a log field value as JSON.
[transforms.json_parser]
  # The component type. This is a required field that tells Vector which
  # component to use. The value _must_ be `#{name}`.
  #
  # * required
  # * type: string
  # * must be: "json_parser"
  type = "json_parser"

  # A list of upstream source or transform IDs. See configuration for more info.
  #
  # * required
  # * type: [string]
  inputs = ["my-source-id"]

  # If the specified `field` should be dropped (removed) after parsing. If
  # parsing fails, the field will not be removed, irrespective of this setting.
  #
  # * required
  # * default: true
  # * type: bool
  drop_field = true
  drop_field = false

  # If `true` events with invalid JSON will be dropped, otherwise the event will
  # be kept and passed through.
  #
  # * required
  # * type: bool
  drop_invalid = true

  # The log field to decode as JSON. Must be a `string` value type.
  #
  # * required
  # * default: "message"
  # * type: string
  field = "message"

  # If `target_field` is set and the log contains a field of the same name as the
  # target, it will only be overwritten if this is set to `true`.
  #
  # * optional
  # * default: false
  # * type: bool
  overwrite_target = false
  overwrite_target = true

  # If this setting is present, the parsed JSON will be inserted into the log as
  # a sub-object with this name. If a field with the same name already exists,
  # the parser will fail and produce an error.
  #
  # * optional
  # * no default
  # * type: string
  target_field = "target"

# Accepts `log` events but outputs `metric` events allowing you to convert logs into one or more metrics.
[transforms.log_to_metric]
  #
  # General
  #

  # The component type. This is a required field that tells Vector which
  # component to use. The value _must_ be `#{name}`.
  #
  # * required
  # * type: string
  # * must be: "log_to_metric"
  type = "log_to_metric"

  # A list of upstream source or transform IDs. See configuration for more info.
  #
  # * required
  # * type: [string]
  inputs = ["my-source-id"]

  #
  # Metrics
  #

  [[transforms.log_to_metric.metrics]]
    # The metric type.
    #
    # * required
    # * type: string
    # * enum: "counter", "gauge", "histogram", and "set"
    type = "counter"
    type = "gauge"
    type = "histogram"
    type = "set"

    # The log field to use as the metric.
    #
    # * required
    # * type: string
    field = "duration"

    # If `true` the metric will be incremented by the `field` value. If `false` the
    # metric will be incremented by 1 regardless of the `field` value.
    #
    # * required
    # * default: false
    # * type: bool
    # * relevant when type = "counter"
    increment_by_value = false
    increment_by_value = true

    # The name of the metric. Defaults to `<field>_total` for `counter` and
    # `<field>` for `gauge`.
    #
    # * required
    # * type: string
    name = "duration_total"

    [transforms.log_to_metric.metrics.tags]
      # Key/value pairs representing metric tags. Environment variables and field
      # interpolation is allowed.
      #
      # * required
      # * type: string
      host = "${HOSTNAME}"
      region = "us-east-1"
      status = "{{status}}"

# Accepts and outputs `log` events allowing you to extract data from a logfmt-formatted log field.
[transforms.logfmt_parser]
  #
  # General
  #

  # The component type. This is a required field that tells Vector which
  # component to use. The value _must_ be `#{name}`.
  #
  # * required
  # * type: string
  # * must be: "logfmt_parser"
  type = "logfmt_parser"

  # A list of upstream source or transform IDs. See configuration for more info.
  #
  # * required
  # * type: [string]
  inputs = ["my-source-id"]

  # If the specified `field` should be dropped (removed) after parsing.
  #
  # * required
  # * default: true
  # * type: bool
  drop_field = true
  drop_field = false

  # The log field to parse.
  #
  # * required
  # * default: "message"
  # * type: string
  field = "message"

  #
  # Types
  #

  [transforms.logfmt_parser.types]
    # A definition of log field type conversions. They key is the log field name
    # and the value is the type. `strptime` specifiers are supported for the
    # `timestamp` type.
    #
    # * optional
    # * no default
    # * type: string
    # * enum: "bool", "float", "int", "string", and "timestamp"
    status = "int"
    duration = "float"
    success = "bool"
    timestamp = "timestamp|%F"
    timestamp = "timestamp|%a %b %e %T %Y"

# Accepts and outputs `log` events allowing you to transform events with a full embedded Lua engine.
[transforms.lua]
  # The component type. This is a required field that tells Vector which
  # component to use. The value _must_ be `#{name}`.
  #
  # * required
  # * type: string
  # * must be: "lua"
  type = "lua"

  # A list of upstream source or transform IDs. See configuration for more info.
  #
  # * required
  # * type: [string]
  inputs = ["my-source-id"]

  # The inline Lua source to evaluate.
  #
  # * required
  # * type: string
  source = """
require("script") # a `script.lua` file must be in your `search_dirs`

if event["host"] == nil then
  local f = io.popen ("/bin/hostname")
  local hostname = f:read("*a") or ""
  f:close()
  hostname = string.gsub(hostname, "\n$", "")
  event["host"] = hostname
end
"""

  # A list of directories search when loading a Lua file via the `require`
  # function.
  #
  # * optional
  # * no default
  # * type: [string]
  search_dirs = ["/etc/vector/lua"]

# Accepts and outputs `log` events allowing you to merge partial log events into a single event.
[transforms.merge]
  # The component type. This is a required field that tells Vector which
  # component to use. The value _must_ be `#{name}`.
  #
  # * required
  # * type: string
  # * must be: "merge"
  type = "merge"

  # A list of upstream source or transform IDs. See configuration for more info.
  #
  # * required
  # * type: [string]
  inputs = ["my-source-id"]

  # Fields to merge. The values of these fields will be merged into the first
  # partial event. Fields not specified here will be ignored. Merging process
  # takes the first partial event and the base, then it merges in the fields from
  # each successive partial event, until a non-partial event arrives. Finally,
  # the non-partial event fields are merged in, producing the resulting merged
  # event.
  #
  # * optional
  # * default: ["message"]
  # * type: [string]
  merge_fields = ["message"]

  # The field that indicates that the event is partial. A consequent stream of
  # partial events along with the first non-partial event will be merged together.
  #
  # * optional
  # * default: "_partial"
  # * type: string
  partial_event_marker_field = "_partial"

  # An ordered list of fields to distinguish streams by. Each stream has a
  # separate partial event merging state. Should be used to prevent events from
  # unrelated sources from mixing together, as this affects partial event
  # processing.
  #
  # * optional
  # * default: []
  # * type: [string]
  stream_discriminant_fields = []

# Accepts and outputs `log` events allowing you to parse a log field's value with a Regular Expression.
[transforms.regex_parser]
  #
  # General
  #

  # The component type. This is a required field that tells Vector which
  # component to use. The value _must_ be `#{name}`.
  #
  # * required
  # * type: string
  # * must be: "regex_parser"
  type = "regex_parser"

  # A list of upstream source or transform IDs. See configuration for more info.
  #
  # * required
  # * type: [string]
  inputs = ["my-source-id"]

  # If the specified `field` should be dropped (removed) after parsing.
  #
  # * required
  # * default: true
  # * type: bool
  drop_field = true
  drop_field = false

  # The log field to parse.
  #
  # * required
  # * default: "message"
  # * type: string
  field = "message"

  # The Regular Expression to apply. Do not include the leading or trailing `/`.
  #
  # * required
  # * type: string
  regex = "^(?P<timestamp>[\\w\\-:\\+]+) (?P<level>\\w+) (?P<message>.*)$"

  #
  # Types
  #

  [transforms.regex_parser.types]
    # A definition of log field type conversions. They key is the log field name
    # and the value is the type. `strptime` specifiers are supported for the
    # `timestamp` type.
    #
    # * optional
    # * no default
    # * type: string
    # * enum: "bool", "float", "int", "string", and "timestamp"
    status = "int"
    duration = "float"
    success = "bool"
    timestamp = "timestamp|%F"
    timestamp = "timestamp|%a %b %e %T %Y"

# Accepts and outputs `log` events allowing you to remove one or more log fields.
[transforms.remove_fields]
  # The component type. This is a required field that tells Vector which
  # component to use. The value _must_ be `#{name}`.
  #
  # * required
  # * type: string
  # * must be: "remove_fields"
  type = "remove_fields"

  # A list of upstream source or transform IDs. See configuration for more info.
  #
  # * required
  # * type: [string]
  inputs = ["my-source-id"]

  # The log field names to drop.
  #
  # * required
  # * type: [string]
  fields = ["field1", "field2"]

# Accepts and outputs `metric` events allowing you to remove one or more metric tags.
[transforms.remove_tags]
  # The component type. This is a required field that tells Vector which
  # component to use. The value _must_ be `#{name}`.
  #
  # * required
  # * type: string
  # * must be: "remove_tags"
  type = "remove_tags"

  # A list of upstream source or transform IDs. See configuration for more info.
  #
  # * required
  # * type: [string]
  inputs = ["my-source-id"]

  # The tag names to drop.
  #
  # * required
  # * type: [string]
  tags = ["tag1", "tag2"]

# Accepts and outputs `log` events allowing you to rename one or more log fields.
[transforms.rename_fields]
  #
  # General
  #

  # The component type. This is a required field that tells Vector which
  # component to use. The value _must_ be `#{name}`.
  #
  # * required
  # * type: string
  # * must be: "rename_fields"
  type = "rename_fields"

  # A list of upstream source or transform IDs. See configuration for more info.
  #
  # * required
  # * type: [string]
  inputs = ["my-source-id"]

  #
  # Fields
  #

  [transforms.rename_fields.fields]
    # The name of the field to move. Use `.` for adding nested fields.
    #
    # * required
    # * type: *
    old field name = "new field name"

# Accepts and outputs `log` events allowing you to sample events with a configurable rate.
[transforms.sampler]
  # The component type. This is a required field that tells Vector which
  # component to use. The value _must_ be `#{name}`.
  #
  # * required
  # * type: string
  # * must be: "sampler"
  type = "sampler"

  # A list of upstream source or transform IDs. See configuration for more info.
  #
  # * required
  # * type: [string]
  inputs = ["my-source-id"]

  # The rate at which events will be forwarded, expressed as 1/N. For example,
  # `rate = 10` means 1 out of every 10 events will be forwarded and the rest
  # will be dropped.
  #
  # * required
  # * type: int
  rate = 10

  # A list of regular expression patterns to exclude events from sampling. If an
  # event's `"message"` key matches _any_ of these patterns it will _not_ be
  # sampled.
  #
  # * optional
  # * no default
  # * type: [string]
  pass_list = ["[error]", "field2"]

# Accepts and outputs `log` events allowing you to split a field's value on a _literal_ separator and zip the tokens into ordered field names.
[transforms.split]
  #
  # General
  #

  # The component type. This is a required field that tells Vector which
  # component to use. The value _must_ be `#{name}`.
  #
  # * required
  # * type: string
  # * must be: "split"
  type = "split"

  # A list of upstream source or transform IDs. See configuration for more info.
  #
  # * required
  # * type: [string]
  inputs = ["my-source-id"]

  # If `true` the `field` will be dropped after parsing.
  #
  # * required
  # * default: true
  # * type: bool
  drop_field = true
  drop_field = false

  # The field to apply the split on.
  #
  # * required
  # * default: "message"
  # * type: string
  field = "message"

  # The field names assigned to the resulting tokens, in order.
  #
  # * required
  # * type: [string]
  field_names = ["timestamp", "level", "message"]

  # The separator to split the field on. If no separator is given, it will split
  # on all whitespace. 'Whitespace' is defined according to the terms of the
  # Unicode Derived Core Property `White_Space`.
  #
  # * required
  # * default: "[whitespace]"
  # * type: [string]
  separator = ","

  #
  # Types
  #

  [transforms.split.types]
    # A definition of log field type conversions. They key is the log field name
    # and the value is the type. `strptime` specifiers are supported for the
    # `timestamp` type.
    #
    # * optional
    # * no default
    # * type: string
    # * enum: "bool", "float", "int", "string", and "timestamp"
    status = "int"
    duration = "float"
    success = "bool"
    timestamp = "timestamp|%F"
    timestamp = "timestamp|%a %b %e %T %Y"

# Accepts and outputs `log` events allowing you to route events across parallel streams using logical filters.
[transforms.swimlanes]
  #
  # General
  #

  # The component type. This is a required field that tells Vector which
  # component to use. The value _must_ be `#{name}`.
  #
  # * required
  # * type: string
  # * must be: "swimlanes"
  type = "swimlanes"

  # A list of upstream source or transform IDs. See configuration for more info.
  #
  # * required
  # * type: [string]
  inputs = ["my-source-id"]

  #
  # Lanes
  #

  [transforms.swimlanes.lanes]
    [transforms.swimlanes.lanes.`<swimlane_id>`]
      # The type of the condition to execute.
      #
      # * required
      # * type: string
      type = "check_fields"
      type = "is_log"
      type = "is_metric"

      # Check whether a fields contents exactly matches the value specified.
      #
      # * optional
      # * no default
      # * type: string
      # * relevant when type = "check_fields"
      "message.eq" = "this is the content to match against"

      # Check whether a field exists or does not exist, depending on the provided
      # valuebeing `true` or `false` respectively.
      #
      # * optional
      # * no default
      # * type: bool
      # * relevant when type = "check_fields"
      "host.exists" = true

      # Check whether a fields contents does not match the value specified.
      #
      # * optional
      # * no default
      # * type: string
      # * relevant when type = "check_fields"
      "method.neq" = "POST"

# Accepts and outputs `log` events allowing you to tokenize a field's value by splitting on white space, ignoring special wrapping characters, and zip the tokens into ordered field names.
[transforms.tokenizer]
  #
  # General
  #

  # The component type. This is a required field that tells Vector which
  # component to use. The value _must_ be `#{name}`.
  #
  # * required
  # * type: string
  # * must be: "tokenizer"
  type = "tokenizer"

  # A list of upstream source or transform IDs. See configuration for more info.
  #
  # * required
  # * type: [string]
  inputs = ["my-source-id"]

  # If `true` the `field` will be dropped after parsing.
  #
  # * required
  # * default: true
  # * type: bool
  drop_field = true
  drop_field = false

  # The log field to tokenize.
  #
  # * required
  # * default: "message"
  # * type: string
  field = "message"

  # The log field names assigned to the resulting tokens, in order.
  #
  # * required
  # * type: [string]
  field_names = ["timestamp", "level", "message"]

  #
  # Types
  #

  [transforms.tokenizer.types]
    # A definition of log field type conversions. They key is the log field name
    # and the value is the type. `strptime` specifiers are supported for the
    # `timestamp` type.
    #
    # * optional
    # * no default
    # * type: string
    # * enum: "bool", "float", "int", "string", and "timestamp"
    status = "int"
    duration = "float"
    success = "bool"
    timestamp = "timestamp|%F"
    timestamp = "timestamp|%a %b %e %T %Y"


# ------------------------------------------------------------------------------
# Sinks
# ------------------------------------------------------------------------------
# Sinks batch or stream data out of Vector.

# Batches `log` events to Amazon Web Service's CloudWatch Logs service via the `PutLogEvents` API endpoint.
[sinks.aws_cloudwatch_logs]
  #
  # General
  #

  # The component type. This is a required field that tells Vector which
  # component to use. The value _must_ be `#{name}`.
  #
  # * required
  # * type: string
  # * must be: "aws_cloudwatch_logs"
  type = "aws_cloudwatch_logs"

  # A list of upstream source or transform IDs. See configuration for more info.
  #
  # * required
  # * type: [string]
  inputs = ["my-source-id"]

  # The group name of the target CloudWatch Logs stream.
  #
  # * required
  # * type: string
  group_name = "{{ file }}"
  group_name = "ec2/{{ instance_id }}"
  group_name = "group-name"

  # The AWS region of the target service. If `endpoint` is provided it will
  # override this value since the endpoint includes the region.
  #
  # * required
  # * type: string
  # * relevant when host = ""
  region = "us-east-1"

  # The stream name of the target CloudWatch Logs stream.
  #
  # * required
  # * type: string
  stream_name = "{{ instance_id }}"
  stream_name = "%Y-%m-%d"
  stream_name = "stream-name"

  # The ARN of an IAM role to assume at startup.
  #
  # * optional
  # * no default
  # * type: string
  assume_role = "arn:aws:iam::123456789098:role/my_role"

  # Dynamically create a log group if it does not already exist. This will ignore
  # `create_missing_stream` directly after creating the group and will create the
  # first stream.
  #
  # * optional
  # * default: true
  # * type: bool
  create_missing_group = true
  create_missing_group = false

  # Dynamically create a log stream if it does not already exist.
  #
  # * optional
  # * default: true
  # * type: bool
  create_missing_stream = true
  create_missing_stream = false

  # Custom endpoint for use with AWS-compatible services. Providing a value for
  # this option will make `region` moot.
  #
  # * optional
  # * no default
  # * type: string
  # * relevant when region = ""
  endpoint = "127.0.0.0:5000/path/to/service"

  # Enables/disables the sink healthcheck upon start.
  #
  # * optional
  # * default: true
  # * type: bool
  healthcheck = true
  healthcheck = false

  #
  # requests
  #

  # The encoding format used to serialize the events before outputting.
  #
  # * required
  # * type: string
  # * enum: "json" or "text"
  encoding = "json"
  encoding = "text"

  #
  # Batch
  #

  [sinks.aws_cloudwatch_logs.batch]
    # The maximum size of a batch, in bytes, before it is flushed.
    #
    # * required
    # * default: 1049000
    # * type: int
    # * unit: bytes
    max_size = 1049000

    # The maximum age of a batch before it is flushed.
    #
    # * required
    # * default: 1
    # * type: int
    # * unit: seconds
    timeout_secs = 1

  #
  # Buffer
  #

  [sinks.aws_cloudwatch_logs.buffer]
    # The buffer's type and storage mechanism.
    #
    # * required
    # * default: "memory"
    # * type: string
    # * enum: "memory" or "disk"
    type = "memory"
    type = "disk"

    # The maximum number of events allowed in the buffer.
    #
    # * required
    # * default: 500
    # * type: int
    # * unit: events
    # * relevant when type = "memory"
    max_events = 500

    # The maximum size of the buffer on the disk.
    #
    # * required
    # * type: int
    # * unit: bytes
    # * relevant when type = "disk"
    max_size = 104900000

    # The behavior when the buffer becomes full.
    #
    # * optional
    # * default: "block"
    # * type: string
    # * enum: "block" or "drop_newest"
    when_full = "block"
    when_full = "drop_newest"

  #
  # Request
  #

  [sinks.aws_cloudwatch_logs.request]
    # The maximum number of in-flight requests allowed at any given time.
    #
    # * optional
    # * default: 5
    # * type: int
    # * unit: requests
    in_flight_limit = 5

    # The time window, in seconds, used for the `rate_limit_num` option.
    #
    # * optional
    # * default: 1
    # * type: int
    # * unit: seconds
    rate_limit_duration_secs = 1

    # The maximum number of requests allowed within the `rate_limit_duration_secs`
    # time window.
    #
    # * optional
    # * default: 5
    # * type: int
    rate_limit_num = 5

    # The maximum number of retries to make for failed requests.
    #
    # * optional
    # * default: -1
    # * type: int
    retry_attempts = -1

    # The amount of time to wait before attempting the first retry for a failed
    # request. Once, the first retry has failed the fibonacci sequence will be used
    # to select future backoffs.
    #
    # * optional
    # * default: 1
    # * type: int
    # * unit: seconds
    retry_initial_backoff_secs = 1

    # The maximum amount of time, in seconds, to wait between retries.
    #
    # * optional
    # * default: 10
    # * type: int
    # * unit: seconds
    retry_max_duration_secs = 10

    # The maximum time a request can take before being aborted. It is highly
    # recommended that you do not lower value below the service's internal timeout,
    # as this could create orphaned requests, pile on retries, and result in
    # duplicate data downstream.
    #
    # * optional
    # * default: 30
    # * type: int
    # * unit: seconds
    timeout_secs = 30

# Streams `metric` events to Amazon Web Service's CloudWatch Metrics service via the `PutMetricData` API endpoint.
[sinks.aws_cloudwatch_metrics]
  #
  # General
  #

  # The component type. This is a required field that tells Vector which
  # component to use. The value _must_ be `#{name}`.
  #
  # * required
  # * type: string
  # * must be: "aws_cloudwatch_metrics"
  type = "aws_cloudwatch_metrics"

  # A list of upstream source or transform IDs. See configuration for more info.
  #
  # * required
  # * type: [string]
  inputs = ["my-source-id"]

  # A namespace that will isolate different metrics from each other.
  #
  # * required
  # * type: string
  namespace = "service"

  # The AWS region of the target service. If `endpoint` is provided it will
  # override this value since the endpoint includes the region.
  #
  # * required
  # * type: string
  # * relevant when host = ""
  region = "us-east-1"

  # The ARN of an IAM role to assume at startup.
  #
  # * optional
  # * no default
  # * type: string
  assume_role = "arn:aws:iam::123456789098:role/my_role"

  # Custom endpoint for use with AWS-compatible services. Providing a value for
  # this option will make `region` moot.
  #
  # * optional
  # * no default
  # * type: string
  # * relevant when region = ""
  endpoint = "127.0.0.0:5000/path/to/service"

  # Enables/disables the sink healthcheck upon start.
  #
  # * optional
  # * default: true
  # * type: bool
  healthcheck = true
  healthcheck = false

  #
  # Batch
  #

  [sinks.aws_cloudwatch_metrics.batch]
    # The maximum size of a batch, in events, before it is flushed.
    #
    # * required
    # * default: 20
    # * type: int
    # * unit: events
    max_events = 20

    # The maximum age of a batch before it is flushed.
    #
    # * required
    # * default: 1
    # * type: int
    # * unit: seconds
    timeout_secs = 1

# Batches `log` events to Amazon Web Service's Kinesis Data Firehose via the `PutRecordBatch` API endpoint.
[sinks.aws_kinesis_firehose]
  #
  # General
  #

  # The component type. This is a required field that tells Vector which
  # component to use. The value _must_ be `#{name}`.
  #
  # * required
  # * type: string
  # * must be: "aws_kinesis_firehose"
  type = "aws_kinesis_firehose"

  # A list of upstream source or transform IDs. See configuration for more info.
  #
  # * required
  # * type: [string]
  inputs = ["my-source-id"]

  # The AWS region of the target service. If `endpoint` is provided it will
  # override this value since the endpoint includes the region.
  #
  # * required
  # * type: string
  # * relevant when host = ""
  region = "us-east-1"

  # The stream name of the target Kinesis Firehose delivery stream.
  #
  # * required
  # * type: string
  stream_name = "my-stream"

  # The ARN of an IAM role to assume at startup.
  #
  # * optional
  # * no default
  # * type: string
  assume_role = "arn:aws:iam::123456789098:role/my_role"

  # Custom endpoint for use with AWS-compatible services. Providing a value for
  # this option will make `region` moot.
  #
  # * optional
  # * no default
  # * type: string
  # * relevant when region = ""
  endpoint = "127.0.0.0:5000/path/to/service"

  # Enables/disables the sink healthcheck upon start.
  #
  # * optional
  # * default: true
  # * type: bool
  healthcheck = true
  healthcheck = false

  #
  # requests
  #

  # The encoding format used to serialize the events before outputting.
  #
  # * required
  # * type: string
  # * enum: "json" or "text"
  encoding = "json"
  encoding = "text"

  #
  # Batch
  #

  [sinks.aws_kinesis_firehose.batch]
    # The maximum size of a batch, in events, before it is flushed.
    #
    # * required
    # * default: 500
    # * type: int
    # * unit: events
    max_events = 500

    # The maximum age of a batch before it is flushed.
    #
    # * required
    # * default: 1
    # * type: int
    # * unit: seconds
    timeout_secs = 1

  #
  # Buffer
  #

  [sinks.aws_kinesis_firehose.buffer]
    # The buffer's type and storage mechanism.
    #
    # * required
    # * default: "memory"
    # * type: string
    # * enum: "memory" or "disk"
    type = "memory"
    type = "disk"

    # The maximum number of events allowed in the buffer.
    #
    # * required
    # * default: 500
    # * type: int
    # * unit: events
    # * relevant when type = "memory"
    max_events = 500

    # The maximum size of the buffer on the disk.
    #
    # * required
    # * type: int
    # * unit: bytes
    # * relevant when type = "disk"
    max_size = 104900000

    # The behavior when the buffer becomes full.
    #
    # * optional
    # * default: "block"
    # * type: string
    # * enum: "block" or "drop_newest"
    when_full = "block"
    when_full = "drop_newest"

  #
  # Request
  #

  [sinks.aws_kinesis_firehose.request]
    # The maximum number of in-flight requests allowed at any given time.
    #
    # * optional
    # * default: 5
    # * type: int
    # * unit: requests
    in_flight_limit = 5

    # The time window, in seconds, used for the `rate_limit_num` option.
    #
    # * optional
    # * default: 1
    # * type: int
    # * unit: seconds
    rate_limit_duration_secs = 1

    # The maximum number of requests allowed within the `rate_limit_duration_secs`
    # time window.
    #
    # * optional
    # * default: 5
    # * type: int
    rate_limit_num = 5

    # The maximum number of retries to make for failed requests.
    #
    # * optional
    # * default: -1
    # * type: int
    retry_attempts = -1

    # The amount of time to wait before attempting the first retry for a failed
    # request. Once, the first retry has failed the fibonacci sequence will be used
    # to select future backoffs.
    #
    # * optional
    # * default: 1
    # * type: int
    # * unit: seconds
    retry_initial_backoff_secs = 1

    # The maximum amount of time, in seconds, to wait between retries.
    #
    # * optional
    # * default: 10
    # * type: int
    # * unit: seconds
    retry_max_duration_secs = 10

    # The maximum time a request can take before being aborted. It is highly
    # recommended that you do not lower value below the service's internal timeout,
    # as this could create orphaned requests, pile on retries, and result in
    # duplicate data downstream.
    #
    # * optional
    # * default: 30
    # * type: int
    # * unit: seconds
    timeout_secs = 30

# Batches `log` events to Amazon Web Service's Kinesis Data Stream service via the `PutRecords` API endpoint.
[sinks.aws_kinesis_streams]
  #
  # General
  #

  # The component type. This is a required field that tells Vector which
  # component to use. The value _must_ be `#{name}`.
  #
  # * required
  # * type: string
  # * must be: "aws_kinesis_streams"
  type = "aws_kinesis_streams"

  # A list of upstream source or transform IDs. See configuration for more info.
  #
  # * required
  # * type: [string]
  inputs = ["my-source-id"]

  # The AWS region of the target service. If `endpoint` is provided it will
  # override this value since the endpoint includes the region.
  #
  # * required
  # * type: string
  # * relevant when host = ""
  region = "us-east-1"

  # The stream name of the target Kinesis Logs stream.
  #
  # * required
  # * type: string
  stream_name = "my-stream"

  # The ARN of an IAM role to assume at startup.
  #
  # * optional
  # * no default
  # * type: string
  assume_role = "arn:aws:iam::123456789098:role/my_role"

  # Custom endpoint for use with AWS-compatible services. Providing a value for
  # this option will make `region` moot.
  #
  # * optional
  # * no default
  # * type: string
  # * relevant when region = ""
  endpoint = "127.0.0.0:5000/path/to/service"

  # The log field used as the Kinesis record's partition key value.
  #
  # * optional
  # * no default
  # * type: string
  partition_key_field = "user_id"

  #
  # requests
  #

  # The encoding format used to serialize the events before outputting.
  #
  # * required
  # * type: string
  # * enum: "json" or "text"
  encoding = "json"
  encoding = "text"

  #
  # Batch
  #

  [sinks.aws_kinesis_streams.batch]
    # The maximum size of a batch, in events, before it is flushed.
    #
    # * required
    # * default: 500
    # * type: int
    # * unit: events
    max_events = 500

    # The maximum age of a batch before it is flushed.
    #
    # * required
    # * default: 1
    # * type: int
    # * unit: seconds
    timeout_secs = 1

  #
  # Buffer
  #

  [sinks.aws_kinesis_streams.buffer]
    # The buffer's type and storage mechanism.
    #
    # * required
    # * default: "memory"
    # * type: string
    # * enum: "memory" or "disk"
    type = "memory"
    type = "disk"

    # The maximum number of events allowed in the buffer.
    #
    # * required
    # * default: 500
    # * type: int
    # * unit: events
    # * relevant when type = "memory"
    max_events = 500

    # The maximum size of the buffer on the disk.
    #
    # * required
    # * type: int
    # * unit: bytes
    # * relevant when type = "disk"
    max_size = 104900000

    # The behavior when the buffer becomes full.
    #
    # * optional
    # * default: "block"
    # * type: string
    # * enum: "block" or "drop_newest"
    when_full = "block"
    when_full = "drop_newest"

  #
  # Request
  #

  [sinks.aws_kinesis_streams.request]
    # The maximum number of in-flight requests allowed at any given time.
    #
    # * optional
    # * default: 5
    # * type: int
    # * unit: requests
    in_flight_limit = 5

    # The time window, in seconds, used for the `rate_limit_num` option.
    #
    # * optional
    # * default: 1
    # * type: int
    # * unit: seconds
    rate_limit_duration_secs = 1

    # The maximum number of requests allowed within the `rate_limit_duration_secs`
    # time window.
    #
    # * optional
    # * default: 5
    # * type: int
    rate_limit_num = 5

    # The maximum number of retries to make for failed requests.
    #
    # * optional
    # * default: -1
    # * type: int
    retry_attempts = -1

    # The amount of time to wait before attempting the first retry for a failed
    # request. Once, the first retry has failed the fibonacci sequence will be used
    # to select future backoffs.
    #
    # * optional
    # * default: 1
    # * type: int
    # * unit: seconds
    retry_initial_backoff_secs = 1

    # The maximum amount of time, in seconds, to wait between retries.
    #
    # * optional
    # * default: 10
    # * type: int
    # * unit: seconds
    retry_max_duration_secs = 10

    # The maximum time a request can take before being aborted. It is highly
    # recommended that you do not lower value below the service's internal timeout,
    # as this could create orphaned requests, pile on retries, and result in
    # duplicate data downstream.
    #
    # * optional
    # * default: 30
    # * type: int
    # * unit: seconds
    timeout_secs = 30

# Batches `log` events to Amazon Web Service's S3 service via the `PutObject` API endpoint.
[sinks.aws_s3]
  #
  # General
  #

  # The component type. This is a required field that tells Vector which
  # component to use. The value _must_ be `#{name}`.
  #
  # * required
  # * type: string
  # * must be: "aws_s3"
  type = "aws_s3"

  # A list of upstream source or transform IDs. See configuration for more info.
  #
  # * required
  # * type: [string]
  inputs = ["my-source-id"]

  # The S3 bucket name. Do not include a leading `s3://` or a trailing `/`.
  #
  # * required
  # * type: string
  bucket = "my-bucket"

  # The compression mechanism to use.
  #
  # * required
  # * type: string
  # * enum: "gzip" or "none"
  compression = "gzip"
  compression = "none"

  # The AWS region of the target service. If `endpoint` is provided it will
  # override this value since the endpoint includes the region.
  #
  # * required
  # * type: string
  # * relevant when host = ""
  region = "us-east-1"

  # The ARN of an IAM role to assume at startup.
  #
  # * optional
  # * no default
  # * type: string
  assume_role = "arn:aws:iam::123456789098:role/my_role"

  # Custom endpoint for use with AWS-compatible services. Providing a value for
  # this option will make `region` moot.
  #
  # * optional
  # * no default
  # * type: string
  # * relevant when region = ""
  endpoint = "127.0.0.0:5000/path/to/service"

  # Enables/disables the sink healthcheck upon start.
  #
  # * optional
  # * default: true
  # * type: bool
  healthcheck = true
  healthcheck = false

  #
  # Object Names
  #

  # Whether or not to append a UUID v4 token to the end of the file. This ensures
  # there are no name collisions high volume use cases.
  #
  # * required
  # * default: true
  # * type: bool
  filename_append_uuid = true
  filename_append_uuid = false

  # The filename extension to use in the object name.
  #
  # * required
  # * default: "log"
  # * type: string
  filename_extension = "log"

  # The format of the resulting object file name. `strftime` specifiers are
  # supported.
  #
  # * required
  # * default: "%s"
  # * type: string
  filename_time_format = "%s"

  # A prefix to apply to all object key names. This should be used to partition
  # your objects, and it's important to end this value with a `/` if you want
  # this to be the root S3 "folder".
  #
  # * optional
  # * default: "date=%F/"
  # * type: string
  key_prefix = "date=%F/"
  key_prefix = "date=%F/hour=%H/"
  key_prefix = "year=%Y/month=%m/day=%d/"
  key_prefix = "application_id={{ application_id }}/date=%F/"

  #
  # requests
  #

  # The encoding format used to serialize the events before outputting.
  #
  # * required
  # * type: string
  # * enum: "ndjson" or "text"
  encoding = "ndjson"
  encoding = "text"

  #
  # Object Attributes
  #

  # Canned ACL to apply to the created objects. For more information, see Canned
  # ACL.
  #
  # * optional
  # * no default
  # * type: string
  # * enum: "private", "public-read", "public-read-write", "aws-exec-read", "authenticated-read", and "log-delivery-write"
  acl = "private"
  acl = "public-read"
  acl = "public-read-write"
  acl = "aws-exec-read"
  acl = "authenticated-read"
  acl = "log-delivery-write"

  # Gives the named grantee READ, READ_ACP, and WRITE_ACP permissions on the
  # created objects.
  #
  # * optional
  # * no default
  # * type: string
  grant_full_control = "79a59df900b949e55d96a1e698fbacedfd6e09d98eacf8f8d5218e7cd47ef2be"
  grant_full_control = "person@email.com"
  grant_full_control = "http://acs.amazonaws.com/groups/global/AllUsers"

  # Allows the named grantee to read the created objects and their metadata.
  #
  # * optional
  # * no default
  # * type: string
  grant_read = "79a59df900b949e55d96a1e698fbacedfd6e09d98eacf8f8d5218e7cd47ef2be"
  grant_read = "person@email.com"
  grant_read = "http://acs.amazonaws.com/groups/global/AllUsers"

  # Allows the named grantee to read the created objects' ACL.
  #
  # * optional
  # * no default
  # * type: string
  grant_read_acp = "79a59df900b949e55d96a1e698fbacedfd6e09d98eacf8f8d5218e7cd47ef2be"
  grant_read_acp = "person@email.com"
  grant_read_acp = "http://acs.amazonaws.com/groups/global/AllUsers"

  # Allows the named grantee to write the created objects' ACL.
  #
  # * optional
  # * no default
  # * type: string
  grant_write_acp = "79a59df900b949e55d96a1e698fbacedfd6e09d98eacf8f8d5218e7cd47ef2be"
  grant_write_acp = "person@email.com"
  grant_write_acp = "http://acs.amazonaws.com/groups/global/AllUsers"

  # The server-side encryption algorithm used when storing these objects.
  #
  # * optional
  # * no default
  # * type: string
  # * enum: "AES256" or "aws:kms"
  server_side_encryption = "AES256"
  server_side_encryption = "aws:kms"

  # If `server_side_encryption` has the value `"aws.kms"`, this specifies the ID
  # of the AWS Key Management Service (AWS KMS) symmetrical customer managed
  # customer master key (CMK) that will used for the created objects. If not
  # specified, Amazon S3 uses the AWS managed CMK in AWS to protect the data.
  #
  # * optional
  # * no default
  # * type: string
  ssekms_key_id = "abcd1234"

  # The storage class for the created objects. See the S3 Storage Classes for
  # more details.
  #
  # * optional
  # * no default
  # * type: string
  # * enum: "STANDARD", "REDUCED_REDUNDANCY", "INTELLIGENT_TIERING", "STANDARD_IA", "ONEZONE_IA", "GLACIER", and "DEEP_ARCHIVE"
  storage_class = "STANDARD"
  storage_class = "REDUCED_REDUNDANCY"
  storage_class = "INTELLIGENT_TIERING"
  storage_class = "STANDARD_IA"
  storage_class = "ONEZONE_IA"
  storage_class = "GLACIER"
  storage_class = "DEEP_ARCHIVE"

  [sinks.aws_s3.tags]
    # A custom tag to be added to the created objects.
    #
    # * optional
    # * no default
    # * type: string
    Tag1 = "Value1"

  #
  # Batch
  #

  [sinks.aws_s3.batch]
    # The maximum size of a batch, in bytes, before it is flushed.
    #
    # * required
    # * default: 10490000
    # * type: int
    # * unit: bytes
    max_size = 10490000

    # The maximum age of a batch before it is flushed.
    #
    # * required
    # * default: 300
    # * type: int
    # * unit: seconds
    timeout_secs = 300

  #
  # Buffer
  #

  [sinks.aws_s3.buffer]
    # The buffer's type and storage mechanism.
    #
    # * required
    # * default: "memory"
    # * type: string
    # * enum: "memory" or "disk"
    type = "memory"
    type = "disk"

    # The maximum number of events allowed in the buffer.
    #
    # * required
    # * default: 500
    # * type: int
    # * unit: events
    # * relevant when type = "memory"
    max_events = 500

    # The maximum size of the buffer on the disk.
    #
    # * required
    # * type: int
    # * unit: bytes
    # * relevant when type = "disk"
    max_size = 104900000

    # The behavior when the buffer becomes full.
    #
    # * optional
    # * default: "block"
    # * type: string
    # * enum: "block" or "drop_newest"
    when_full = "block"
    when_full = "drop_newest"

  #
  # Request
  #

  [sinks.aws_s3.request]
    # The maximum number of in-flight requests allowed at any given time.
    #
    # * optional
    # * default: 5
    # * type: int
    # * unit: requests
    in_flight_limit = 5

    # The time window, in seconds, used for the `rate_limit_num` option.
    #
    # * optional
    # * default: 1
    # * type: int
    # * unit: seconds
    rate_limit_duration_secs = 1

    # The maximum number of requests allowed within the `rate_limit_duration_secs`
    # time window.
    #
    # * optional
    # * default: 5
    # * type: int
    rate_limit_num = 5

    # The maximum number of retries to make for failed requests.
    #
    # * optional
    # * default: -1
    # * type: int
    retry_attempts = -1

    # The amount of time to wait before attempting the first retry for a failed
    # request. Once, the first retry has failed the fibonacci sequence will be used
    # to select future backoffs.
    #
    # * optional
    # * default: 1
    # * type: int
    # * unit: seconds
    retry_initial_backoff_secs = 1

    # The maximum amount of time, in seconds, to wait between retries.
    #
    # * optional
    # * default: 10
    # * type: int
    # * unit: seconds
    retry_max_duration_secs = 10

    # The maximum time a request can take before being aborted. It is highly
    # recommended that you do not lower value below the service's internal timeout,
    # as this could create orphaned requests, pile on retries, and result in
    # duplicate data downstream.
    #
    # * optional
    # * default: 30
    # * type: int
    # * unit: seconds
    timeout_secs = 30

# Streams `log` and `metric` events to a blackhole that simply discards data, designed for testing and benchmarking purposes.
[sinks.blackhole]
  # The component type. This is a required field that tells Vector which
  # component to use. The value _must_ be `#{name}`.
  #
  # * required
  # * type: string
  # * must be: "blackhole"
  type = "blackhole"

  # A list of upstream source or transform IDs. See configuration for more info.
  #
  # * required
  # * type: [string]
  inputs = ["my-source-id"]

  # The number of events that must be received in order to print a summary of
  # activity.
  #
  # * required
  # * type: int
  print_amount = 1000

  # Enables/disables the sink healthcheck upon start.
  #
  # * optional
  # * default: true
  # * type: bool
  healthcheck = true
  healthcheck = false

# Batches `log` events to Clickhouse via the `HTTP` Interface.
[sinks.clickhouse]
  #
  # General
  #

  # The component type. This is a required field that tells Vector which
  # component to use. The value _must_ be `#{name}`.
  #
  # * required
  # * type: string
  # * must be: "clickhouse"
  type = "clickhouse"

  # A list of upstream source or transform IDs. See configuration for more info.
  #
  # * required
  # * type: [string]
  inputs = ["my-source-id"]

  # The host url of the Clickhouse server.
  #
  # * required
  # * type: string
  host = "http://localhost:8123"

  # The table that data will be inserted into.
  #
  # * required
  # * type: string
  table = "mytable"

  # The database that contains the stable that data will be inserted into.
  #
  # * optional
  # * no default
  # * type: string
  database = "mydatabase"

  # Enables/disables the sink healthcheck upon start.
  #
  # * optional
  # * default: true
  # * type: bool
  healthcheck = true
  healthcheck = false

  #
  # requests
  #

  # The compression strategy used to compress the encoded event data before
  # outputting.
  #
  # * optional
  # * default: "none"
  # * type: string
  # * enum: "none" or "gzip"
  compression = "none"
  compression = "gzip"

  #
  # Auth
  #

  [sinks.clickhouse.auth]
    # The authentication strategy to use.
    #
    # * required
    # * type: string
    # * must be: "basic"
    strategy = "basic"

    # The basic authentication password.
    #
    # * required
    # * type: string
    # * relevant when strategy = "basic"
    password = "${PASSWORD_ENV_VAR}"
    password = "password"

    # The basic authentication user name.
    #
    # * required
    # * type: string
    # * relevant when strategy = "basic"
    user = "${USERNAME_ENV_VAR}"
    user = "username"

  #
  # Batch
  #

  [sinks.clickhouse.batch]
    # The maximum size of a batch, in bytes, before it is flushed.
    #
    # * required
    # * default: 1049000
    # * type: int
    # * unit: bytes
    max_size = 1049000

    # The maximum age of a batch before it is flushed.
    #
    # * required
    # * default: 1
    # * type: int
    # * unit: seconds
    timeout_secs = 1

  #
  # Buffer
  #

  [sinks.clickhouse.buffer]
    # The buffer's type and storage mechanism.
    #
    # * required
    # * default: "memory"
    # * type: string
    # * enum: "memory" or "disk"
    type = "memory"
    type = "disk"

    # The maximum number of events allowed in the buffer.
    #
    # * required
    # * default: 500
    # * type: int
    # * unit: events
    # * relevant when type = "memory"
    max_events = 500

    # The maximum size of the buffer on the disk.
    #
    # * required
    # * type: int
    # * unit: bytes
    # * relevant when type = "disk"
    max_size = 104900000

    # The behavior when the buffer becomes full.
    #
    # * optional
    # * default: "block"
    # * type: string
    # * enum: "block" or "drop_newest"
    when_full = "block"
    when_full = "drop_newest"

  #
  # Encoding
  #

  [sinks.clickhouse.encoding]
    # How to format event timestamps. Formats such as unix can be parsed as a
    # Clickhouse DateTime, however, this loses precision as DateTimes are defined
    # in seconds.
    #
    # * optional
    # * default: "rfc3339"
    # * type: string
    # * enum: "rfc3339" or "unix"
    timestamp_format = "rfc3339"
    timestamp_format = "unix"

  #
  # Request
  #

  [sinks.clickhouse.request]
    # The maximum number of in-flight requests allowed at any given time.
    #
    # * optional
    # * default: 5
    # * type: int
    # * unit: requests
    in_flight_limit = 5

    # The time window, in seconds, used for the `rate_limit_num` option.
    #
    # * optional
    # * default: 1
    # * type: int
    # * unit: seconds
    rate_limit_duration_secs = 1

    # The maximum number of requests allowed within the `rate_limit_duration_secs`
    # time window.
    #
    # * optional
    # * default: 5
    # * type: int
    rate_limit_num = 5

    # The maximum number of retries to make for failed requests.
    #
    # * optional
    # * default: -1
    # * type: int
    retry_attempts = -1

    # The amount of time to wait before attempting the first retry for a failed
    # request. Once, the first retry has failed the fibonacci sequence will be used
    # to select future backoffs.
    #
    # * optional
    # * default: 1
    # * type: int
    # * unit: seconds
    retry_initial_backoff_secs = 1

    # The maximum amount of time, in seconds, to wait between retries.
    #
    # * optional
    # * default: 10
    # * type: int
    # * unit: seconds
    retry_max_duration_secs = 10

    # The maximum time a request can take before being aborted. It is highly
    # recommended that you do not lower value below the service's internal timeout,
    # as this could create orphaned requests, pile on retries, and result in
    # duplicate data downstream.
    #
    # * optional
    # * default: 30
    # * type: int
    # * unit: seconds
    timeout_secs = 30

  #
  # Tls
  #

  [sinks.clickhouse.tls]
    # Absolute path to an additional CA certificate file, in DER or PEM format
    # (X.509).
    #
    # * optional
    # * no default
    # * type: string
    ca_path = "/path/to/certificate_authority.crt"

    # Absolute path to a certificate file used to identify this connection, in DER
    # or PEM format (X.509) or PKCS#12. If this is set and is not a PKCS#12
    # archive, `key_path` must also be set.
    #
    # * optional
    # * no default
    # * type: string
    crt_path = "/path/to/host_certificate.crt"

    # Pass phrase used to unlock the encrypted key file. This has no effect unless
    # `key_path` is set.
    #
    # * optional
    # * no default
    # * type: string
    key_pass = "${KEY_PASS_ENV_VAR}"
    key_pass = "PassWord1"

    # Absolute path to a certificate key file used to identify this connection, in
    # DER or PEM format (PKCS#8). If this is set, `crt_path` must also be set.
    #
    # * optional
    # * no default
    # * type: string
    key_path = "/path/to/host_certificate.key"

    # If `true` (the default), Vector will validate the TLS certificate of the
    # remote host. Do NOT set this to `false` unless you understand the risks of
    # not verifying the remote certificate.
    #
    # * optional
    # * default: true
    # * type: bool
    verify_certificate = true
    verify_certificate = false

    # If `true` (the default), Vector will validate the configured remote host name
    # against the remote host's TLS certificate. Do NOT set this to `false` unless
    # you understand the risks of not verifying the remote hostname.
    #
    # * optional
    # * default: true
    # * type: bool
    verify_hostname = true
    verify_hostname = false

# Streams `log` and `metric` events to standard output streams, such as `STDOUT` and `STDERR`.
[sinks.console]
  #
  # General
  #

  # The component type. This is a required field that tells Vector which
  # component to use. The value _must_ be `#{name}`.
  #
  # * required
  # * type: string
  # * must be: "console"
  type = "console"

  # A list of upstream source or transform IDs. See configuration for more info.
  #
  # * required
  # * type: [string]
  inputs = ["my-source-id"]

  # The standard stream to write to.
  #
  # * required
  # * default: "stdout"
  # * type: string
  # * enum: "stdout" or "stderr"
  target = "stdout"
  target = "stderr"

  # Enables/disables the sink healthcheck upon start.
  #
  # * optional
  # * default: true
  # * type: bool
  healthcheck = true
  healthcheck = false

  #
  # requests
  #

  # The encoding format used to serialize the events before outputting.
  #
  # * required
  # * type: string
  # * enum: "json" or "text"
  encoding = "json"
  encoding = "text"

# Batches `metric` events to Datadog's metrics service using HTTP API.
[sinks.datadog_metrics]
  #
  # General
  #

  # The component type. This is a required field that tells Vector which
  # component to use. The value _must_ be `#{name}`.
  #
  # * required
  # * type: string
  # * must be: "datadog_metrics"
  type = "datadog_metrics"

  # A list of upstream source or transform IDs. See configuration for more info.
  #
  # * required
  # * type: [string]
  inputs = ["my-source-id"]

  # Datadog API key
  #
  # * required
  # * type: string
  api_key = "${DATADOG_API_KEY_ENV_VAR}"
  api_key = "ef8d5de700e7989468166c40fc8a0ccd"

  # A prefix that will be added to all metric names.
  #
  # * required
  # * type: string
  namespace = "service"

  # Enables/disables the sink healthcheck upon start.
  #
  # * optional
  # * default: true
  # * type: bool
  healthcheck = true
  healthcheck = false

  # Datadog endpoint to send metrics to.
  #
  # * optional
  # * default: "https://api.datadoghq.com"
  # * type: string
  host = "https://api.datadoghq.com"
  host = "https://api.datadoghq.eu"

  #
  # Batch
  #

  [sinks.datadog_metrics.batch]
    # The maximum size of a batch, in events, before it is flushed.
    #
    # * required
    # * default: 20
    # * type: int
    # * unit: events
    max_events = 20

    # The maximum age of a batch before it is flushed.
    #
    # * required
    # * default: 1
    # * type: int
    # * unit: seconds
    timeout_secs = 1

  #
  # Request
  #

  [sinks.datadog_metrics.request]
    # The maximum number of in-flight requests allowed at any given time.
    #
    # * optional
    # * default: 5
    # * type: int
    # * unit: requests
    in_flight_limit = 5

    # The time window, in seconds, used for the `rate_limit_num` option.
    #
    # * optional
    # * default: 1
    # * type: int
    # * unit: seconds
    rate_limit_duration_secs = 1

    # The maximum number of requests allowed within the `rate_limit_duration_secs`
    # time window.
    #
    # * optional
    # * default: 5
    # * type: int
    rate_limit_num = 5

    # The maximum number of retries to make for failed requests.
    #
    # * optional
    # * default: -1
    # * type: int
    retry_attempts = -1

    # The amount of time to wait before attempting the first retry for a failed
    # request. Once, the first retry has failed the fibonacci sequence will be used
    # to select future backoffs.
    #
    # * optional
    # * default: 1
    # * type: int
    # * unit: seconds
    retry_initial_backoff_secs = 1

    # The maximum amount of time, in seconds, to wait between retries.
    #
    # * optional
    # * default: 10
    # * type: int
    # * unit: seconds
    retry_max_duration_secs = 10

    # The maximum time a request can take before being aborted. It is highly
    # recommended that you do not lower value below the service's internal timeout,
    # as this could create orphaned requests, pile on retries, and result in
    # duplicate data downstream.
    #
    # * optional
    # * default: 60
    # * type: int
    # * unit: seconds
    timeout_secs = 60

# Batches `log` events to Elasticsearch via the `_bulk` API endpoint.
[sinks.elasticsearch]
  #
  # General
  #

  # The component type. This is a required field that tells Vector which
  # component to use. The value _must_ be `#{name}`.
  #
  # * required
  # * type: string
  # * must be: "elasticsearch"
  type = "elasticsearch"

  # A list of upstream source or transform IDs. See configuration for more info.
  #
  # * required
  # * type: [string]
  inputs = ["my-source-id"]

  # The `doc_type` for your index data. This is only relevant for Elasticsearch
  # <= 6.X. If you are using >= 7.0 you do not need to set this option since
  # Elasticsearch has removed it.
  #
  # * required
  # * default: "_doc"
  # * type: string
  doc_type = "_doc"

  # Index name to write events to.
  #
  # * required
  # * default: "vector-%F"
  # * type: string
  index = "application-{{ application_id }}-%Y-%m-%d"
  index = "vector-%Y-%m-%d"

  # Enables/disables the sink healthcheck upon start.
  #
  # * optional
  # * default: true
  # * type: bool
  healthcheck = true
  healthcheck = false

  # The host of your Elasticsearch cluster. This should be the full URL as shown
  # in the example.
  #
  # * optional
  # * no default
  # * type: string
  host = "http://10.24.32.122:9000"

  #
  # Auth
  #

  [sinks.elasticsearch.auth]
    # The authentication strategy to use.
    #
    # * required
    # * type: string
    # * enum: "aws" or "basic"
    strategy = "aws"
    strategy = "basic"

    # The basic authentication password.
    #
    # * required
    # * type: string
    # * relevant when strategy = "basic"
    password = "${PASSWORD_ENV_VAR}"
    password = "password"

    # The basic authentication user name.
    #
    # * required
    # * type: string
    # * relevant when strategy = "basic"
    user = "${USERNAME_ENV_VAR}"
    user = "username"

  #
  # Batch
  #

  [sinks.elasticsearch.batch]
    # The maximum size of a batch, in bytes, before it is flushed.
    #
    # * required
    # * default: 10490000
    # * type: int
    # * unit: bytes
    max_size = 10490000

    # The maximum age of a batch before it is flushed.
    #
    # * required
    # * default: 1
    # * type: int
    # * unit: seconds
    timeout_secs = 1

  #
  # Buffer
  #

  [sinks.elasticsearch.buffer]
    # The buffer's type and storage mechanism.
    #
    # * required
    # * default: "memory"
    # * type: string
    # * enum: "memory" or "disk"
    type = "memory"
    type = "disk"

    # The maximum number of events allowed in the buffer.
    #
    # * required
    # * default: 500
    # * type: int
    # * unit: events
    # * relevant when type = "memory"
    max_events = 500

    # The maximum size of the buffer on the disk.
    #
    # * required
    # * type: int
    # * unit: bytes
    # * relevant when type = "disk"
    max_size = 104900000

    # The behavior when the buffer becomes full.
    #
    # * optional
    # * default: "block"
    # * type: string
    # * enum: "block" or "drop_newest"
    when_full = "block"
    when_full = "drop_newest"

  #
  # Headers
  #

  [sinks.elasticsearch.headers]
    # A custom header to be added to each outgoing Elasticsearch request.
    #
    # * required
    # * type: string
    Authorization = "${TOKEN_ENV_VAR}"
    X-Powered-By = "Vector"

  #
  # Query
  #

  [sinks.elasticsearch.query]
    # A custom parameter to be added to each Elasticsearch request.
    #
    # * required
    # * type: string
    X-Powered-By = "Vector"

  #
  # Request
  #

  [sinks.elasticsearch.request]
    # The maximum number of in-flight requests allowed at any given time.
    #
    # * optional
    # * default: 5
    # * type: int
    # * unit: requests
    in_flight_limit = 5

    # The time window, in seconds, used for the `rate_limit_num` option.
    #
    # * optional
    # * default: 1
    # * type: int
    # * unit: seconds
    rate_limit_duration_secs = 1

    # The maximum number of requests allowed within the `rate_limit_duration_secs`
    # time window.
    #
    # * optional
    # * default: 5
    # * type: int
    rate_limit_num = 5

    # The maximum number of retries to make for failed requests.
    #
    # * optional
    # * default: -1
    # * type: int
    retry_attempts = -1

    # The amount of time to wait before attempting the first retry for a failed
    # request. Once, the first retry has failed the fibonacci sequence will be used
    # to select future backoffs.
    #
    # * optional
    # * default: 1
    # * type: int
    # * unit: seconds
    retry_initial_backoff_secs = 1

    # The maximum amount of time, in seconds, to wait between retries.
    #
    # * optional
    # * default: 10
    # * type: int
    # * unit: seconds
    retry_max_duration_secs = 10

    # The maximum time a request can take before being aborted. It is highly
    # recommended that you do not lower value below the service's internal timeout,
    # as this could create orphaned requests, pile on retries, and result in
    # duplicate data downstream.
    #
    # * optional
    # * default: 60
    # * type: int
    # * unit: seconds
    timeout_secs = 60

  #
  # Tls
  #

  [sinks.elasticsearch.tls]
    # Absolute path to an additional CA certificate file, in DER or PEM format
    # (X.509).
    #
    # * optional
    # * no default
    # * type: string
    ca_path = "/path/to/certificate_authority.crt"

    # Absolute path to a certificate file used to identify this connection, in DER
    # or PEM format (X.509) or PKCS#12. If this is set and is not a PKCS#12
    # archive, `key_path` must also be set.
    #
    # * optional
    # * no default
    # * type: string
    crt_path = "/path/to/host_certificate.crt"

    # Pass phrase used to unlock the encrypted key file. This has no effect unless
    # `key_path` is set.
    #
    # * optional
    # * no default
    # * type: string
    key_pass = "${KEY_PASS_ENV_VAR}"
    key_pass = "PassWord1"

    # Absolute path to a certificate key file used to identify this connection, in
    # DER or PEM format (PKCS#8). If this is set, `crt_path` must also be set.
    #
    # * optional
    # * no default
    # * type: string
    key_path = "/path/to/host_certificate.key"

    # If `true` (the default), Vector will validate the TLS certificate of the
    # remote host. Do NOT set this to `false` unless you understand the risks of
    # not verifying the remote certificate.
    #
    # * optional
    # * default: true
    # * type: bool
    verify_certificate = true
    verify_certificate = false

    # If `true` (the default), Vector will validate the configured remote host name
    # against the remote host's TLS certificate. Do NOT set this to `false` unless
    # you understand the risks of not verifying the remote hostname.
    #
    # * optional
    # * default: true
    # * type: bool
    verify_hostname = true
    verify_hostname = false

# Streams `log` events to a file.
[sinks.file]
  #
  # General
  #

  # The component type. This is a required field that tells Vector which
  # component to use. The value _must_ be `#{name}`.
  #
  # * required
  # * type: string
  # * must be: "file"
  type = "file"

  # A list of upstream source or transform IDs. See configuration for more info.
  #
  # * required
  # * type: [string]
  inputs = ["my-source-id"]

  # File name to write events to.
  #
  # * required
  # * type: string
  path = "vector-%Y-%m-%d.log"
  path = "application-{{ application_id }}-%Y-%m-%d.log"

  # Enables/disables the sink healthcheck upon start.
  #
  # * optional
  # * default: true
  # * type: bool
  healthcheck = true
  healthcheck = false

  # The amount of time a file can be idle  and stay open. After not receiving any
  # events for this timeout, the file will be flushed and closed.
  #
  # * optional
  # * default: "30"
  # * type: int
  idle_timeout_secs = "30"

  #
  # requests
  #

  # The encoding format used to serialize the events before outputting.
  #
  # * required
  # * type: string
  # * enum: "ndjson" or "text"
  encoding = "ndjson"
  encoding = "text"

# Batches `log` events to Google Cloud Platform's Cloud Storage service via the XML Interface.
[sinks.gcp_cloud_storage]
  #
  # General
  #

  # The component type. This is a required field that tells Vector which
  # component to use. The value _must_ be `#{name}`.
  #
  # * required
  # * type: string
  # * must be: "gcp_cloud_storage"
  type = "gcp_cloud_storage"

  # A list of upstream source or transform IDs. See configuration for more info.
  #
  # * required
  # * type: [string]
  inputs = ["my-source-id"]

  # The GCS bucket name.
  #
  # * required
  # * type: string
  bucket = "my-bucket"

  # The compression mechanism to use.
  #
  # * required
  # * type: string
  # * enum: "gzip" or "none"
  compression = "gzip"
  compression = "none"

  # The filename for a Google Cloud service account credentials JSON file used to
  # authenticate access to the Cloud Storage API. If this is unset, Vector checks
  # the `$GOOGLE_APPLICATION_CREDENTIALS` environment variable for a filename.
  #
  # * required
  # * type: string
  credentials_path = "/path/to/credentials.json"

  # Enables/disables the sink healthcheck upon start.
  #
  # * optional
  # * default: true
  # * type: bool
  healthcheck = true
  healthcheck = false

  #
  # Object Names
  #

  # Whether or not to append a UUID v4 token to the end of the file. This ensures
  # there are no name collisions high volume use cases.
  #
  # * required
  # * default: true
  # * type: bool
  filename_append_uuid = true
  filename_append_uuid = false

  # The filename extension to use in the object name.
  #
  # * required
  # * default: "log"
  # * type: string
  filename_extension = "log"

  # The format of the resulting object file name. `strftime` specifiers are
  # supported.
  #
  # * required
  # * default: "%s"
  # * type: string
  filename_time_format = "%s"

  # A prefix to apply to all object key names. This should be used to partition
  # your objects, and it's important to end this value with a `/` if you want
  # this to be the root GCS "folder".
  #
  # * optional
  # * default: "date=%F/"
  # * type: string
  key_prefix = "date=%F/"
  key_prefix = "date=%F/hour=%H/"
  key_prefix = "year=%Y/month=%m/day=%d/"
  key_prefix = "application_id={{ application_id }}/date=%F/"

  #
  # requests
  #

  # The encoding format used to serialize the events before outputting.
  #
  # * required
  # * type: string
  # * enum: "ndjson" or "text"
  encoding = "ndjson"
  encoding = "text"

  #
  # Object Attributes
  #

  # Predefined ACL to apply to the created objects. For more information, see
  # Predefined ACLs.
  #
  # * optional
  # * no default
  # * type: string
  # * enum: "authenticatedRead", "bucketOwnerFullControl", "bucketOwnerRead", "private", "projectPrivate", and "publicRead"
  acl = "authenticatedRead"
  acl = "bucketOwnerFullControl"
  acl = "bucketOwnerRead"
  acl = "private"
  acl = "projectPrivate"
  acl = "publicRead"

  # The set of metadata `key:value` pairs for the created objects. See the GCS
  # custom metadata documentation for more details.
  #
  # * optional
  # * no default
  # * type: string

  # The storage class for the created objects. See the GCP storage classes for
  # more details.
  #
  # * optional
  # * no default
  # * type: string
  # * enum: "STANDARD", "NEARLINE", "COLDLINE", and "ARCHIVE"
  storage_class = "STANDARD"
  storage_class = "NEARLINE"
  storage_class = "COLDLINE"
  storage_class = "ARCHIVE"

  #
  # Batch
  #

  [sinks.gcp_cloud_storage.batch]
    # The maximum size of a batch, in bytes, before it is flushed.
    #
    # * required
    # * default: 10485760
    # * type: int
    # * unit: bytes
    max_size = 10485760

    # The maximum age of a batch before it is flushed.
    #
    # * required
    # * default: 300
    # * type: int
    # * unit: seconds
    timeout_secs = 300

  #
  # Buffer
  #

  [sinks.gcp_cloud_storage.buffer]
    # The buffer's type and storage mechanism.
    #
    # * required
    # * default: "memory"
    # * type: string
    # * enum: "memory" or "disk"
    type = "memory"
    type = "disk"

    # The maximum number of events allowed in the buffer.
    #
    # * required
    # * default: 500
    # * type: int
    # * unit: events
    # * relevant when type = "memory"
    max_events = 500

    # The maximum size of the buffer on the disk.
    #
    # * required
    # * type: int
    # * unit: bytes
    # * relevant when type = "disk"
    max_size = 104900000

    # The behavior when the buffer becomes full.
    #
    # * optional
    # * default: "block"
    # * type: string
    # * enum: "block" or "drop_newest"
    when_full = "block"
    when_full = "drop_newest"

  #
  # Request
  #

  [sinks.gcp_cloud_storage.request]
    # The maximum number of in-flight requests allowed at any given time.
    #
    # * optional
    # * default: 5
    # * type: int
    # * unit: requests
    in_flight_limit = 5

    # The time window, in seconds, used for the `rate_limit_num` option.
    #
    # * optional
    # * default: 1
    # * type: int
    # * unit: seconds
    rate_limit_duration_secs = 1

    # The maximum number of requests allowed within the `rate_limit_duration_secs`
    # time window.
    #
    # * optional
    # * default: 1000
    # * type: int
    rate_limit_num = 1000

    # The maximum number of retries to make for failed requests.
    #
    # * optional
    # * default: -1
    # * type: int
    retry_attempts = -1

    # The amount of time to wait before attempting the first retry for a failed
    # request. Once, the first retry has failed the fibonacci sequence will be used
    # to select future backoffs.
    #
    # * optional
    # * default: 1
    # * type: int
    # * unit: seconds
    retry_initial_backoff_secs = 1

    # The maximum amount of time, in seconds, to wait between retries.
    #
    # * optional
    # * default: 10
    # * type: int
    # * unit: seconds
    retry_max_duration_secs = 10

    # The maximum time a request can take before being aborted. It is highly
    # recommended that you do not lower value below the service's internal timeout,
    # as this could create orphaned requests, pile on retries, and result in
    # duplicate data downstream.
    #
    # * optional
    # * default: 60
    # * type: int
    # * unit: seconds
    timeout_secs = 60

  #
  # Tls
  #

  [sinks.gcp_cloud_storage.tls]
    # Absolute path to an additional CA certificate file, in DER or PEM format
    # (X.509).
    #
    # * optional
    # * no default
    # * type: string
    ca_path = "/path/to/certificate_authority.crt"

    # Absolute path to a certificate file used to identify this connection, in DER
    # or PEM format (X.509) or PKCS#12. If this is set and is not a PKCS#12
    # archive, `key_path` must also be set.
    #
    # * optional
    # * no default
    # * type: string
    crt_path = "/path/to/host_certificate.crt"

    # Pass phrase used to unlock the encrypted key file. This has no effect unless
    # `key_path` is set.
    #
    # * optional
    # * no default
    # * type: string
    key_pass = "${KEY_PASS_ENV_VAR}"
    key_pass = "PassWord1"

    # Absolute path to a certificate key file used to identify this connection, in
    # DER or PEM format (PKCS#8). If this is set, `crt_path` must also be set.
    #
    # * optional
    # * no default
    # * type: string
    key_path = "/path/to/host_certificate.key"

    # If `true` (the default), Vector will validate the TLS certificate of the
    # remote host. Do NOT set this to `false` unless you understand the risks of
    # not verifying the remote certificate.
    #
    # * optional
    # * default: true
    # * type: bool
    verify_certificate = true
    verify_certificate = false

    # If `true` (the default), Vector will validate the configured remote host name
    # against the remote host's TLS certificate. Do NOT set this to `false` unless
    # you understand the risks of not verifying the remote hostname.
    #
    # * optional
    # * default: true
    # * type: bool
    verify_hostname = true
    verify_hostname = false

# Batches `log` events to Google Cloud Platform's Pubsub service via the REST Interface.
[sinks.gcp_pubsub]
  #
  # General
  #

  # The component type. This is a required field that tells Vector which
  # component to use. The value _must_ be `#{name}`.
  #
  # * required
  # * type: string
  # * must be: "gcp_pubsub"
  type = "gcp_pubsub"

  # A list of upstream source or transform IDs. See configuration for more info.
  #
  # * required
  # * type: [string]
  inputs = ["my-source-id"]

  # The project name to which to publish logs.
  #
  # * required
  # * type: string
  project = "vector-123456"

  # The topic within the project to which to publish logs.
  #
  # * required
  # * type: string
  topic = "this-is-a-topic"

  # A Google Cloud API key used to authenticate access the pubsub project and
  # topic. Either this or `credentials_path` must be set.
  #
  # * optional
  # * no default
  # * type: string
  api_key = "${GCP_API_KEY_ENV_VAR}"
  api_key = "ef8d5de700e7989468166c40fc8a0ccd"

  # The filename for a Google Cloud service account credentials JSON file used to
  # authenticate access to the pubsub project and topic. If this is unset, Vector
  # checks the `$GOOGLE_APPLICATION_CREDENTIALS` environment variable for a
  # filename.
  #
  # * optional
  # * no default
  # * type: string
  credentials_path = "/path/to/credentials.json"

  # Enables/disables the sink healthcheck upon start.
  #
  # * optional
  # * default: true
  # * type: bool
  healthcheck = true
  healthcheck = false

  #
  # Batch
  #

  [sinks.gcp_pubsub.batch]
    # The maximum size of a batch, in bytes, before it is flushed.
    #
    # * required
    # * default: 10485760
    # * type: int
    # * unit: bytes
    max_size = 10485760

    # The maximum age of a batch before it is flushed.
    #
    # * required
    # * default: 1
    # * type: int
    # * unit: seconds
    timeout_secs = 1

  #
  # Buffer
  #

  [sinks.gcp_pubsub.buffer]
    # The buffer's type and storage mechanism.
    #
    # * required
    # * default: "memory"
    # * type: string
    # * enum: "memory" or "disk"
    type = "memory"
    type = "disk"

    # The maximum number of events allowed in the buffer.
    #
    # * required
    # * default: 500
    # * type: int
    # * unit: events
    # * relevant when type = "memory"
    max_events = 500

    # The maximum size of the buffer on the disk.
    #
    # * required
    # * type: int
    # * unit: bytes
    # * relevant when type = "disk"
    max_size = 104900000

    # The behavior when the buffer becomes full.
    #
    # * optional
    # * default: "block"
    # * type: string
    # * enum: "block" or "drop_newest"
    when_full = "block"
    when_full = "drop_newest"

  #
  # Request
  #

  [sinks.gcp_pubsub.request]
    # The maximum number of in-flight requests allowed at any given time.
    #
    # * optional
    # * default: 5
    # * type: int
    # * unit: requests
    in_flight_limit = 5

    # The time window, in seconds, used for the `rate_limit_num` option.
    #
    # * optional
    # * default: 1
    # * type: int
    # * unit: seconds
    rate_limit_duration_secs = 1

    # The maximum number of requests allowed within the `rate_limit_duration_secs`
    # time window.
    #
    # * optional
    # * default: 100
    # * type: int
    rate_limit_num = 100

    # The maximum number of retries to make for failed requests.
    #
    # * optional
    # * default: -1
    # * type: int
    retry_attempts = -1

    # The amount of time to wait before attempting the first retry for a failed
    # request. Once, the first retry has failed the fibonacci sequence will be used
    # to select future backoffs.
    #
    # * optional
    # * default: 1
    # * type: int
    # * unit: seconds
    retry_initial_backoff_secs = 1

    # The maximum amount of time, in seconds, to wait between retries.
    #
    # * optional
    # * default: 10
    # * type: int
    # * unit: seconds
    retry_max_duration_secs = 10

    # The maximum time a request can take before being aborted. It is highly
    # recommended that you do not lower value below the service's internal timeout,
    # as this could create orphaned requests, pile on retries, and result in
    # duplicate data downstream.
    #
    # * optional
    # * default: 60
    # * type: int
    # * unit: seconds
    timeout_secs = 60

  #
  # Tls
  #

  [sinks.gcp_pubsub.tls]
    # Absolute path to an additional CA certificate file, in DER or PEM format
    # (X.509).
    #
    # * optional
    # * no default
    # * type: string
    ca_path = "/path/to/certificate_authority.crt"

    # Absolute path to a certificate file used to identify this connection, in DER
    # or PEM format (X.509) or PKCS#12. If this is set and is not a PKCS#12
    # archive, `key_path` must also be set.
    #
    # * optional
    # * no default
    # * type: string
    crt_path = "/path/to/host_certificate.crt"

    # Pass phrase used to unlock the encrypted key file. This has no effect unless
    # `key_path` is set.
    #
    # * optional
    # * no default
    # * type: string
    key_pass = "${KEY_PASS_ENV_VAR}"
    key_pass = "PassWord1"

    # Absolute path to a certificate key file used to identify this connection, in
    # DER or PEM format (PKCS#8). If this is set, `crt_path` must also be set.
    #
    # * optional
    # * no default
    # * type: string
    key_path = "/path/to/host_certificate.key"

    # If `true` (the default), Vector will validate the TLS certificate of the
    # remote host. Do NOT set this to `false` unless you understand the risks of
    # not verifying the remote certificate.
    #
    # * optional
    # * default: true
    # * type: bool
    verify_certificate = true
    verify_certificate = false

    # If `true` (the default), Vector will validate the configured remote host name
    # against the remote host's TLS certificate. Do NOT set this to `false` unless
    # you understand the risks of not verifying the remote hostname.
    #
    # * optional
    # * default: true
    # * type: bool
    verify_hostname = true
    verify_hostname = false

# Batches `log` events to Google Cloud Platform's Stackdriver Logging service via the REST Interface.
[sinks.gcp_stackdriver_logging]
  #
  # General
  #

  # The component type. This is a required field that tells Vector which
  # component to use. The value _must_ be `#{name}`.
  #
  # * required
  # * type: string
  # * must be: "gcp_stackdriver_logging"
  type = "gcp_stackdriver_logging"

  # A list of upstream source or transform IDs. See configuration for more info.
  #
  # * required
  # * type: [string]
  inputs = ["my-source-id"]

  # The filename for a Google Cloud service account credentials JSON file used to
  # authenticate access to the Stackdriver Logging API. If this is unset, Vector
  # checks the `$GOOGLE_APPLICATION_CREDENTIALS` environment variable for a
  # filename.
  #
  # * required
  # * type: string
  credentials_path = "/path/to/credentials.json"

  # The log ID to which to publish logs. This is a name you create to identify
  # this log stream.
  #
  # * required
  # * type: string
  log_id = "vector-logs"

  # The project ID to which to publish logs. See the Google Cloud Platform
  # project management documentation for more details.
  #
  # Exactly one of `billing_account_id`, `folder_id`, `organization_id`, or
  # `project_id` must be set.
  #
  # * required
  # * type: string
  project_id = "vector-123456"

  # The billing account ID to which to publish logs.
  #
  # Exactly one of `billing_account_id`, `folder_id`, `organization_id`, or
  # `project_id` must be set.
  #
  # * optional
  # * no default
  # * type: string
  billing_account_id = "012345-6789AB-CDEF01"

  # The folder ID to which to publish logs.
  # See the Google Cloud Platform folder documentation for more details.
  #
  # Exactly one of `billing_account_id`, `folder_id`, `organization_id`, or
  # `project_id` must be set.
  #
  # * optional
  # * no default
  # * type: string
  folder_id = "My Folder"

  # Enables/disables the sink healthcheck upon start.
  #
  # * optional
  # * default: true
  # * type: bool
  healthcheck = true
  healthcheck = false

  # The organization ID to which to publish logs. This would be the identifier
  # assigned to your organization on Google Cloud Platform.
  #
  # Exactly one of `billing_account_id`, `folder_id`, `organization_id`, or
  # `project_id` must be set.
  #
  # * optional
  # * no default
  # * type: string
  organization_id = "622418129737"

  #
  # Batch
  #

  [sinks.gcp_stackdriver_logging.batch]
    # The maximum size of a batch, in bytes, before it is flushed.
    #
    # * required
    # * default: 5242880
    # * type: int
    # * unit: bytes
    max_size = 5242880

    # The maximum age of a batch before it is flushed.
    #
    # * required
    # * default: 1
    # * type: int
    # * unit: seconds
    timeout_secs = 1

  #
  # Buffer
  #

  [sinks.gcp_stackdriver_logging.buffer]
    # The buffer's type and storage mechanism.
    #
    # * required
    # * default: "memory"
    # * type: string
    # * enum: "memory" or "disk"
    type = "memory"
    type = "disk"

    # The maximum number of events allowed in the buffer.
    #
    # * required
    # * default: 500
    # * type: int
    # * unit: events
    # * relevant when type = "memory"
    max_events = 500

    # The maximum size of the buffer on the disk.
    #
    # * required
    # * type: int
    # * unit: bytes
    # * relevant when type = "disk"
    max_size = 104900000

    # The behavior when the buffer becomes full.
    #
    # * optional
    # * default: "block"
    # * type: string
    # * enum: "block" or "drop_newest"
    when_full = "block"
    when_full = "drop_newest"

  #
  # Request
  #

  [sinks.gcp_stackdriver_logging.request]
    # The maximum number of in-flight requests allowed at any given time.
    #
    # * optional
    # * default: 5
    # * type: int
    # * unit: requests
    in_flight_limit = 5

    # The time window, in seconds, used for the `rate_limit_num` option.
    #
    # * optional
    # * default: 1
    # * type: int
    # * unit: seconds
    rate_limit_duration_secs = 1

    # The maximum number of requests allowed within the `rate_limit_duration_secs`
    # time window.
    #
    # * optional
    # * default: 1000
    # * type: int
    rate_limit_num = 1000

    # The maximum number of retries to make for failed requests.
    #
    # * optional
    # * default: -1
    # * type: int
    retry_attempts = -1

    # The amount of time to wait before attempting the first retry for a failed
    # request. Once, the first retry has failed the fibonacci sequence will be used
    # to select future backoffs.
    #
    # * optional
    # * default: 1
    # * type: int
    # * unit: seconds
    retry_initial_backoff_secs = 1

    # The maximum amount of time, in seconds, to wait between retries.
    #
    # * optional
    # * default: 10
    # * type: int
    # * unit: seconds
    retry_max_duration_secs = 10

    # The maximum time a request can take before being aborted. It is highly
    # recommended that you do not lower value below the service's internal timeout,
    # as this could create orphaned requests, pile on retries, and result in
    # duplicate data downstream.
    #
    # * optional
    # * default: 60
    # * type: int
    # * unit: seconds
    timeout_secs = 60

  #
  # Resource
  #

  [sinks.gcp_stackdriver_logging.resource]
    # The monitored resource type. For example, the type of a Compute Engine VM
    # instance is gce_instance.
    #
    # See the Google Cloud Platform monitored resource documentation for more
    # details.
    #
    # * required
    # * type: string
    type = "global"
    type = "gce_instance"

    # Values for all of the labels listed in the associated monitored resource
    # descriptor.
    #
    # For example, Compute Engine VM instances use the labels `projectId`,
    # `instanceId`, and `zone`.
    #
    # * optional
    # * no default
    # * type: string
    projectId = "vector-123456"
    zone = "Twilight"

  #
  # Tls
  #

  [sinks.gcp_stackdriver_logging.tls]
    # Absolute path to an additional CA certificate file, in DER or PEM format
    # (X.509).
    #
    # * optional
    # * no default
    # * type: string
    ca_path = "/path/to/certificate_authority.crt"

    # Absolute path to a certificate file used to identify this connection, in DER
    # or PEM format (X.509) or PKCS#12. If this is set and is not a PKCS#12
    # archive, `key_path` must also be set.
    #
    # * optional
    # * no default
    # * type: string
    crt_path = "/path/to/host_certificate.crt"

    # Pass phrase used to unlock the encrypted key file. This has no effect unless
    # `key_path` is set.
    #
    # * optional
    # * no default
    # * type: string
    key_pass = "${KEY_PASS_ENV_VAR}"
    key_pass = "PassWord1"

    # Absolute path to a certificate key file used to identify this connection, in
    # DER or PEM format (PKCS#8). If this is set, `crt_path` must also be set.
    #
    # * optional
    # * no default
    # * type: string
    key_path = "/path/to/host_certificate.key"

    # If `true` (the default), Vector will validate the TLS certificate of the
    # remote host. Do NOT set this to `false` unless you understand the risks of
    # not verifying the remote certificate.
    #
    # * optional
    # * default: true
    # * type: bool
    verify_certificate = true
    verify_certificate = false

    # If `true` (the default), Vector will validate the configured remote host name
    # against the remote host's TLS certificate. Do NOT set this to `false` unless
    # you understand the risks of not verifying the remote hostname.
    #
    # * optional
    # * default: true
    # * type: bool
    verify_hostname = true
    verify_hostname = false

# Batches `log` events to a generic HTTP endpoint.
[sinks.http]
  #
  # General
  #

  # The component type. This is a required field that tells Vector which
  # component to use. The value _must_ be `#{name}`.
  #
  # * required
  # * type: string
  # * must be: "http"
  type = "http"

  # A list of upstream source or transform IDs. See configuration for more info.
  #
  # * required
  # * type: [string]
  inputs = ["my-source-id"]

  # The full URI to make HTTP requests to. This should include the protocol and
  # host, but can also include the port, path, and any other valid part of a URI.
  #
  # * required
  # * type: string
  uri = "https://10.22.212.22:9000/endpoint"

  # Enables/disables the sink healthcheck upon start.
  #
  # * optional
  # * default: true
  # * type: bool
  healthcheck = true
  healthcheck = false

  # A URI that Vector can request in order to determine the service health.
  #
  # * optional
  # * no default
  # * type: string
  healthcheck_uri = "https://10.22.212.22:9000/_health"

  #
  # requests
  #

  # The encoding format used to serialize the events before outputting.
  #
  # * required
  # * type: string
  # * enum: "json", "ndjson", and "text"
  encoding = "json"
  encoding = "ndjson"
  encoding = "text"

  # The compression strategy used to compress the encoded event data before
  # outputting.
  #
  # * optional
  # * default: "none"
  # * type: string
  # * enum: "none" or "gzip"
  compression = "none"
  compression = "gzip"

  #
  # Auth
  #

  [sinks.http.auth]
    # The authentication strategy to use.
    #
    # * required
    # * type: string
    # * must be: "basic"
    strategy = "basic"

    # The basic authentication password.
    #
    # * required
    # * type: string
    # * relevant when strategy = "basic"
    password = "${PASSWORD_ENV_VAR}"
    password = "password"

    # The basic authentication user name.
    #
    # * required
    # * type: string
    # * relevant when strategy = "basic"
    user = "${USERNAME_ENV_VAR}"
    user = "username"

  #
  # Batch
  #

  [sinks.http.batch]
    # The maximum size of a batch, in bytes, before it is flushed.
    #
    # * required
    # * default: 1049000
    # * type: int
    # * unit: bytes
    max_size = 1049000

    # The maximum age of a batch before it is flushed.
    #
    # * required
    # * default: 1
    # * type: int
    # * unit: seconds
    timeout_secs = 1

  #
  # Buffer
  #

  [sinks.http.buffer]
    # The buffer's type and storage mechanism.
    #
    # * required
    # * default: "memory"
    # * type: string
    # * enum: "memory" or "disk"
    type = "memory"
    type = "disk"

    # The maximum number of events allowed in the buffer.
    #
    # * required
    # * default: 500
    # * type: int
    # * unit: events
    # * relevant when type = "memory"
    max_events = 500

    # The maximum size of the buffer on the disk.
    #
    # * required
    # * type: int
    # * unit: bytes
    # * relevant when type = "disk"
    max_size = 104900000

    # The behavior when the buffer becomes full.
    #
    # * optional
    # * default: "block"
    # * type: string
    # * enum: "block" or "drop_newest"
    when_full = "block"
    when_full = "drop_newest"

  #
  # Headers
  #

  [sinks.http.headers]
    # A custom header to be added to each outgoing HTTP request.
    #
    # * required
    # * type: string
    Authorization = "${TOKEN_ENV_VAR}"
    X-Powered-By = "Vector"

  #
  # Request
  #

  [sinks.http.request]
    # The maximum number of in-flight requests allowed at any given time.
    #
    # * optional
    # * default: 10
    # * type: int
    # * unit: requests
    in_flight_limit = 10

    # The time window, in seconds, used for the `rate_limit_num` option.
    #
    # * optional
    # * default: 1
    # * type: int
    # * unit: seconds
    rate_limit_duration_secs = 1

    # The maximum number of requests allowed within the `rate_limit_duration_secs`
    # time window.
    #
    # * optional
    # * default: 1000
    # * type: int
    rate_limit_num = 1000

    # The maximum number of retries to make for failed requests.
    #
    # * optional
    # * default: -1
    # * type: int
    retry_attempts = -1

    # The amount of time to wait before attempting the first retry for a failed
    # request. Once, the first retry has failed the fibonacci sequence will be used
    # to select future backoffs.
    #
    # * optional
    # * default: 1
    # * type: int
    # * unit: seconds
    retry_initial_backoff_secs = 1

    # The maximum amount of time, in seconds, to wait between retries.
    #
    # * optional
    # * default: 10
    # * type: int
    # * unit: seconds
    retry_max_duration_secs = 10

    # The maximum time a request can take before being aborted. It is highly
    # recommended that you do not lower value below the service's internal timeout,
    # as this could create orphaned requests, pile on retries, and result in
    # duplicate data downstream.
    #
    # * optional
    # * default: 30
    # * type: int
    # * unit: seconds
    timeout_secs = 30

  #
  # Tls
  #

  [sinks.http.tls]
    # Absolute path to an additional CA certificate file, in DER or PEM format
    # (X.509).
    #
    # * optional
    # * no default
    # * type: string
    ca_path = "/path/to/certificate_authority.crt"

    # Absolute path to a certificate file used to identify this connection, in DER
    # or PEM format (X.509) or PKCS#12. If this is set and is not a PKCS#12
    # archive, `key_path` must also be set.
    #
    # * optional
    # * no default
    # * type: string
    crt_path = "/path/to/host_certificate.crt"

    # Pass phrase used to unlock the encrypted key file. This has no effect unless
    # `key_path` is set.
    #
    # * optional
    # * no default
    # * type: string
    key_pass = "${KEY_PASS_ENV_VAR}"
    key_pass = "PassWord1"

    # Absolute path to a certificate key file used to identify this connection, in
    # DER or PEM format (PKCS#8). If this is set, `crt_path` must also be set.
    #
    # * optional
    # * no default
    # * type: string
    key_path = "/path/to/host_certificate.key"

    # If `true` (the default), Vector will validate the TLS certificate of the
    # remote host. Do NOT set this to `false` unless you understand the risks of
    # not verifying the remote certificate.
    #
    # * optional
    # * default: true
    # * type: bool
    verify_certificate = true
    verify_certificate = false

    # If `true` (the default), Vector will validate the configured remote host name
    # against the remote host's TLS certificate. Do NOT set this to `false` unless
    # you understand the risks of not verifying the remote hostname.
    #
    # * optional
    # * default: true
    # * type: bool
    verify_hostname = true
    verify_hostname = false

# Batches `log` events to Humio via the HEC API.
[sinks.humio_logs]
  #
  # General
  #

  # The component type. This is a required field that tells Vector which
  # component to use. The value _must_ be `#{name}`.
  #
  # * required
  # * type: string
  # * must be: "humio_logs"
  type = "humio_logs"

  # A list of upstream source or transform IDs. See configuration for more info.
  #
  # * required
  # * type: [string]
  inputs = ["my-source-id"]

  # Your Humio ingestion token.
  #
  # * required
  # * type: string
  token = "${TOKEN_ENV_VAR}"
  token = "A94A8FE5CCB19BA61C4C08"

  # Enables/disables the sink healthcheck upon start.
  #
  # * optional
  # * default: true
  # * type: bool
  healthcheck = true
  healthcheck = false

  # The optional host to send Humio logs to.
  #
  # * optional
  # * no default
  # * type: string
  host = "http://myhumiohost.com"

  #
  # Batch
  #

  [sinks.humio_logs.batch]
    # The maximum size of a batch, in bytes, before it is flushed.
    #
    # * required
    # * default: 1049000
    # * type: int
    # * unit: bytes
    max_size = 1049000

    # The maximum age of a batch before it is flushed.
    #
    # * required
    # * default: 1
    # * type: int
    # * unit: seconds
    timeout_secs = 1

  #
  # Buffer
  #

  [sinks.humio_logs.buffer]
    # The buffer's type and storage mechanism.
    #
    # * required
    # * default: "memory"
    # * type: string
    # * enum: "memory" or "disk"
    type = "memory"
    type = "disk"

    # The maximum number of events allowed in the buffer.
    #
    # * required
    # * default: 500
    # * type: int
    # * unit: events
    # * relevant when type = "memory"
    max_events = 500

    # The maximum size of the buffer on the disk.
    #
    # * required
    # * type: int
    # * unit: bytes
    # * relevant when type = "disk"
    max_size = 104900000

    # The behavior when the buffer becomes full.
    #
    # * optional
    # * default: "block"
    # * type: string
    # * enum: "block" or "drop_newest"
    when_full = "block"
    when_full = "drop_newest"

  #
  # Request
  #

  [sinks.humio_logs.request]
    # The maximum number of in-flight requests allowed at any given time.
    #
    # * optional
    # * default: 10
    # * type: int
    # * unit: requests
    in_flight_limit = 10

    # The time window, in seconds, used for the `rate_limit_num` option.
    #
    # * optional
    # * default: 1
    # * type: int
    # * unit: seconds
    rate_limit_duration_secs = 1

    # The maximum number of requests allowed within the `rate_limit_duration_secs`
    # time window.
    #
    # * optional
    # * default: 10
    # * type: int
    rate_limit_num = 10

    # The maximum number of retries to make for failed requests.
    #
    # * optional
    # * default: -1
    # * type: int
    retry_attempts = -1

    # The amount of time to wait before attempting the first retry for a failed
    # request. Once, the first retry has failed the fibonacci sequence will be used
    # to select future backoffs.
    #
    # * optional
    # * default: 1
    # * type: int
    # * unit: seconds
    retry_initial_backoff_secs = 1

    # The maximum amount of time, in seconds, to wait between retries.
    #
    # * optional
    # * default: 10
    # * type: int
    # * unit: seconds
    retry_max_duration_secs = 10

    # The maximum time a request can take before being aborted. It is highly
    # recommended that you do not lower value below the service's internal timeout,
    # as this could create orphaned requests, pile on retries, and result in
    # duplicate data downstream.
    #
    # * optional
    # * default: 60
    # * type: int
    # * unit: seconds
    timeout_secs = 60

# Batches `metric` events to InfluxDB using v1 or v2 HTTP API.
[sinks.influxdb_metrics]
  #
  # General
  #

  # The component type. This is a required field that tells Vector which
  # component to use. The value _must_ be `#{name}`.
  #
  # * required
  # * type: string
  # * must be: "influxdb_metrics"
  type = "influxdb_metrics"

  # A list of upstream source or transform IDs. See configuration for more info.
  #
  # * required
  # * type: [string]
  inputs = ["my-source-id"]

  # The destination bucket for writes into InfluxDB 2.
  #
  # * required
  # * type: string
  bucket = "vector-bucket"
  bucket = "4d2225e4d3d49f75"

  # Sets the target database for the write into InfluxDB 1.
  #
  # * required
  # * type: string
  database = "vector-database"
  database = "iot-store"

  # InfluxDB endpoint to send metrics to.
  #
  # * required
  # * type: string
  endpoint = "https://us-west-2-1.aws.cloud2.influxdata.com"
  endpoint = "http://localhost:8086/"

  # A prefix that will be added to all metric names.
  #
  # * required
  # * type: string
  namespace = "service"

  # Enables/disables the sink healthcheck upon start.
  #
  # * optional
  # * default: true
  # * type: bool
  healthcheck = true
  healthcheck = false

  #
  # auth
  #

  # Specifies the destination organization for writes into InfluxDB 2.
  #
  # * required
  # * type: string
  org = "Organization"
  org = "33f2cff0a28e5b63"

  # Authentication token for InfluxDB 2.
  #
  # * required
  # * type: string
  token = "${INFLUXDB_TOKEN_ENV_VAR}"
  token = "ef8d5de700e7989468166c40fc8a0ccd"

  # Sets the password for authentication if you’ve enabled authentication for the
  # write into InfluxDB 1.
  #
  # * optional
  # * no default
  # * type: string
  password = "${INFLUXDB_PASSWORD_ENV_VAR}"
  password = "influxdb4ever"

  # Sets the username for authentication if you’ve enabled authentication for the
  # write into InfluxDB 1.
  #
  # * optional
  # * no default
  # * type: string
  username = "todd"
  username = "vector-source"

  #
  # persistence
  #

  # Sets the write consistency for the point for InfluxDB 1.
  #
  # * optional
  # * no default
  # * type: string
  consistency = "any"
  consistency = "one"
  consistency = "quorum"
  consistency = "all"

  # Sets the target retention policy for the write into InfluxDB 1.
  #
  # * optional
  # * no default
  # * type: string
  retention_policy_name = "autogen"
  retention_policy_name = "one_day_only"

  #
  # Batch
  #

  [sinks.influxdb_metrics.batch]
    # The maximum size of a batch, in events, before it is flushed.
    #
    # * required
    # * default: 20
    # * type: int
    # * unit: events
    max_events = 20

    # The maximum age of a batch before it is flushed.
    #
    # * required
    # * default: 1
    # * type: int
    # * unit: seconds
    timeout_secs = 1

  #
  # Request
  #

  [sinks.influxdb_metrics.request]
    # The maximum number of in-flight requests allowed at any given time.
    #
    # * optional
    # * default: 5
    # * type: int
    # * unit: requests
    in_flight_limit = 5

    # The time window, in seconds, used for the `rate_limit_num` option.
    #
    # * optional
    # * default: 1
    # * type: int
    # * unit: seconds
    rate_limit_duration_secs = 1

    # The maximum number of requests allowed within the `rate_limit_duration_secs`
    # time window.
    #
    # * optional
    # * default: 5
    # * type: int
    rate_limit_num = 5

    # The maximum number of retries to make for failed requests.
    #
    # * optional
    # * default: -1
    # * type: int
    retry_attempts = -1

    # The amount of time to wait before attempting the first retry for a failed
    # request. Once, the first retry has failed the fibonacci sequence will be used
    # to select future backoffs.
    #
    # * optional
    # * default: 1
    # * type: int
    # * unit: seconds
    retry_initial_backoff_secs = 1

    # The maximum amount of time, in seconds, to wait between retries.
    #
    # * optional
    # * default: 10
    # * type: int
    # * unit: seconds
    retry_max_duration_secs = 10

    # The maximum time a request can take before being aborted. It is highly
    # recommended that you do not lower value below the service's internal timeout,
    # as this could create orphaned requests, pile on retries, and result in
    # duplicate data downstream.
    #
    # * optional
    # * default: 60
    # * type: int
    # * unit: seconds
    timeout_secs = 60

# Streams `log` events to Apache Kafka via the Kafka protocol.
[sinks.kafka]
  #
  # General
  #

  # The component type. This is a required field that tells Vector which
  # component to use. The value _must_ be `#{name}`.
  #
  # * required
  # * type: string
  # * must be: "kafka"
  type = "kafka"

  # A list of upstream source or transform IDs. See configuration for more info.
  #
  # * required
  # * type: [string]
  inputs = ["my-source-id"]

  # A comma delimited list of host and port pairs that the Kafka client should
  # contact to bootstrap its cluster metadata.
  #
  # * required
  # * type: string
  bootstrap_servers = "10.14.22.123:9092,10.14.23.332:9092"

  # The log field name to use for the topic key. If unspecified, the key will be
  # randomly generated. If the field does not exist on the log, a blank value
  # will be used.
  #
  # * required
  # * type: string
  key_field = "user_id"

  # The Kafka topic name to write events to.
  #
  # * required
  # * type: string
  topic = "topic-1234"

  # Enables/disables the sink healthcheck upon start.
  #
  # * optional
  # * default: true
  # * type: bool
  healthcheck = true
  healthcheck = false

  # Local message timeout.
  #
  # * optional
  # * default: 300000
  # * type: int
  message_timeout_ms = 150000
  message_timeout_ms = 450000

  # Default timeout for network requests.
  #
  # * optional
  # * default: 60000
  # * type: int
  socket_timeout_ms = 30000
  socket_timeout_ms = 90000

  #
  # requests
  #

  # The encoding format used to serialize the events before outputting.
  #
  # * required
  # * type: string
  # * enum: "json" or "text"
  encoding = "json"
  encoding = "text"

  #
  # Advanced
  #

  [sinks.kafka.librdkafka_options]
    # The options and their values. Accepts `string` values.
    #
    # * optional
    # * no default
    # * type: string
    "client.id" = "${ENV_VAR}"
    "socket.send.buffer.bytes" = "100"

  #
  # Buffer
  #

  [sinks.kafka.buffer]
    # The buffer's type and storage mechanism.
    #
    # * required
    # * default: "memory"
    # * type: string
    # * enum: "memory" or "disk"
    type = "memory"
    type = "disk"

    # The maximum number of events allowed in the buffer.
    #
    # * required
    # * default: 500
    # * type: int
    # * unit: events
    # * relevant when type = "memory"
    max_events = 500

    # The maximum size of the buffer on the disk.
    #
    # * required
    # * type: int
    # * unit: bytes
    # * relevant when type = "disk"
    max_size = 104900000

    # The behavior when the buffer becomes full.
    #
    # * optional
    # * default: "block"
    # * type: string
    # * enum: "block" or "drop_newest"
    when_full = "block"
    when_full = "drop_newest"

  #
  # Tls
  #

  [sinks.kafka.tls]
    # Absolute path to an additional CA certificate file, in DER or PEM format
    # (X.509).
    #
    # * optional
    # * no default
    # * type: string
    ca_path = "/path/to/certificate_authority.crt"

    # Absolute path to a certificate file used to identify this connection, in DER
    # or PEM format (X.509) or PKCS#12. If this is set and is not a PKCS#12
    # archive, `key_path` must also be set.
    #
    # * optional
    # * no default
    # * type: string
    crt_path = "/path/to/host_certificate.crt"

    # Enable TLS during connections to the remote.
    #
    # * optional
    # * default: false
    # * type: bool
    enabled = false
    enabled = true

    # Pass phrase used to unlock the encrypted key file. This has no effect unless
    # `key_path` is set.
    #
    # * optional
    # * no default
    # * type: string
    key_pass = "${KEY_PASS_ENV_VAR}"
    key_pass = "PassWord1"

    # Absolute path to a certificate key file used to identify this connection, in
    # DER or PEM format (PKCS#8). If this is set, `crt_path` must also be set.
    #
    # * optional
    # * no default
    # * type: string
    key_path = "/path/to/host_certificate.key"

# Batches `log` events to LogDna's HTTP Ingestion API.
[sinks.logdna]
  #
  # General
  #

  # The component type. This is a required field that tells Vector which
  # component to use. The value _must_ be `#{name}`.
  #
  # * required
  # * type: string
  # * must be: "logdna"
  type = "logdna"

  # A list of upstream source or transform IDs. See configuration for more info.
  #
  # * required
  # * type: [string]
  inputs = ["my-source-id"]

  # The Ingestion API key.
  #
  # * required
  # * type: string
  api_key = "${LOGDNA_API_KEY_ENV_VAR}"
  api_key = "ef8d5de700e7989468166c40fc8a0ccd"

  # The hostname that will be attached to each batch of events.
  #
  # * required
  # * type: string
  hostname = "my-local-machine"

  # The default app that will be set for events that do not contain a `file` or
  # `app` field.
  #
  # * optional
  # * default: "vector"
  # * type: string
  default_app = "vector"
  default_app = "myapp"

  # Enables/disables the sink healthcheck upon start.
  #
  # * optional
  # * default: true
  # * type: bool
  healthcheck = true
  healthcheck = false

  # An optional host that will override the default one.
  #
  # * optional
  # * no default
  # * type: string
  host = "http://127.0.0.1"
  host = "http://example.com"

  # The IP address that will be attached to each batch of events.
  #
  # * optional
  # * no default
  # * type: string
  ip = "0.0.0.0"

  # The mac address that will be attached to each batch of events.
  #
  # * optional
  # * no default
  # * type: string
  mac = "my-mac-address"

  # The tags that will be attached to each batch of events.
  #
  # * optional
  # * no default
  # * type: [string]
  tags = ["tag1", "tag2"]

  #
  # Batch
  #

  [sinks.logdna.batch]
    # The maximum size of a batch, in bytes, before it is flushed.
    #
    # * required
    # * default: 10490000
    # * type: int
    # * unit: bytes
    max_size = 10490000

    # The maximum age of a batch before it is flushed.
    #
    # * required
    # * default: 1
    # * type: int
    # * unit: seconds
    timeout_secs = 1

  #
  # Buffer
  #

  [sinks.logdna.buffer]
    # The buffer's type and storage mechanism.
    #
    # * required
    # * default: "memory"
    # * type: string
    # * enum: "memory" or "disk"
    type = "memory"
    type = "disk"

    # The maximum number of events allowed in the buffer.
    #
    # * required
    # * default: 500
    # * type: int
    # * unit: events
    # * relevant when type = "memory"
    max_events = 500

    # The maximum size of the buffer on the disk.
    #
    # * required
    # * type: int
    # * unit: bytes
    # * relevant when type = "disk"
    max_size = 104900000

    # The behavior when the buffer becomes full.
    #
    # * optional
    # * default: "block"
    # * type: string
    # * enum: "block" or "drop_newest"
    when_full = "block"
    when_full = "drop_newest"

  #
  # Request
  #

  [sinks.logdna.request]
    # The maximum number of in-flight requests allowed at any given time.
    #
    # * optional
    # * default: 5
    # * type: int
    # * unit: requests
    in_flight_limit = 5

    # The time window, in seconds, used for the `rate_limit_num` option.
    #
    # * optional
    # * default: 1
    # * type: int
    # * unit: seconds
    rate_limit_duration_secs = 1

    # The maximum number of requests allowed within the `rate_limit_duration_secs`
    # time window.
    #
    # * optional
    # * default: 5
    # * type: int
    rate_limit_num = 5

    # The maximum number of retries to make for failed requests.
    #
    # * optional
    # * default: -1
    # * type: int
    retry_attempts = -1

    # The amount of time to wait before attempting the first retry for a failed
    # request. Once, the first retry has failed the fibonacci sequence will be used
    # to select future backoffs.
    #
    # * optional
    # * default: 1
    # * type: int
    # * unit: seconds
    retry_initial_backoff_secs = 1

    # The maximum amount of time, in seconds, to wait between retries.
    #
    # * optional
    # * default: 10
    # * type: int
    # * unit: seconds
    retry_max_duration_secs = 10

    # The maximum time a request can take before being aborted. It is highly
    # recommended that you do not lower value below the service's internal timeout,
    # as this could create orphaned requests, pile on retries, and result in
    # duplicate data downstream.
    #
    # * optional
    # * default: 60
    # * type: int
    # * unit: seconds
    timeout_secs = 60

# Batches `log` events to Loki.
[sinks.loki]
  #
  # General
  #

  # The component type. This is a required field that tells Vector which
  # component to use. The value _must_ be `#{name}`.
  #
  # * required
  # * type: string
  # * must be: "loki"
  type = "loki"

  # A list of upstream source or transform IDs. See configuration for more info.
  #
  # * required
  # * type: [string]
  inputs = ["my-source-id"]

  # The encoding format used to serialize the events before outputting.
  #
  # * required
  # * type: string
  # * enum: "json" or "text"
  encoding = "json"
  encoding = "text"

  # The endpoint used to ship logs to.
  #
  # * required
  # * type: string
  endpoint = "http://localhost:3100"
  endpoint = "http://127.0.0.1:8080"

  # Enables/disables the sink healthcheck upon start.
  #
  # * optional
  # * default: true
  # * type: bool
  healthcheck = true
  healthcheck = false

  # If this is set to `true` then when labels are collected from events those
  # fields will also get removed from the event.
  #
  # * optional
  # * default: false
  # * type: bool
  remove_label_fields = false
  remove_label_fields = true

  # If this is set to `true` then the timestamp will be removed from the event.
  # This is useful because loki uses the timestamp to index the event.
  #
  # * optional
  # * default: true
  # * type: bool
  remove_timestamp = true
  remove_timestamp = false

  # The tenant id that will be sent with every request, by default this is not
  # required since a proxy should set this header. When running loki locally a
  # tenant id is not required either.
  #
  # You can read more about tenant id's here
  #
  # * optional
  # * no default
  # * type: string
  tenant_id = "some_tenant_id"

  #
  # Auth
  #

  [sinks.loki.auth]
    # The authentication strategy to use.
    #
    # * required
    # * type: string
    # * must be: "basic"
    strategy = "basic"

    # The basic authentication password.If using GrafanaLab's hosted Loki then this
    # must be setto your `instanceId`.
    #
    # * required
    # * type: string
    # * relevant when strategy = "basic"
    password = "${PASSWORD_ENV_VAR}"
    password = "password"

    # The basic authentication user name.If using GrafanaLab's hosted Loki then
    # this must be setto your Grafana.com api key.
    #
    # * required
    # * type: string
    # * relevant when strategy = "basic"
    user = "${USERNAME_ENV_VAR}"
    user = "username"

  #
  # Batch
  #

  [sinks.loki.batch]
    # The maximum size of a batch, in bytes, before it is flushed.
    #
    # * required
    # * default: 10490000
    # * type: int
    # * unit: bytes
    max_size = 10490000

    # The maximum age of a batch before it is flushed.
    #
    # * required
    # * default: 1
    # * type: int
    # * unit: seconds
    timeout_secs = 1

  #
  # Buffer
  #

  [sinks.loki.buffer]
    # The buffer's type and storage mechanism.
    #
    # * required
    # * default: "memory"
    # * type: string
    # * enum: "memory" or "disk"
    type = "memory"
    type = "disk"

    # The maximum number of events allowed in the buffer.
    #
    # * required
    # * default: 500
    # * type: int
    # * unit: events
    # * relevant when type = "memory"
    max_events = 500

    # The maximum size of the buffer on the disk.
    #
    # * required
    # * type: int
    # * unit: bytes
    # * relevant when type = "disk"
    max_size = 104900000

    # The behavior when the buffer becomes full.
    #
    # * optional
    # * default: "block"
    # * type: string
    # * enum: "block" or "drop_newest"
    when_full = "block"
    when_full = "drop_newest"

  #
  # Labels
  #

  [sinks.loki.labels]
    # A key-value pair for labels.
    #
    # * required
    # * type: string
    key = "value"
    key = "{{ event_field }}"

  #
  # Request
  #

  [sinks.loki.request]
    # The maximum number of in-flight requests allowed at any given time.
    #
    # * optional
    # * default: 5
    # * type: int
    # * unit: requests
    in_flight_limit = 5

    # The time window, in seconds, used for the `rate_limit_num` option.
    #
    # * optional
    # * default: 1
    # * type: int
    # * unit: seconds
    rate_limit_duration_secs = 1

    # The maximum number of requests allowed within the `rate_limit_duration_secs`
    # time window.
    #
    # * optional
    # * default: 5
    # * type: int
    rate_limit_num = 5

    # The maximum number of retries to make for failed requests.
    #
    # * optional
    # * default: -1
    # * type: int
    retry_attempts = -1

    # The amount of time to wait before attempting the first retry for a failed
    # request. Once, the first retry has failed the fibonacci sequence will be used
    # to select future backoffs.
    #
    # * optional
    # * default: 1
    # * type: int
    # * unit: seconds
    retry_initial_backoff_secs = 1

    # The maximum amount of time, in seconds, to wait between retries.
    #
    # * optional
    # * default: 10
    # * type: int
    # * unit: seconds
    retry_max_duration_secs = 10

    # The maximum time a request can take before being aborted. It is highly
    # recommended that you do not lower value below the service's internal timeout,
    # as this could create orphaned requests, pile on retries, and result in
    # duplicate data downstream.
    #
    # * optional
    # * default: 60
    # * type: int
    # * unit: seconds
    timeout_secs = 60

  #
  # Tls
  #

  [sinks.loki.tls]
    # Absolute path to an additional CA certificate file, in DER or PEM format
    # (X.509).
    #
    # * optional
    # * no default
    # * type: string
    ca_path = "/path/to/certificate_authority.crt"

    # Absolute path to a certificate file used to identify this connection, in DER
    # or PEM format (X.509) or PKCS#12. If this is set and is not a PKCS#12
    # archive, `key_path` must also be set.
    #
    # * optional
    # * no default
    # * type: string
    crt_path = "/path/to/host_certificate.crt"

    # Pass phrase used to unlock the encrypted key file. This has no effect unless
    # `key_path` is set.
    #
    # * optional
    # * no default
    # * type: string
    key_pass = "${KEY_PASS_ENV_VAR}"
    key_pass = "PassWord1"

    # Absolute path to a certificate key file used to identify this connection, in
    # DER or PEM format (PKCS#8). If this is set, `crt_path` must also be set.
    #
    # * optional
    # * no default
    # * type: string
    key_path = "/path/to/host_certificate.key"

    # If `true` (the default), Vector will validate the TLS certificate of the
    # remote host. Do NOT set this to `false` unless you understand the risks of
    # not verifying the remote certificate.
    #
    # * optional
    # * default: true
    # * type: bool
    verify_certificate = true
    verify_certificate = false

    # If `true` (the default), Vector will validate the configured remote host name
    # against the remote host's TLS certificate. Do NOT set this to `false` unless
    # you understand the risks of not verifying the remote hostname.
    #
    # * optional
    # * default: true
    # * type: bool
    verify_hostname = true
    verify_hostname = false

# Batches `log` events to New Relic's log service via their log API.
[sinks.new_relic_logs]
  #
  # General
  #

  # The component type. This is a required field that tells Vector which
  # component to use. The value _must_ be `#{name}`.
  #
  # * required
  # * type: string
  # * must be: "new_relic_logs"
  type = "new_relic_logs"

  # A list of upstream source or transform IDs. See configuration for more info.
  #
  # * required
  # * type: [string]
  inputs = ["my-source-id"]

  # Enables/disables the sink healthcheck upon start.
  #
  # * optional
  # * default: true
  # * type: bool
  healthcheck = true
  healthcheck = false

  # Your New Relic insert key (if applicable).
  #
  # * optional
  # * no default
  # * type: string
  insert_key = "xxxx"
  insert_key = "${INSERT_KEY_ENV_VAR}"

  # Your New Relic license key (if applicable).
  #
  # * optional
  # * no default
  # * type: string
  license_key = "xxxx"
  license_key = "${LICENSE_KEY_ENV_VAR}"

  # The API region to send logs to.
  #
  # * optional
  # * default: "us"
  # * type: string
  # * enum: "us" or "eu"
  region = "us"
  region = "eu"

  #
  # Batch
  #

  [sinks.new_relic_logs.batch]
    # The maximum size of a batch, in bytes, before it is flushed.
    #
    # * required
    # * default: 524000
    # * type: int
    # * unit: bytes
    max_size = 524000

    # The maximum age of a batch before it is flushed.
    #
    # * required
    # * default: 1
    # * type: int
    # * unit: seconds
    timeout_secs = 1

  #
  # Buffer
  #

  [sinks.new_relic_logs.buffer]
    # The buffer's type and storage mechanism.
    #
    # * required
    # * default: "memory"
    # * type: string
    # * enum: "memory" or "disk"
    type = "memory"
    type = "disk"

    # The maximum number of events allowed in the buffer.
    #
    # * required
    # * default: 500
    # * type: int
    # * unit: events
    # * relevant when type = "memory"
    max_events = 500

    # The maximum size of the buffer on the disk.
    #
    # * required
    # * type: int
    # * unit: bytes
    # * relevant when type = "disk"
    max_size = 104900000

    # The behavior when the buffer becomes full.
    #
    # * optional
    # * default: "block"
    # * type: string
    # * enum: "block" or "drop_newest"
    when_full = "block"
    when_full = "drop_newest"

  #
  # Request
  #

  [sinks.new_relic_logs.request]
    # The maximum number of in-flight requests allowed at any given time.
    #
    # * optional
    # * default: 5
    # * type: int
    # * unit: requests
    in_flight_limit = 5

    # The time window, in seconds, used for the `rate_limit_num` option.
    #
    # * optional
    # * default: 1
    # * type: int
    # * unit: seconds
    rate_limit_duration_secs = 1

    # The maximum number of requests allowed within the `rate_limit_duration_secs`
    # time window.
    #
    # * optional
    # * default: 100
    # * type: int
    rate_limit_num = 100

    # The maximum number of retries to make for failed requests.
    #
    # * optional
    # * default: -1
    # * type: int
    retry_attempts = -1

    # The amount of time to wait before attempting the first retry for a failed
    # request. Once, the first retry has failed the fibonacci sequence will be used
    # to select future backoffs.
    #
    # * optional
    # * default: 1
    # * type: int
    # * unit: seconds
    retry_initial_backoff_secs = 1

    # The maximum amount of time, in seconds, to wait between retries.
    #
    # * optional
    # * default: 10
    # * type: int
    # * unit: seconds
    retry_max_duration_secs = 10

    # The maximum time a request can take before being aborted. It is highly
    # recommended that you do not lower value below the service's internal timeout,
    # as this could create orphaned requests, pile on retries, and result in
    # duplicate data downstream.
    #
    # * optional
    # * default: 30
    # * type: int
    # * unit: seconds
    timeout_secs = 30

# Exposes `metric` events to Prometheus metrics service.
[sinks.prometheus]
  # The component type. This is a required field that tells Vector which
  # component to use. The value _must_ be `#{name}`.
  #
  # * required
  # * type: string
  # * must be: "prometheus"
  type = "prometheus"

  # A list of upstream source or transform IDs. See configuration for more info.
  #
  # * required
  # * type: [string]
  inputs = ["my-source-id"]

  # The address to expose for scraping.
  #
  # * required
  # * type: string
  address = "0.0.0.0:9598"

  # Default buckets to use for aggregating distribution metrics into histograms.
  #
  # * required
  # * default: [0.005, 0.01, 0.025, 0.05, 0.1, 0.25, 0.5, 1.0, 2.5, 5.0, 10.0]
  # * type: [float]
  # * unit: seconds
  buckets = [0.005, 0.01, 0.025, 0.05, 0.1, 0.25, 0.5, 1.0, 2.5, 5.0, 10.0]

  # Time interval between set values are reset.
  #
  # * required
  # * default: 60
  # * type: int
  # * unit: seconds
  flush_period_secs = 60

  # A prefix that will be added to all metric names.
  # It should follow Prometheus naming conventions.
  #
  # * required
  # * type: string
  namespace = "service"

  # Enables/disables the sink healthcheck upon start.
  #
  # * optional
  # * default: true
  # * type: bool
  healthcheck = true
  healthcheck = false

# Batches `log` events to Sematext via the Elasticsearch API.
[sinks.sematext_logs]
  #
  # General
  #

  # The component type. This is a required field that tells Vector which
  # component to use. The value _must_ be `#{name}`.
  #
  # * required
  # * type: string
  # * must be: "sematext_logs"
  type = "sematext_logs"

  # A list of upstream source or transform IDs. See configuration for more info.
  #
  # * required
  # * type: [string]
  inputs = ["my-source-id"]

  # The token that will be used to write to Sematext.
  #
  # * required
  # * type: string
  token = "${SEMATEXT_TOKEN_ENV_VAR}"
  token = "some-sematext-token"

  # Enables/disables the sink healthcheck upon start.
  #
  # * optional
  # * default: true
  # * type: bool
  healthcheck = true
  healthcheck = false

  # The host that will be used to send logs to. This option is required if
  # `region` is not set.
  #
  # * optional
  # * no default
  # * type: string
  host = "http://127.0.0.1"
  host = "http://example.com"

  # The region destination to send logs to. This option is required if `host` is
  # not set.
  #
  # * optional
  # * no default
  # * type: string
  region = "na"
  region = "eu"

  #
  # Batch
  #

  [sinks.sematext_logs.batch]
    # The maximum size of a batch, in bytes, before it is flushed.
    #
    # * required
    # * default: 10490000
    # * type: int
    # * unit: bytes
    max_size = 10490000

    # The maximum age of a batch before it is flushed.
    #
    # * required
    # * default: 1
    # * type: int
    # * unit: seconds
    timeout_secs = 1

  #
  # Buffer
  #

  [sinks.sematext_logs.buffer]
    # The buffer's type and storage mechanism.
    #
    # * required
    # * default: "memory"
    # * type: string
    # * enum: "memory" or "disk"
    type = "memory"
    type = "disk"

    # The maximum number of events allowed in the buffer.
    #
    # * required
    # * default: 500
    # * type: int
    # * unit: events
    # * relevant when type = "memory"
    max_events = 500

    # The maximum size of the buffer on the disk.
    #
    # * required
    # * type: int
    # * unit: bytes
    # * relevant when type = "disk"
    max_size = 104900000

    # The behavior when the buffer becomes full.
    #
    # * optional
    # * default: "block"
    # * type: string
    # * enum: "block" or "drop_newest"
    when_full = "block"
    when_full = "drop_newest"

  #
  # Request
  #

  [sinks.sematext_logs.request]
    # The maximum number of in-flight requests allowed at any given time.
    #
    # * optional
    # * default: 5
    # * type: int
    # * unit: requests
    in_flight_limit = 5

    # The time window, in seconds, used for the `rate_limit_num` option.
    #
    # * optional
    # * default: 1
    # * type: int
    # * unit: seconds
    rate_limit_duration_secs = 1

    # The maximum number of requests allowed within the `rate_limit_duration_secs`
    # time window.
    #
    # * optional
    # * default: 5
    # * type: int
    rate_limit_num = 5

    # The maximum number of retries to make for failed requests.
    #
    # * optional
    # * default: -1
    # * type: int
    retry_attempts = -1

    # The amount of time to wait before attempting the first retry for a failed
    # request. Once, the first retry has failed the fibonacci sequence will be used
    # to select future backoffs.
    #
    # * optional
    # * default: 1
    # * type: int
    # * unit: seconds
    retry_initial_backoff_secs = 1

    # The maximum amount of time, in seconds, to wait between retries.
    #
    # * optional
    # * default: 10
    # * type: int
    # * unit: seconds
    retry_max_duration_secs = 10

    # The maximum time a request can take before being aborted. It is highly
    # recommended that you do not lower value below the service's internal timeout,
    # as this could create orphaned requests, pile on retries, and result in
    # duplicate data downstream.
    #
    # * optional
    # * default: 60
    # * type: int
    # * unit: seconds
    timeout_secs = 60

# Streams `log` events to a socket, such as a TCP or Unix domain socket.
[sinks.socket]
  #
  # General
  #

  # The component type. This is a required field that tells Vector which
  # component to use. The value _must_ be `#{name}`.
  #
  # * required
  # * type: string
  # * must be: "socket"
  type = "socket"

  # A list of upstream source or transform IDs. See configuration for more info.
  #
  # * required
  # * type: [string]
  inputs = ["my-source-id"]

  # The address to connect to. The address _must_ include a port.
  #
  # * required
  # * type: string
  # * relevant when mode = "tcp"
  address = "92.12.333.224:5000"

  # The type of socket to use.
  #
  # * required
  # * type: string
  # * enum: "tcp" or "unix"
  mode = "tcp"
  mode = "unix"

  # The unix socket path. This should be the absolute path.
  #
  # * required
  # * type: string
  # * relevant when mode = "unix"
  path = "/path/to/socket"

  # Enables/disables the sink healthcheck upon start.
  #
  # * optional
  # * default: true
  # * type: bool
  healthcheck = true
  healthcheck = false

  #
  # requests
  #

  # The encoding format used to serialize the events before outputting.
  #
  # * required
  # * type: string
  # * enum: "json" or "text"
  encoding = "json"
  encoding = "text"

  #
  # Buffer
  #

  [sinks.socket.buffer]
    # The buffer's type and storage mechanism.
    #
    # * required
    # * default: "memory"
    # * type: string
    # * enum: "memory" or "disk"
    type = "memory"
    type = "disk"

    # The maximum number of events allowed in the buffer.
    #
    # * required
    # * default: 500
    # * type: int
    # * unit: events
    # * relevant when type = "memory"
    max_events = 500

    # The maximum size of the buffer on the disk.
    #
    # * required
    # * type: int
    # * unit: bytes
    # * relevant when type = "disk"
    max_size = 104900000

    # The behavior when the buffer becomes full.
    #
    # * optional
    # * default: "block"
    # * type: string
    # * enum: "block" or "drop_newest"
    when_full = "block"
    when_full = "drop_newest"

  #
  # Tls
  #

  [sinks.socket.tls]
    # Absolute path to an additional CA certificate file, in DER or PEM format
    # (X.509).
    #
    # * optional
    # * no default
    # * type: string
    ca_path = "/path/to/certificate_authority.crt"

    # Absolute path to a certificate file used to identify this connection, in DER
    # or PEM format (X.509) or PKCS#12. If this is set and is not a PKCS#12
    # archive, `key_path` must also be set.
    #
    # * optional
    # * no default
    # * type: string
    crt_path = "/path/to/host_certificate.crt"

    # Enable TLS during connections to the remote.
    #
    # * optional
    # * default: false
    # * type: bool
    enabled = false
    enabled = true

    # Pass phrase used to unlock the encrypted key file. This has no effect unless
    # `key_path` is set.
    #
    # * optional
    # * no default
    # * type: string
    key_pass = "${KEY_PASS_ENV_VAR}"
    key_pass = "PassWord1"

    # Absolute path to a certificate key file used to identify this connection, in
    # DER or PEM format (PKCS#8). If this is set, `crt_path` must also be set.
    #
    # * optional
    # * no default
    # * type: string
    key_path = "/path/to/host_certificate.key"

    # If `true` (the default), Vector will validate the TLS certificate of the
    # remote host. Do NOT set this to `false` unless you understand the risks of
    # not verifying the remote certificate.
    #
    # * optional
    # * default: true
    # * type: bool
    verify_certificate = true
    verify_certificate = false

    # If `true` (the default), Vector will validate the configured remote host name
    # against the remote host's TLS certificate. Do NOT set this to `false` unless
    # you understand the risks of not verifying the remote hostname.
    #
    # * optional
    # * default: true
    # * type: bool
    verify_hostname = true
    verify_hostname = false

# Batches `log` events to a Splunk's HTTP Event Collector.
[sinks.splunk_hec]
  #
  # General
  #

  # The component type. This is a required field that tells Vector which
  # component to use. The value _must_ be `#{name}`.
  #
  # * required
  # * type: string
  # * must be: "splunk_hec"
  type = "splunk_hec"

  # A list of upstream source or transform IDs. See configuration for more info.
  #
  # * required
  # * type: [string]
  inputs = ["my-source-id"]

  # Your Splunk HEC host.
  #
  # * required
  # * type: string
  host = "http://my-splunk-host.com"

  # Your Splunk HEC token.
  #
  # * required
  # * type: string
  token = "${TOKEN_ENV_VAR}"
  token = "A94A8FE5CCB19BA61C4C08"

  # Enables/disables the sink healthcheck upon start.
  #
  # * optional
  # * default: true
  # * type: bool
  healthcheck = true
  healthcheck = false

  # Fields to be added to Splunk index.
  #
  # * optional
  # * no default
  # * type: [string]
  # * relevant when encoding = "json"
  indexed_fields = ["field1", "field2"]

  #
  # requests
  #

  # The encoding format used to serialize the events before outputting.
  #
  # * required
  # * type: string
  # * enum: "json" or "text"
  encoding = "json"
  encoding = "text"

  #
  # Batch
  #

  [sinks.splunk_hec.batch]
    # The maximum size of a batch, in bytes, before it is flushed.
    #
    # * required
    # * default: 1049000
    # * type: int
    # * unit: bytes
    max_size = 1049000

    # The maximum age of a batch before it is flushed.
    #
    # * required
    # * default: 1
    # * type: int
    # * unit: seconds
    timeout_secs = 1

  #
  # Buffer
  #

  [sinks.splunk_hec.buffer]
    # The buffer's type and storage mechanism.
    #
    # * required
    # * default: "memory"
    # * type: string
    # * enum: "memory" or "disk"
    type = "memory"
    type = "disk"

    # The maximum number of events allowed in the buffer.
    #
    # * required
    # * default: 500
    # * type: int
    # * unit: events
    # * relevant when type = "memory"
    max_events = 500

    # The maximum size of the buffer on the disk.
    #
    # * required
    # * type: int
    # * unit: bytes
    # * relevant when type = "disk"
    max_size = 104900000

    # The behavior when the buffer becomes full.
    #
    # * optional
    # * default: "block"
    # * type: string
    # * enum: "block" or "drop_newest"
    when_full = "block"
    when_full = "drop_newest"

  #
  # Request
  #

  [sinks.splunk_hec.request]
    # The maximum number of in-flight requests allowed at any given time.
    #
    # * optional
    # * default: 10
    # * type: int
    # * unit: requests
    in_flight_limit = 10

    # The time window, in seconds, used for the `rate_limit_num` option.
    #
    # * optional
    # * default: 1
    # * type: int
    # * unit: seconds
    rate_limit_duration_secs = 1

    # The maximum number of requests allowed within the `rate_limit_duration_secs`
    # time window.
    #
    # * optional
    # * default: 10
    # * type: int
    rate_limit_num = 10

    # The maximum number of retries to make for failed requests.
    #
    # * optional
    # * default: -1
    # * type: int
    retry_attempts = -1

    # The amount of time to wait before attempting the first retry for a failed
    # request. Once, the first retry has failed the fibonacci sequence will be used
    # to select future backoffs.
    #
    # * optional
    # * default: 1
    # * type: int
    # * unit: seconds
    retry_initial_backoff_secs = 1

    # The maximum amount of time, in seconds, to wait between retries.
    #
    # * optional
    # * default: 10
    # * type: int
    # * unit: seconds
    retry_max_duration_secs = 10

    # The maximum time a request can take before being aborted. It is highly
    # recommended that you do not lower value below the service's internal timeout,
    # as this could create orphaned requests, pile on retries, and result in
    # duplicate data downstream.
    #
    # * optional
    # * default: 60
    # * type: int
    # * unit: seconds
    timeout_secs = 60

  #
  # Tls
  #

  [sinks.splunk_hec.tls]
    # Absolute path to an additional CA certificate file, in DER or PEM format
    # (X.509).
    #
    # * optional
    # * no default
    # * type: string
    ca_path = "/path/to/certificate_authority.crt"

    # Absolute path to a certificate file used to identify this connection, in DER
    # or PEM format (X.509) or PKCS#12. If this is set and is not a PKCS#12
    # archive, `key_path` must also be set.
    #
    # * optional
    # * no default
    # * type: string
    crt_path = "/path/to/host_certificate.crt"

    # Pass phrase used to unlock the encrypted key file. This has no effect unless
    # `key_path` is set.
    #
    # * optional
    # * no default
    # * type: string
    key_pass = "${KEY_PASS_ENV_VAR}"
    key_pass = "PassWord1"

    # Absolute path to a certificate key file used to identify this connection, in
    # DER or PEM format (PKCS#8). If this is set, `crt_path` must also be set.
    #
    # * optional
    # * no default
    # * type: string
    key_path = "/path/to/host_certificate.key"

    # If `true` (the default), Vector will validate the TLS certificate of the
    # remote host. Do NOT set this to `false` unless you understand the risks of
    # not verifying the remote certificate.
    #
    # * optional
    # * default: true
    # * type: bool
    verify_certificate = true
    verify_certificate = false

    # If `true` (the default), Vector will validate the configured remote host name
    # against the remote host's TLS certificate. Do NOT set this to `false` unless
    # you understand the risks of not verifying the remote hostname.
    #
    # * optional
    # * default: true
    # * type: bool
    verify_hostname = true
    verify_hostname = false

# Streams `metric` events to StatsD metrics service.
[sinks.statsd]
  # The component type. This is a required field that tells Vector which
  # component to use. The value _must_ be `#{name}`.
  #
  # * required
  # * type: string
  # * must be: "statsd"
  type = "statsd"

  # A list of upstream source or transform IDs. See configuration for more info.
  #
  # * required
  # * type: [string]
  inputs = ["my-source-id"]

  # A prefix that will be added to all metric names.
  #
  # * required
  # * type: string
  namespace = "service"

  # The UDP socket address to send stats to.
  #
  # * optional
  # * default: "127.0.0.1:8125"
  # * type: string
  address = "127.0.0.1:8125"

  # Enables/disables the sink healthcheck upon start.
  #
  # * optional
  # * default: true
  # * type: bool
  healthcheck = true
  healthcheck = false

# Streams `log` events to another downstream `vector` source.
[sinks.vector]
  #
  # General
  #

  # The component type. This is a required field that tells Vector which
  # component to use. The value _must_ be `#{name}`.
  #
  # * required
  # * type: string
  # * must be: "vector"
  type = "vector"

  # A list of upstream source or transform IDs. See configuration for more info.
  #
  # * required
  # * type: [string]
  inputs = ["my-source-id"]

  # The downstream Vector address to connect to. The address _must_ include a
  # port.
  #
  # * required
  # * type: string
  address = "92.12.333.224:5000"

  # Enables/disables the sink healthcheck upon start.
  #
  # * optional
  # * default: true
  # * type: bool
  healthcheck = true
  healthcheck = false

  #
  # Buffer
  #

  [sinks.vector.buffer]
    # The buffer's type and storage mechanism.
    #
    # * required
    # * default: "memory"
    # * type: string
    # * enum: "memory" or "disk"
    type = "memory"
    type = "disk"

    # The maximum number of events allowed in the buffer.
    #
    # * required
    # * default: 500
    # * type: int
    # * unit: events
    # * relevant when type = "memory"
    max_events = 500

    # The maximum size of the buffer on the disk.
    #
    # * required
    # * type: int
    # * unit: bytes
    # * relevant when type = "disk"
    max_size = 104900000

    # The behavior when the buffer becomes full.
    #
    # * optional
    # * default: "block"
    # * type: string
    # * enum: "block" or "drop_newest"
    when_full = "block"
    when_full = "drop_newest"<|MERGE_RESOLUTION|>--- conflicted
+++ resolved
@@ -290,11 +290,52 @@
     strategy = "checksum"
     strategy = "device_and_inode"
 
-<<<<<<< HEAD
+  #
+  # Multiline
+  #
+
+  [sources.file.multiline]
+    # Condition regex pattern to look for. Exact behavior is configured via `mode`.
+    #
+    # * required
+    # * type: string
+    condition_pattern = "^[\\s]+"
+    condition_pattern = "\\\\$"
+    condition_pattern = "^(INFO|ERROR) "
+    condition_pattern = ";$"
+
+    # Mode of operation, specifies how the `condition_pattern` is interpreted.
+    #
+    # * required
+    # * type: string
+    # * enum: "continue_through", "continue_past", "halt_before", and "halt_with"
+    mode = "continue_through"
+    mode = "continue_past"
+    mode = "halt_before"
+    mode = "halt_with"
+
+    # Start regex pattern to look for as a beginning of the message.
+    #
+    # * required
+    # * type: string
+    start_pattern = "^[^\\s]"
+    start_pattern = "\\\\$"
+    start_pattern = "^(INFO|ERROR) "
+    start_pattern = "[^;]$"
+
+    # The maximum time to wait for the continuation. Once this timeout is reached,
+    # the buffered message is guaraneed to be flushed, even if incomplete.
+    #
+    # * required
+    # * type: int
+    # * unit: milliseconds
+    timeout_ms = 1000
+    timeout_ms = 600000
+
 # Ingests data through the HTTP protocol and outputs `log` events.
 [sources.http]
   # The component type. This is a required field that tells Vector which
-  # component to use. The value _must_ be `http`.
+  # component to use. The value _must_ be `#{name}`.
   #
   # * required
   # * type: string
@@ -332,49 +373,6 @@
   # * no default
   # * type: [string]
   headers = ["User-Agent", "X-My-Custom-Header"]
-=======
-  #
-  # Multiline
-  #
-
-  [sources.file.multiline]
-    # Condition regex pattern to look for. Exact behavior is configured via `mode`.
-    #
-    # * required
-    # * type: string
-    condition_pattern = "^[\\s]+"
-    condition_pattern = "\\\\$"
-    condition_pattern = "^(INFO|ERROR) "
-    condition_pattern = ";$"
-
-    # Mode of operation, specifies how the `condition_pattern` is interpreted.
-    #
-    # * required
-    # * type: string
-    # * enum: "continue_through", "continue_past", "halt_before", and "halt_with"
-    mode = "continue_through"
-    mode = "continue_past"
-    mode = "halt_before"
-    mode = "halt_with"
-
-    # Start regex pattern to look for as a beginning of the message.
-    #
-    # * required
-    # * type: string
-    start_pattern = "^[^\\s]"
-    start_pattern = "\\\\$"
-    start_pattern = "^(INFO|ERROR) "
-    start_pattern = "[^;]$"
-
-    # The maximum time to wait for the continuation. Once this timeout is reached,
-    # the buffered message is guaraneed to be flushed, even if incomplete.
-    #
-    # * required
-    # * type: int
-    # * unit: milliseconds
-    timeout_ms = 1000
-    timeout_ms = 600000
->>>>>>> 560fd106
 
 # Ingests data through log records from journald and outputs `log` events.
 [sources.journald]
