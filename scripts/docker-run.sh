#!/usr/bin/env bash

# run-docker.sh
#
# SUMMARY
#
#   Builds given CI Docker image and runs a command inside of a container
#   based on this image.

set -eou pipefail

tag="$1"
image="timberiodev/vector-$tag:latest"

docker build \
  -t $image \
  -f scripts/ci-docker-images/$tag/Dockerfile \
  scripts/ci-docker-images

# set flags for "docker run"
docker_flags=("--privileged" "--interactive")
if [ -t 0 ]; then # the script's input is connected to a terminal
  docker_flags+=("--tty")
fi

<<<<<<< HEAD
# copy environment variables except "$PATH" from host to the container
IFS=$'\n'
for line in $(env | grep -v '^PATH='); do
=======
# pass environment variables prefixed with `PASS_` to the container
# with removed `PASS_` prefix
IFS=$'\n'
for line in $(env | grep '^PASS_' | sed 's/^PASS_//'); do
>>>>>>> b00996fc
  docker_flags+=("-e" "$line")
done
unset IFS

docker run \
  "${docker_flags[@]}" \
  -w "$PWD" \
  -v "$PWD":"$PWD" \
  $image \
  "${@:2}"<|MERGE_RESOLUTION|>--- conflicted
+++ resolved
@@ -23,16 +23,10 @@
   docker_flags+=("--tty")
 fi
 
-<<<<<<< HEAD
-# copy environment variables except "$PATH" from host to the container
-IFS=$'\n'
-for line in $(env | grep -v '^PATH='); do
-=======
 # pass environment variables prefixed with `PASS_` to the container
 # with removed `PASS_` prefix
 IFS=$'\n'
 for line in $(env | grep '^PASS_' | sed 's/^PASS_//'); do
->>>>>>> b00996fc
   docker_flags+=("-e" "$line")
 done
 unset IFS
