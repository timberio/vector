# A version like "1.38.0" or "nightly-2019-11-01".
ARG RUST_VERSION=1.39.0
<<<<<<< HEAD
# We use compiler-rt, libunwind, and libc++ from LLVM.
ARG LLVM_VERSION=9.0.0
=======
# We use libunwind and libc++ from LLVM. The commit should match the one
# used by Rust. For each Rust version it can be found here
# https://github.com/rust-lang/rust/tree/master/src as the commit hash of the
# submodule "llvm-project". Example "71fe7ec06b85f612fc0e4eb4134c7a7d0f23fac5".
ARG LLVM_GIT_COMMIT=71fe7ec06b85f612fc0e4eb4134c7a7d0f23fac5
>>>>>>> 8cb9ec94
# The version of musl should be the same as the one Rust is compiled with.
# This version can be found in this file:
# https://github.com/rust-lang/rust/blob/master/src/ci/docker/scripts/musl-toolchain.sh.
# Exampel: "1.1.22".
ARG MUSL_VERSION=1.1.22

# LLVM target triple for Linux and MUSL. Full list of supported triples
# can be found here:
# https://forge.rust-lang.org/release/platform-support.html.
# Example: "armv7-unknown-linux-musleabihf".
ARG TARGET="armv7-unknown-linux-musleabihf"
# Target architecture for LLVM
ARG LLVM_TARGET="ARM"
# Target architecture for Linux kernel headres
ARG LINUX_TARGET="arm"
# We also need GCC for the target architecture to compile compier-rt. Because
# GCC target triples are different from LLVM, we need to specify it explicitly.
# Example: "arm-linux-gnueabihf".
ARG GNU_TARGET="arm-linux-gnueabihf"

ARG LTO=""

# Used by libc++. Programs compiled with this version should work with other
# kernel versions too. See https://wiki.gentoo.org/wiki/Linux-headers#FAQ.
ARG LINUX_HEADERS_VERSION=5.3.10

# Locations for produced tools and libraries.
ARG RUST_PREFIX=/opt/rust
ARG CLANG_PREFIX=/usr
ARG LIBS_PREFIX=/opt/libs

<<<<<<< HEAD
# Libs
FROM ubuntu:19.10 AS libs-builder
=======
# Independent components are built in different stages, so that
# change of individual arguments would rebuild only affected stages.

FROM ubuntu:19.10 AS llvm-source
RUN apt-get update && apt-get install -y git
ENV SRC_DIR=/src
WORKDIR $SRC_DIR
ARG LLVM_GIT_COMMIT
RUN git clone https://github.com/rust-lang/llvm-project.git && \
  cd llvm-project && \
  git checkout $LLVM_GIT_COMMIT && \
  rm -rf .git
ENV LLVM_DIR=$SRC_DIR/llvm-project

# Libs
FROM llvm-source AS libs-builder

ARG CLANG_PREFIX
RUN apt-get update && apt-get install -y clang llvm lld
>>>>>>> 8cb9ec94

# Get all sources at first, so that changes in arguments
# flags would not redownload them.
RUN apt-get update && apt-get -y install curl xz-utils

ARG LLVM_VERSION
RUN curl --proto '=https' --tlsv1.2 -sSfL \
  https://github.com/llvm/llvm-project/archive/llvmorg-$LLVM_VERSION.tar.gz | \
  tar xzf -
ENV LLVM_DIR $SRC_DIR/llvm-project-llvmorg-$LLVM_VERSION

ARG MUSL_VERSION
RUN curl --proto '=https' --tlsv1.2 -sSf \
  https://www.musl-libc.org/releases/musl-$MUSL_VERSION.tar.gz | \
  tar xzf -
ENV MUSL_DIR $SRC_DIR/musl-$MUSL_VERSION

ARG LINUX_HEADERS_VERSION
RUN curl --proto '=https' --tlsv1.2 -sSf \
  https://cdn.kernel.org/pub/linux/kernel/v5.x/linux-$LINUX_HEADERS_VERSION.tar.xz | \
  tar xJf -
ENV LINUX_DIR $SRC_DIR/linux-$LINUX_HEADERS_VERSION

# Install build dependencies.
RUN apt-get update && apt-get -y install rsync ninja-build cmake python3-distutils clang llvm lld

ARG TARGET
ARG LIBS_PREFIX

# Compile Clang runtime (https://compiler-rt.llvm.org).
# We need crtbegin.o, crtend.o, and libclang_rt.builtins.a from there.
# Because Clang toolchain is not fully bootstrapped yet (no standard library),
# it is necessary to use GCC to compile it.
ARG GNU_TARGET
ARG CLANG_PREFIX
RUN apt-get install -y gcc${GNU_TARGET:+-${GNU_TARGET}} g++${GNU_TARGET:+-${GNU_TARGET}}
WORKDIR $LLVM_DIR/compiler-rt
ENV CC=${GNU_TARGET:+${GNU_TARGET}-}gcc
ENV CXX=${GNU_TARGET:+${GNU_TARGET}-}g++
ENV CFLAGS=""
ENV CXXFLAGS=""
ENV LDFLAGS=""
RUN mkdir build && \
  cd build && \
  cmake \
    -DCMAKE_BUILD_TYPE=release \
    -DLLVM_CONFIG_PATH=$CLANG_PREFIX/bin/llvm-config \
		-DCOMPILER_RT_DEFAULT_TARGET_TRIPLE=$TARGET \
    -DCOMPILER_RT_BUILD_SANITIZERS=OFF \
    -DCOMPILER_RT_BUILD_LIBFUZZER=OFF \
    -DCOMPILER_RT_BUILD_XRAY=OFF \
    -DCOMPILER_RT_BUILD_PROFILE=OFF \
    -DCMAKE_INSTALL_PREFIX=$LIBS_PREFIX \
    -G Ninja \
    .. && \
  cmake --build . --target install

# Compile musl.
WORKDIR $MUSL_DIR
ENV CC=clang
ENV CFLAGS="-target $TARGET -nostdinc -isystem $LIBS_PREFIX/include -D_Noreturn="
ENV LDFLAGS="-fuse-ld=lld -static -nostdlib -nostartfiles"
ENV CROSS_COMPILE=$CLANG_PREFIX/bin/
RUN cd $MUSL_DIR && \
  mkdir build && \
  cd build && \
  ../configure \
  --target=$TARGET \
  --prefix=$LIBS_PREFIX \
  --disable-shared \
  --disable-gcc-wrapper && \
  make -j$(nproc) install

# Install Linux headers.
WORKDIR $LINUX_DIR
ARG LINUX_TARGET
ENV CC=clang
ENV CFLAGS="-target $TARGET -nostdinc -isystem $LIBS_PREFIX/include"
ENV LDFLAGS="-fuse-ld=lld -static -nostdlib -nostartfiles"
RUN make -j$(nproc) headers_install \
  KBUILD_VERBOSE=1 \
  HOSTCC="/usr/bin/gcc" \
  ARCH="$LINUX_TARGET" \
  CC="$CC" \
  INSTALL_HDR_PATH=$LIBS_PREFIX

# Compile libc++ with musl using Clang as the compiler. See
# https://blogs.gentoo.org/gsoc2016-native-clang/2016/05/05/build-a-freestanding-libcxx/
# for explanations.

# libunwind
WORKDIR $LLVM_DIR/libunwind
ENV CC=clang
ENV CXX=clang++
ENV CFLAGS="-target $TARGET -nostdinc -isystem $LIBS_PREFIX/include"
ENV CXXFLAGS="$CFLAGS -nostdinc++ -I$LLVM_DIR/libcxx/include"
ENV LDFLAGS="-fuse-ld=lld -static -nostdlib -nostartfiles -L$LIBS_PREFIX/lib -lc"
RUN mkdir build && \
  cd build && \
  cmake \
  -DCMAKE_BUILD_TYPE=release \
  -DLIBUNWIND_ENABLE_SHARED=OFF \
  -DLIBUNWIND_INSTALL_PREFIX=$LIBS_PREFIX/ \
  -DLLVM_PATH=$LLVM_DIR \
  -G Ninja \
  .. && \
  cmake --build . --target install

# libc++abi
WORKDIR $LLVM_DIR/libcxxabi
ENV CC=clang
ENV CXX=clang++
ENV CFLAGS="-target $TARGET -nostdinc -isystem $LIBS_PREFIX/include"
ENV CXXFLAGS="$CFLAGS -nostdinc++ -I$LLVM_DIR/libcxx/include"
ENV LDFLAGS="-fuse-ld=lld -static -nostdlib -nostartfiles -L$LIBS_PREFIX/lib -lunwind -lc"
RUN mkdir build && \
  cd build && \
  cmake \
  -DCMAKE_BUILD_TYPE=release \
  -DLIBCXXABI_ENABLE_SHARED=OFF \
  -DLIBCXXABI_USE_LLVM_UNWINDER=ON \
  -DLIBCXXABI_LIBUNWIND_PATH=$LLVM_DIR/libunwind \
  -DLIBCXXABI_LIBCXX_INCLUDES=$LLVM_DIR/libcxx/include \
  -DLIBCXXABI_INSTALL_PREFIX=$LIBS_PREFIX/ \
  -DLLVM_PATH=$LLVM_DIR \
  -G Ninja \
  .. && \
  cmake --build . --target install

# libc++
WORKDIR $LLVM_DIR/libcxx
ENV CC=clang
ENV CXX=clang++
ENV CFLAGS="-target $TARGET -nostdinc -isystem $LIBS_PREFIX/include"
ENV CXXFLAGS="$CFLAGS -nostdinc++ -I$LIBS_PREFIX/include/c++/v1"
ENV LDFLAGS="-fuse-ld=lld -static -nostdlib -nostartfiles -L$LIBS_PREFIX/lib -lc++abi -lunwind -lc"
RUN mkdir build && \
  cd build && \
  cmake \
  -DCMAKE_BUILD_TYPE=release \
  -DLIBCXX_ENABLE_SHARED=OFF \
  -DLIBCXX_HAS_MUSL_LIBC=ON \
  -DLIBCXX_HAS_GCC_S_LIB=OFF \
  -DLIBCXX_CXX_ABI=libcxxabi \
  -DLIBCXX_CXX_ABI_INCLUDE_PATHS=$LLVM_DIR/libcxxabi/include \
  -DLIBCXX_CXX_ABI_LIBRARY_PATH=$LIBS_PREFIX \
  -DLIBCXX_INSTALL_PREFIX=$LIBS_PREFIX/ \
  -DLIBCXX_INSTALL_HEADER_PREFIX=$LIBS_PREFIX/ \
  -DLLVM_PATH=$LLVM_DIR \
  -G Ninja \
  .. && \
  cmake --build . --target install

# Create wrappers for Clang that automatically use correct libraries and start files.
# See
# https://blogs.gentoo.org/gsoc2016-native-clang/2016/05/31/build-gnu-free-executables-with-clang/
# and
# https://renenyffenegger.ch/notes/development/languages/C-C-plus-plus/GCC/options/no/compare-nostartfiles-nodefaultlibs-nolibc-nostdlib.
ENV MUSL_CFLAGS="-target $TARGET -nostdinc -isystem $LIBS_PREFIX/include"
ENV MUSL_CXXFLAGS="$MUSL_CFLAGS -nostdinc++ -I$LIBS_PREFIX/include/c++/v1"

ENV MUSL_LDFLAGS="-fuse-ld=lld -static -nostdlib -nostartfiles -L$LIBS_PREFIX/lib -L$LIBS_PREFIX/lib/linux -lc++ -lc++abi -lunwind -l$(basename /opt/libs/lib/linux/libclang_rt.builtins* | tail -c+4 | head -c-3) -lc"
ENV MUSL_STARTFILES="$LIBS_PREFIX/lib/crt1.o $(find $LIBS_PREFIX/lib/linux -iname 'clang_rt.crtbegin*.o') $(find $LIBS_PREFIX/lib/linux -iname 'clang_rt.crtend*.o')"

RUN mkdir -p $LIBS_PREFIX/bin
RUN echo \
  "#!/bin/sh\n"\
  "case \"\$@\" in *-shared*);; *-nostdlib*);; *) STARTFILES=\"$MUSL_STARTFILES\";; esac\n"\
  "$CLANG_PREFIX/bin/clang -Qunused-arguments $MUSL_CFLAGS \$@ \$STARTFILES $MUSL_LDFLAGS\n"\
  "exit \$?" > $LIBS_PREFIX/bin/musl-cc
RUN echo \
  "#!/bin/sh\n"\
  "case \"\$@\" in *-shared*);; *-nostdlib*);; *) STARTFILES=\"$MUSL_STARTFILES\";; esac\n"\
  "$CLANG_PREFIX/bin/clang++ -Qunused-arguments $MUSL_CXXFLAGS \$@ \$STARTFILES $MUSL_LDFLAGS\n"\
  "exit \$?" > $LIBS_PREFIX/bin/musl-c++
RUN chmod +x $LIBS_PREFIX/bin/*

# At this point a fully functional C++ compiler that is able to produce
# static binaries linked with musl and libc++ is bootstrapped.
# It can be used by calling musl-c++ (or musl-cc for C) executable.
# However, we need to also create generic aliases to make it possible to
# use it as a drop-in replacement for the system-wide GCC.
RUN ln -s $LIBS_PREFIX/bin/musl-cc $LIBS_PREFIX/bin/cc
RUN ln -s $LIBS_PREFIX/bin/musl-cc $LIBS_PREFIX/bin/gcc
RUN if [ -n "$GNU_TARGET" ]; then ln -s $LIBS_PREFIX/bin/musl-cc $LIBS_PREFIX/bin/$(echo $GNU_TARGET | sed 's/gnu/musl/g')-gcc; fi
RUN ln -s $LIBS_PREFIX/bin/musl-cc $LIBS_PREFIX/bin/musl-gcc
RUN ln -s $LIBS_PREFIX/bin/musl-c++ $LIBS_PREFIX/bin/c++
RUN ln -s $LIBS_PREFIX/bin/musl-c++ $LIBS_PREFIX/bin/g++
RUN if [ -n "$GNU_TARGET" ]; then ln -s $LIBS_PREFIX/bin/musl-c++ $LIBS_PREFIX/bin/$(echo $GNU_TARGET | sed 's/gnu/musl/g')-g++; fi
RUN ln -s $LIBS_PREFIX/bin/musl-c++ $LIBS_PREFIX/bin/musl-g++

RUN ln -s $CLANG_PREFIX/bin/ld.lld $LIBS_PREFIX/bin/ld
RUN ln -s $CLANG_PREFIX/bin/llvm-ar $LIBS_PREFIX/bin/ar
RUN ln -s $CLANG_PREFIX/bin/llvm-strip $LIBS_PREFIX/bin/strip
RUN ln -s $CLANG_PREFIX/bin/llvm-ar $LIBS_PREFIX/bin/arm-linux-musleabihf-ar

# Use stdatomic.h header provided by Clang because it is not present in musl.
RUN ln -s $CLANG_PREFIX/lib/clang/9.0.0/include/stdatomic.h $LIBS_PREFIX/include/stdatomic.h

# Some build scripts hardcode -lstdc++ linker flag on all Linux systems.
# Because our linker is already configured to link with libc++ instead,
# we can just provide dummy libstdc++ to be compatible with GNU systems.
# For example, macOS provides similar experience, where
# `clang++ -o program program.cpp -lstdc++` would still link to libc++.
RUN echo > dummy.c && \
  $LIBS_PREFIX/bin/cc -c dummy.c && \
  $CLANG_PREFIX/bin/llvm-ar cr $LIBS_PREFIX/lib/libstdc++.a dummy.o && \
  rm dummy.c dummy.o

# The actual builder.
FROM ubuntu:19.10

# Install Rust using rustup.
RUN apt-get update && apt-get install -y curl
ARG RUST_VERSION
ARG TARGET
ARG RUST_PREFIX
ENV RUSTUP_HOME=$RUST_PREFIX
ENV CARGO_HOME=$RUST_PREFIX
RUN curl --proto '=https' --tlsv1.2 -sSf https://sh.rustup.rs | \
  sh -s -- -y --default-toolchain $RUST_VERSION --target $TARGET
ENV PATH="$RUST_PREFIX/bin:$PATH"

ARG CLANG_PREFIX
RUN apt-get update && apt-get install -y clang llvm lld

ARG LIBS_PREFIX
COPY --from=libs-builder $LIBS_PREFIX $LIBS_PREFIX
ENV PATH="$LIBS_PREFIX/bin:$PATH"

# Essential tools needed for compiling native dependencies
RUN apt-get update && apt-get install -y --install-recommends build-essential cmake git

# Because the system GCC and binutils are shadowed by aliases, we need to
# instruct Cargo and cc crate to use GCC on the host system. They are used to
# compile dependencies of build scripts.
RUN echo \
  "#!/bin/sh\n"\
  "/usr/bin/gcc -B/usr/bin \$@\n"\
  "exit \$?" > $LIBS_PREFIX/bin/gnu-cc && chmod +x $LIBS_PREFIX/bin/gnu-cc
RUN echo \
  "#!/bin/sh\n"\
  "/usr/bin/g++ -B/usr/bin \$@\n"\
  "exit \$?" > $LIBS_PREFIX/bin/gnu-c++ && chmod +x $LIBS_PREFIX/bin/gnu-c++

ENV CC_x86_64_unknown_linux_gnu=gnu-cc
ENV CXX_x86_64_unknown_linux_gnu=gnu-c++
ENV LD_x86_64_unknown_linux_gnu=/usr/bin/ld
ENV AR_x86_64_unknown_linux_gnu=/usr/bin/ar

ENV CARGO_TARGET_X86_64_UNKNOWN_LINUX_GNU_LINKER=gnu-cc

# Set up environment variables for Rust bindgen
# See https://github.com/rust-lang/rust-bindgen/issues/1229#issuecomment-473493753
ENV BINDGEN_EXTRA_CLANG_ARGS="--sysroot=/opt/libs -target $TARGET"

# Set default Cargo target
RUN mkdir -p ~/.cargo
RUN printf "[build]\ntarget = \"$TARGET\"\n" > ~/.cargo/config

# In case of non-native target, install QEMU-user to enable running `cargo test`
RUN if [ -n "$GNU_TARGET"]; then apt-get update && apt-get install -y qemu-user; fi

# Add dependencies for running tests
RUN DEBIAN_FRONTEND=noninteractive apt-get install -y tzdata ca-certificates

COPY builder-armv7-unknown-linux-musleabihf/start.sh /start.sh
ENTRYPOINT ["/start.sh"]

ENV TARGET="$TARGET"

# Install `cargo-deb from Git until
# https://github.com/mmstick/cargo-deb/pull/112 is published on crates.io
RUN cargo install --git https://github.com/mmstick/cargo-deb --rev cc879930c06fa22e99f2839bad620ac0d0da879e cargo-deb

RUN apt-get install -y rename cmark-gfm<|MERGE_RESOLUTION|>--- conflicted
+++ resolved
@@ -1,15 +1,10 @@
 # A version like "1.38.0" or "nightly-2019-11-01".
 ARG RUST_VERSION=1.39.0
-<<<<<<< HEAD
-# We use compiler-rt, libunwind, and libc++ from LLVM.
-ARG LLVM_VERSION=9.0.0
-=======
 # We use libunwind and libc++ from LLVM. The commit should match the one
 # used by Rust. For each Rust version it can be found here
 # https://github.com/rust-lang/rust/tree/master/src as the commit hash of the
 # submodule "llvm-project". Example "71fe7ec06b85f612fc0e4eb4134c7a7d0f23fac5".
 ARG LLVM_GIT_COMMIT=71fe7ec06b85f612fc0e4eb4134c7a7d0f23fac5
->>>>>>> 8cb9ec94
 # The version of musl should be the same as the one Rust is compiled with.
 # This version can be found in this file:
 # https://github.com/rust-lang/rust/blob/master/src/ci/docker/scripts/musl-toolchain.sh.
@@ -41,10 +36,6 @@
 ARG CLANG_PREFIX=/usr
 ARG LIBS_PREFIX=/opt/libs
 
-<<<<<<< HEAD
-# Libs
-FROM ubuntu:19.10 AS libs-builder
-=======
 # Independent components are built in different stages, so that
 # change of individual arguments would rebuild only affected stages.
 
@@ -64,7 +55,6 @@
 
 ARG CLANG_PREFIX
 RUN apt-get update && apt-get install -y clang llvm lld
->>>>>>> 8cb9ec94
 
 # Get all sources at first, so that changes in arguments
 # flags would not redownload them.
