--- conflicted
+++ resolved
@@ -72,13 +72,6 @@
     apt update --yes
     apt install --yes docker-ce docker-ce-cli containerd.io
 fi
-<<<<<<< HEAD
-
-# Install those new things
-apt update --yes
-apt install --yes yarn docker-ce docker-ce-cli containerd.io
-=======
->>>>>>> b031eadb
 
 # Apt cleanup
 apt clean