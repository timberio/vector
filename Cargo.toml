[package]
name = "vector"
version = "0.12.0"
authors = ["Vector Contributors <vector@timber.io>"]
edition = "2018"
description = "A lightweight and ultra-fast tool for building observability pipelines"
homepage = "https://vector.dev"
license-file = "LICENSE"
readme = "README.md"
publish = false
default-run = "vector"

[[bin]]
name = "graphql-schema"
path = "src/api/schema/gen.rs"
required-features = ["default-no-api-client"]

[profile.bench]
debug = true

[package.metadata.deb]
maintainer-scripts = "distribution/debian/scripts/"
conf-files = ["/etc/vector/vector.toml"]
assets = [
  ["target/release/vector", "/usr/bin/", "755"],
  ["config/vector.toml", "/etc/vector/vector.toml", "644"],
  ["config/examples/*", "/etc/vector/examples/", "644"],
  ["distribution/systemd/vector.service", "/etc/systemd/system/vector.service", "644"],
  ["distribution/systemd/vector.default", "/etc/default/vector", "600"]
]
license-file = ["target/debian-license.txt"]
extended-description-file = "target/debian-extended-description.txt"
depends = ""

[workspace]
members = [
  ".",
  "lib/file-source",
  "lib/tracing-limit",
  "lib/vector-wasm",
  "lib/k8s-test-framework",
  "lib/k8s-e2e-tests",
  "lib/prometheus-parser",
  "lib/vector-api-client",
  "lib/remap-lang"
]

[dependencies]
# Internal libs
codec = { path = "lib/codec" }
file-source = { path = "lib/file-source", optional = true }
tracing-limit = { path = "lib/tracing-limit" }
prometheus-parser = { path = "lib/prometheus-parser", optional = true }
vector-api-client = { path = "lib/vector-api-client", optional = true }

# Tokio / Futures
futures01 = { package = "futures", version = "0.1.25" }
futures = { version = "0.3", default-features = false, features = ["compat", "io-compat"] }
tokio = { version = "0.2.13", features = ["blocking", "fs", "io-std", "macros", "process", "rt-core", "rt-threaded", "uds", "udp", "signal", "sync", "time", "stream"] }
tokio-openssl = "0.4.0"
tokio-util = { version = "0.3.1", features = ["codec"] }
async-trait = "0.1"

# Tracing
tracing = "0.1.15"
tracing-futures = { version = "0.2", features = ["futures-01", "futures-03"]}
tracing-subscriber = "0.2.15"
tracing-log = "0.1.0"
tracing-tower = { git = "https://github.com/tokio-rs/tracing", rev = "f470db1b0354b368f62f9ee4d763595d16373231" }

# Metrics
metrics = { version = "0.13.0-alpha.8" }
metrics-util = { version = "0.4.0-alpha.6"  }
metrics-tracing-context = { version = "0.1.0-alpha.3"  }

# Aws
rusoto_core = { version = "0.45.0", features = ["encoding"], optional = true }
rusoto_es = { version = "0.45.0", optional = true }
rusoto_s3 = { version = "0.45.0", optional = true }
rusoto_logs = { version = "0.45.0", optional = true }
rusoto_cloudwatch = { version = "0.45.0", optional = true }
rusoto_kinesis = { version = "0.45.0", optional = true }
rusoto_credential = { version = "0.45.0", optional = true }
rusoto_firehose = { version = "0.45.0", optional = true }
rusoto_sts = { version = "0.45.0", optional = true }
rusoto_signature = { version = "0.45.0", optional = true }
rusoto_sqs = { version = "0.45.0", optional = true }

# Tower
tower = { version = "0.3.1", git = "https://github.com/tower-rs/tower", rev = "43168944220ed32dab83cb4f11f7b97abc5818d5", features = ["buffer", "limit", "retry", "timeout", "util"] }

# Serde
serde = { version = "1.0.117", features = ["derive"] }
serde_json = { version = "1.0.33", features = ["raw_value"] }
serde_yaml = "0.8.13"

# Prost
prost = "0.6.1"
prost-types = "0.6.1"

# GCP
goauth = { version = "0.8.1", optional = true }
smpl_jwt = { version = "0.5.0", optional = true }

# API
async-graphql = { version = "2.1.6", optional = true }
async-graphql-warp = { version = "2.1.6", optional = true }
itertools = { version = "0.9.0", optional = true }

# API client
num-format = { version = "0.4.0", optional = true }
number_prefix = { version = "0.4", optional = true }
crossterm = { version = "0.18.2", optional = true }
tui = { version = "0.13.0", optional = true, default-features = false, features = ["crossterm"] }
bus = { version = "2.2.3", optional = true }

# Remap Lang
remap = { package = "remap-lang", path = "lib/remap-lang" }

# External libs
derivative = "2.1.1"
chrono = { version = "0.4.19", features = ["serde"] }
rand = { version = "0.7.3", features = ["small_rng"] }
rand_distr = "0.3.0"
regex = "1.3.9"
bytes = { version = "0.5.6", features = ["serde"] }
stream-cancel = "0.6.2"
hyper = "0.13"
hyper-openssl = "0.8"
openssl = "0.10.30"
openssl-probe = "0.1.2"
flate2 = "1.0.19"
async-compression = { version = "0.3.6", features = ["tokio-02", "gzip", "zstd"] }
structopt = "0.3.21"
indexmap = {version = "1.5.1", features = ["serde-1"]}
http = "0.2"
typetag = "0.1"
toml = "0.5.7"
syslog = "5"
syslog_loose = { version = "0.5.0" }
derive_is_enum_variant = "0.1.1"
leveldb = { version = "0.8", optional = true, default-features = false }
db-key = "0.0.5"
headers = "0.3"
rdkafka = { version = "0.24.0", features = ["libz", "ssl", "zstd"], optional = true }
hostname = "0.3.1"
seahash = { version = "3.0.6", optional = true }
semver = { version = "0.11.0", features = ["serde"] }
jemallocator = { version = "0.3.0", optional = true }
lazy_static = "1.3.0"
rlua = { git = "https://github.com/kyren/rlua", optional = true }
num_cpus = "1.10.0"
bytesize = { version = "1.0.0", optional = true }
glob = "0.3.0"
grok = { version = "~1.0.1" }
nom = { version = "6.0.1" }
pest = "2.1.3"
pest_derive = "2.1.0"
uuid = { version = "0.8", features = ["serde", "v4"] }
exitcode = "1.1.2"
snafu = { version = "0.6", features = ["futures-01", "futures"] }
url = "2.2.0"
percent-encoding = "2.1.0"
base64 = { version = "0.13.0", optional = true }
bollard = { version = "0.9.0", features = ["ssl"], optional = true }
listenfd = { version = "0.3.3", optional = true }
inventory = "0.1"
maxminddb = { version = "0.15.0", optional = true }
strip-ansi-escapes = { version = "0.1.0"}
colored = "2.0"
warp = { version = "0.2.5", default-features = false, optional = true }
evmap = { version = "10.0.2", features = ["bytes"], optional = true }
logfmt = { version = "0.0.2", optional = true }
notify = "4.0.14"
once_cell = "1.3"
getset = "0.1.1"
lru = "0.6.1"
bloom = "0.3.2"
pulsar = { version = "1.0.0", default-features = false, features = ["tokio-runtime"], optional = true }
cidr-utils = "0.4.2"
pin-project = "1.0.1"
nats = { version = "0.8.6", optional = true }
k8s-openapi = { version = "0.9", features = ["v1_16"], optional = true }
portpicker = "0.1.0"
sha-1 = "0.9"
sha2 = "0.9"
sha3 = "0.9"
md-5 = "0.9"
hex = "0.4.2"
heim = { version = "0.1.0-beta.3", optional = true, features = ["full"] }
rust_decimal = "1.8.1"
mongodb = { version = "1.1.1", optional = true }
anyhow = { version = "1.0.28" }
snap = { version = "1.0.2", optional = true }
dyn-clone = "1.0.3"
indoc = "1.0.3"
<<<<<<< HEAD
avro-rs = "0.11.0"
fakedata_generator = "0.2.4"
=======
avro-rs = "0.12.0"
>>>>>>> 3c0f84fa

# For WASM
vector-wasm = { path = "lib/vector-wasm", optional = true }
lucetc = { git = "https://github.com/bytecodealliance/lucet.git", rev = "b1863dacc8c92c11e5434fc8815d9b9a26cfe3db", optional = true }
lucet-runtime = { git = "https://github.com/bytecodealliance/lucet.git", rev = "b1863dacc8c92c11e5434fc8815d9b9a26cfe3db", optional = true }
lucet-wasi = { git = "https://github.com/bytecodealliance/lucet.git", rev = "b1863dacc8c92c11e5434fc8815d9b9a26cfe3db", optional = true }
async-stream = "0.3.0"

[target.'cfg(windows)'.dependencies]
schannel = "0.1"
windows-service = "0.3.1"

[target.'cfg(target_os = "macos")'.dependencies]
security-framework = "0.4"

[target.'cfg(unix)'.dependencies]
atty = "0.2"
nix = "0.19.0"

[build-dependencies]
prost-build = "0.6.1"
built = { version = "0.4", features = ["git2", "chrono"] }

[dev-dependencies]
base64 = "0.13"
approx = "0.3.0"
criterion = "0.3"
tempfile = "3.0.6"
libc = "0.2.80"
libz-sys = "1.1.2"
walkdir = "2.2.7"
matches = "0.1.8"
pretty_assertions = "0.6.1"
tokio01-test = "0.1.1"
tower-test = "0.3.0"
tokio-test = "0.2"
tokio = { version = "0.2", features = ["test-util"] }
assert_cmd = "1.0"
reqwest = { version = "0.10.6", features = ["json"] }
rusty-fork = "0.3.0"

[features]
# Default features for *-unknown-linux-gnu and *-apple-darwin
default = ["api", "api-client", "sources", "transforms", "sinks", "vendor-all", "unix", "leveldb", "rdkafka-plain"]
default-musl = ["api", "api-client", "sources", "transforms", "sinks", "vendor-all", "unix", "leveldb", "rdkafka-cmake"]
# Default features for *-unknown-linux-* which make use of `cmake` for dependencies
default-cmake = ["api", "api-client", "sources", "transforms", "sinks", "vendor-all", "unix", "leveldb", "rdkafka-cmake"]
# Default features for *-pc-windows-msvc
# TODO: Enable SASL https://github.com/timberio/vector/pull/3081#issuecomment-659298042
default-msvc = ["api", "api-client", "sources", "transforms", "sinks", "vendor-openssl", "vendor-libz", "leveldb", "rdkafka-cmake"]
default-no-api-client = ["api", "sources", "transforms", "sinks", "vendor-all", "unix", "leveldb", "rdkafka-plain"]

# Target specific release features.
# The `make` tasks will select this according to the appropriate triple.
# Use this section to turn off or on specific features for specific triples.
target-x86_64-unknown-linux-gnu = ["api", "api-client", "sources", "transforms", "sinks", "vendor-all", "unix", "leveldb", "rdkafka-cmake"]
target-aarch64-unknown-linux-gnu = ["api", "api-client", "sources", "transforms", "sinks", "vendor-openssl", "vendor-libz", "unix", "leveldb", "rdkafka-cmake"]
target-x86_64-unknown-linux-musl = ["api", "api-client", "sources", "transforms", "sinks", "vendor-openssl", "vendor-libz", "unix",  "leveldb", "rdkafka-cmake"]
target-aarch64-unknown-linux-musl = ["api", "api-client", "sources", "transforms", "sinks", "vendor-openssl", "vendor-libz", "unix",  "leveldb", "rdkafka-cmake"]
# TODO: Enable leveldb here for armv7-unknown-linux-musleabihf
target-armv7-unknown-linux-musleabihf = ["api", "api-client", "sources", "transforms", "sinks", "vendor-openssl", "vendor-libz", "rdkafka-cmake"]
target-armv7-unknown-linux-gnueabihf = ["api", "api-client", "sources", "transforms", "sinks", "vendor-openssl", "vendor-libz", "unix", "leveldb", "rdkafka-cmake"]

# Enables features that work only on systems providing `cfg(unix)`
unix = ["jemallocator"]
# These are **very** useful on Cross compilations!
vendor-all = ["vendor-sasl", "vendor-openssl", "vendor-libz"]
vendor-sasl = ["rdkafka/gssapi-vendored"]
vendor-openssl = ["openssl/vendored"]
vendor-libz = ["libz-sys/static"]
sasl = ["rdkafka/gssapi"]
# This feature is less portable, but doesn't require `cmake` as build dependency
rdkafka-plain = ["rdkafka"]
# Enables `rdkafka` dependency.
# This feature is more portable, but requires `cmake` as build dependency. Use it if `rdkafka-plain` doesn't work.
# The `sasl` feature has to be added because of the limitations of `librdkafka` build scripts for `cmake`.
rdkafka-cmake = ["rdkafka", "rdkafka/cmake_build"]
# This feature enables the WASM foreign module support.
wasm = ["lucetc", "lucet-runtime", "lucet-wasi", "vector-wasm"]

# Enables kubernetes dependencies and shared code. Kubernetes-related sources,
# transforms and sinks should depend on this feature.
kubernetes = ["k8s-openapi", "evmap"]

# API
api = [
  "async-graphql",
  "async-graphql-warp",
  "itertools",
]

# API client
api-client = [
  "vector-api-client",
  "num-format",
  "number_prefix",
  "crossterm",
  "tui",
]

# Sources
sources = [
  "sources-apache_metrics",
  "sources-aws_ecs_metrics",
  "sources-aws_kinesis_firehose",
  "sources-aws_s3",
  "sources-docker_logs",
  "sources-file",
  "sources-generator",
  "sources-host_metrics",
  "sources-http",
  "sources-internal_metrics",
  "sources-journald",
  "sources-kafka",
  "sources-kubernetes-logs",
  "sources-logplex",
  "sources-mongodb_metrics",
  "sources-nginx_metrics",
  "sources-prometheus",
  "sources-socket",
  "sources-splunk_hec",
  "sources-statsd",
  "sources-stdin",
  "sources-syslog",
  "sources-vector",
]
sources-apache_metrics = []
sources-aws_ecs_metrics = []
sources-aws_kinesis_firehose = ["base64", "sources-utils-tls", "warp"]
sources-aws_s3 = ["rusoto_core", "rusoto_credential", "rusoto_signature", "rusoto_sts", "rusoto_s3", "rusoto_sqs"]
sources-docker_logs = ["bollard"]
sources-file = ["bytesize", "file-source"]
sources-generator = []
sources-host_metrics = ["heim"]
sources-http = ["sources-utils-http"]
sources-internal_metrics = []
sources-journald = []
sources-kafka = ["rdkafka"]
sources-kubernetes-logs = ["kubernetes", "transforms-merge", "transforms-regex_parser", "file-source"]
sources-logplex = ["sources-utils-http"]
sources-mongodb_metrics = ["mongodb"]
sources-nginx_metrics = []
sources-prometheus = ["prometheus-parser", "sinks-prometheus", "snap", "sources-utils-http", "warp"]
sources-socket = ["bytesize", "listenfd", "tokio-util/udp", "sources-utils-tcp-keepalive", "sources-utils-tls", "sources-utils-unix"]
sources-splunk_hec = ["bytesize", "sources-utils-tls", "warp"]
sources-statsd = ["tokio-util/udp", "listenfd", "sources-utils-tcp-keepalive", "sources-utils-tls", "sources-utils-unix"]
sources-stdin = ["bytesize"]
sources-syslog = ["bytesize", "listenfd", "tokio-util/udp", "sources-utils-tcp-keepalive", "sources-utils-tls", "sources-utils-unix"]
sources-vector = ["listenfd", "sources-utils-tcp-keepalive", "sources-utils-tls"]
sources-utils-http = ["sources-utils-tls", "warp"]
sources-utils-tcp-keepalive = []
sources-utils-tls = []
sources-utils-unix = []

# Transforms
transforms = [
  "transforms-add_fields",
  "transforms-add_tags",
  "transforms-ansi_stripper",
  "transforms-aws_cloudwatch_logs_subscription_parser",
  "transforms-aws_ec2_metadata",
  "transforms-coercer",
  "transforms-concat",
  "transforms-dedupe",
  "transforms-field_filter",
  "transforms-filter",
  "transforms-geoip",
  "transforms-grok_parser",
  "transforms-json_parser",
  "transforms-key_value_parser",
  "transforms-log_to_metric",
  "transforms-logfmt_parser",
  "transforms-lua",
  "transforms-merge",
  "transforms-metric_to_log",
  "transforms-regex_parser",
  "transforms-remap",
  "transforms-remove_fields",
  "transforms-remove_tags",
  "transforms-rename_fields",
  "transforms-sampler",
  "transforms-split",
  "transforms-swimlanes",
  "transforms-tag_cardinality_limit",
  "transforms-tokenizer",
  "transforms-reduce",
]
transforms-add_fields = []
transforms-add_tags = []
transforms-ansi_stripper = []
transforms-aws_cloudwatch_logs_subscription_parser= []
transforms-aws_ec2_metadata = ["evmap"]
transforms-coercer = []
transforms-concat = []
transforms-dedupe = []
transforms-filter = []
transforms-field_filter = []
transforms-geoip = ["maxminddb"]
transforms-grok_parser = []
transforms-json_parser = []
transforms-key_value_parser = []
transforms-log_to_metric = []
transforms-logfmt_parser = ["logfmt"]
transforms-lua = ["rlua"]
transforms-merge = []
transforms-metric_to_log = []
transforms-regex_parser = []
transforms-remap = []
transforms-remove_fields = []
transforms-remove_tags = []
transforms-rename_fields = []
transforms-sampler = ["seahash"]
transforms-split = []
transforms-swimlanes = []
transforms-tag_cardinality_limit = []
transforms-tokenizer = []
transforms-wasm = ["wasm"]
transforms-reduce = []

# Sinks
sinks = [
  "sinks-aws_cloudwatch_logs",
  "sinks-aws_cloudwatch_metrics",
  "sinks-aws_kinesis_firehose",
  "sinks-aws_kinesis_streams",
  "sinks-aws_s3",
  "sinks-aws_sqs",
  "sinks-azure_monitor_logs",
  "sinks-blackhole",
  "sinks-clickhouse",
  "sinks-console",
  "sinks-datadog",
  "sinks-elasticsearch",
  "sinks-file",
  "sinks-gcp",
  "sinks-honeycomb",
  "sinks-http",
  "sinks-humio",
  "sinks-influxdb",
  "sinks-kafka",
  "sinks-logdna",
  "sinks-loki",
  "sinks-nats",
  "sinks-new_relic_logs",
  "sinks-papertrail",
  "sinks-prometheus",
  "sinks-sematext",
  "sinks-socket",
  "sinks-splunk_hec",
  "sinks-statsd",
  "sinks-vector",
  "sinks-pulsar"
]
sinks-aws_cloudwatch_logs = ["rusoto_core", "rusoto_credential", "rusoto_signature", "rusoto_sts", "rusoto_logs"]
sinks-aws_cloudwatch_metrics = ["rusoto_core", "rusoto_credential", "rusoto_signature", "rusoto_sts", "rusoto_cloudwatch"]
sinks-aws_kinesis_firehose = ["rusoto_core", "rusoto_credential", "rusoto_signature", "rusoto_sts", "rusoto_firehose"]
sinks-aws_kinesis_streams = ["rusoto_core", "rusoto_credential", "rusoto_signature", "rusoto_sts", "rusoto_kinesis"]
sinks-aws_s3 = ["bytesize", "rusoto_core", "rusoto_credential", "rusoto_signature", "rusoto_sts", "rusoto_s3"]
sinks-aws_sqs = ["rusoto_core", "rusoto_credential", "rusoto_signature", "rusoto_sts", "rusoto_sqs"]
sinks-azure_monitor_logs = ["bytesize"]
sinks-blackhole = []
sinks-clickhouse = ["bytesize"]
sinks-console = []
sinks-datadog = ["bytesize"]
sinks-elasticsearch = ["bytesize", "rusoto_core", "rusoto_credential", "rusoto_signature", "rusoto_sts"]
sinks-file = []
sinks-gcp = ["base64", "bytesize", "goauth", "smpl_jwt"]
sinks-honeycomb = ["bytesize"]
sinks-http = ["bytesize"]
sinks-humio = ["transforms-metric_to_log", "sinks-splunk_hec"]
sinks-influxdb = ["bytesize"]
sinks-kafka = []
sinks-logdna = ["bytesize"]
sinks-loki = ["bytesize"]
sinks-nats = ["nats"]
sinks-new_relic_logs = ["bytesize", "sinks-http"]
sinks-prometheus = ["snap"]
sinks-sematext = ["sinks-elasticsearch", "sinks-influxdb"]
sinks-socket = []
sinks-papertrail = []
sinks-splunk_hec = ["bytesize"]
sinks-statsd = ["tokio-util/udp"]
sinks-vector = []
sinks-pulsar = ["pulsar"]

# Identifies that the build is a nightly build
nightly = []

# Testing-related features
all-integration-tests = [
  "aws-integration-tests",
  "clickhouse-integration-tests",
  "docker-logs-integration-tests",
  "es-integration-tests",
  "gcp-integration-tests",
  "gcp-pubsub-integration-tests",
  "gcp-cloud-storage-integration-tests",
  "humio-integration-tests",
  "influxdb-integration-tests",
  "kafka-integration-tests",
  "loki-integration-tests",
  "mongodb_metrics-integration-tests",
  "nats-integration-tests",
  "nginx-integration-tests",
  "prometheus-integration-tests",
  "pulsar-integration-tests",
  "splunk-integration-tests",
]

aws-integration-tests = [
  "aws-cloudwatch-logs-integration-tests",
  "aws-cloudwatch-metrics-integration-tests",
  "aws-ec2-metadata-integration-tests",
  "aws-ecs-metrics-integration-tests",
  "aws-kinesis-firehose-integration-tests",
  "aws-kinesis-streams-integration-tests",
  "aws-s3-integration-tests",
  "aws-sqs-integration-tests",
]
aws-cloudwatch-logs-integration-tests = ["sinks-aws_cloudwatch_logs"]
aws-cloudwatch-metrics-integration-tests = ["sinks-aws_cloudwatch_metrics"]
aws-ec2-metadata-integration-tests = ["transforms-aws_ec2_metadata"]
aws-ecs-metrics-integration-tests = ["sources-aws_ecs_metrics"]
aws-kinesis-firehose-integration-tests = ["sinks-aws_kinesis_firehose", "sinks-elasticsearch", "rusoto_es"]
aws-kinesis-streams-integration-tests = ["sinks-aws_kinesis_streams"]
aws-s3-integration-tests = ["sources-aws_s3", "sinks-aws_s3"]
aws-sqs-integration-tests = ["sinks-aws_sqs"]
clickhouse-integration-tests = ["sinks-clickhouse", "warp"]
docker-logs-integration-tests = ["sources-docker_logs", "unix"]
es-integration-tests = ["sinks-elasticsearch"]
gcp-integration-tests = ["sinks-gcp"]
gcp-pubsub-integration-tests = ["sinks-gcp"]
gcp-cloud-storage-integration-tests = ["sinks-gcp"]
humio-integration-tests = ["sinks-humio"]
influxdb-integration-tests = ["sinks-influxdb"]
kafka-integration-tests = ["sources-kafka", "sinks-kafka"]
loki-integration-tests = ["sinks-loki"]
mongodb_metrics-integration-tests = ["sources-mongodb_metrics"]
nats-integration-tests = ["sinks-nats"]
nginx-integration-tests = ["sources-nginx_metrics"]
prometheus-integration-tests = ["sinks-prometheus", "sources-prometheus", "bytesize"]
pulsar-integration-tests = ["sinks-pulsar"]
splunk-integration-tests = ["sinks-splunk_hec", "warp"]

shutdown-tests = ["sources","sinks-console","sinks-prometheus","sinks-blackhole","unix","rdkafka","transforms-log_to_metric","transforms-lua"]
disable-resolv-conf = []

# grouping together features for benchmarks
# excluing API client due to running out of memory during linking in Github Actions
benches = ["sources", "transforms", "sinks", "vendor-all", "unix", "leveldb", "rdkafka-plain"]
wasm-benches = ["transforms-add_fields", "transforms-field_filter", "transforms-wasm", "transforms-lua"]
remap-benches = ["transforms-add_fields", "transforms-remap", "transforms-coercer", "transforms-json_parser"]

[[bench]]
name = "default"
harness = false
required-features = ["benches"]

[[bench]]
name = "wasm"
path = "benches/wasm/mod.rs"
harness = false
required-features = ["wasm-benches"]

[[bench]]
name = "remap"
harness = false
required-features = ["remap-benches"]

[patch.'https://github.com/tower-rs/tower']
tower-layer = "0.3"<|MERGE_RESOLUTION|>--- conflicted
+++ resolved
@@ -194,12 +194,8 @@
 snap = { version = "1.0.2", optional = true }
 dyn-clone = "1.0.3"
 indoc = "1.0.3"
-<<<<<<< HEAD
-avro-rs = "0.11.0"
+avro-rs = "0.12.0"
 fakedata_generator = "0.2.4"
-=======
-avro-rs = "0.12.0"
->>>>>>> 3c0f84fa
 
 # For WASM
 vector-wasm = { path = "lib/vector-wasm", optional = true }
