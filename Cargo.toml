[package]
name = "vector"
version = "0.14.0"
authors = ["Vector Contributors <vector@timber.io>"]
edition = "2018"
description = "A lightweight and ultra-fast tool for building observability pipelines"
homepage = "https://vector.dev"
license = "MPL-2.0"
readme = "README.md"
publish = false
default-run = "vector"
autobenches = false # our benchmarks are not runnable on their own either way

[[bin]]
name = "graphql-schema"
path = "src/api/schema/gen.rs"
required-features = ["default-no-api-client"]

[profile.dev]
split-debuginfo = "unpacked" # Faster debug builds on macOS

[profile.release]
lto = true        # Optimize our binary at link stage.
codegen-units = 1 # Increases compile time but improves optmization alternatives.
debug = false     # Do not include debug symbols in the executable.

[profile.bench]
debug = true

[package.metadata.deb]
name = "vector"
maintainer-scripts = "distribution/debian/scripts/"
conf-files = ["/etc/vector/vector.toml", "/etc/default/vector"]
assets = [
  ["target/release/vector", "/usr/bin/", "755"],
  ["config/vector.toml", "/etc/vector/vector.toml", "644"],
  ["config/examples/*", "/etc/vector/examples/", "644"],
  ["distribution/systemd/vector.service", "/lib/systemd/system/vector.service", "644"],
  ["distribution/systemd/vector.default", "/etc/default/vector", "600"]
]
license-file = ["target/debian-license.txt"]
extended-description-file = "target/debian-extended-description.txt"

# libc requirements are defined by `cross`
# https://github.com/rust-embedded/cross#supported-targets
# Though, it seems like aarch64 libc is actually 2.18 and not 2.19
[package.metadata.deb.variants.armv7-unknown-linux-gnueabihf]
depends = "libc6 (>= 2.15)"

[package.metadata.deb.variants.x86_64-unknown-linux-gnu]
depends = "libc6 (>= 2.15)"

[package.metadata.deb.variants.x86_64-unknown-linux-musl]
depends = ""

[package.metadata.deb.variants.aarch64-unknown-linux-gnu]
depends = "libc6 (>= 2.18)"

[package.metadata.deb.variants.aarch64-unknown-linux-musl]
depends = ""

[workspace]
members = [
  ".",
  "lib/codec",
  "lib/vector-core",
  "lib/derive_is_enum_variant",
  "lib/fakedata",
  "lib/file-source",
  "lib/k8s-e2e-tests",
  "lib/k8s-test-framework",
  "lib/portpicker",
  "lib/prometheus-parser",
  "lib/shared",
  "lib/tracing-limit",
  "lib/vector-api-client",
  "lib/vector-wasm",
  "lib/lookup",
  "lib/vrl/cli",
  "lib/vrl/compiler",
  "lib/vrl/core",
  "lib/vrl/diagnostic",
  "lib/vrl/parser",
  "lib/vrl/stdlib",
  "lib/vrl/tests",
  "lib/vrl/proptests",
]

[dependencies]
# Internal libs
codec = { path = "lib/codec" }
derive_is_enum_variant = { path = "lib/derive_is_enum_variant" }
fakedata = { path = "lib/fakedata", optional = true }
file-source = { path = "lib/file-source", optional = true }
portpicker = { path = "lib/portpicker" }
prometheus-parser = { path = "lib/prometheus-parser", optional = true }
shared = { path = "lib/shared" }
tracing-limit = { path = "lib/tracing-limit" }
vector-api-client = { path = "lib/vector-api-client", optional = true }
vector_core = { path = "lib/vector-core", default-features = false, features = ["vrl"] }
vrl-cli = { path = "lib/vrl/cli", optional = true }

# Tokio / Futures
async-trait = "0.1.50"
futures = { version = "0.3.14", default-features = false, features = ["compat", "io-compat"], package = "futures" }
tokio = { version = "1.5.0", default-features = false, features = ["full"] }
tokio-openssl = { version = "0.6.1", default-features = false }
tokio-stream = { version = "0.1.5", default-features = false, features = ["net", "sync"] }
tokio-util = { version = "0.6.6", default-features = false, features = ["codec", "time"] }

# Tracing
tracing = { version = "0.1.26", default-features = false }
tracing-core = { version = "0.1.18", default-features = false }
tracing-futures = { version = "0.2.5", default-features = false, features = ["futures-03"] }
tracing-log = { version = "0.1.2", default-features = false }
tracing-subscriber = { version = "0.2.18", default-features = false }
tracing-tower = { git = "https://github.com/tokio-rs/tracing", default-features = false, rev = "f470db1b0354b368f62f9ee4d763595d16373231" }

# Metrics
metrics = { version = "0.15.1", default-features = false, features = ["std"]}
metrics-tracing-context = { version = "0.4.0", default-features = false }

# Aws
rusoto_cloudwatch = { version = "0.46.0", optional = true }
rusoto_core = { version = "0.46.0", features = ["encoding"], optional = true }
rusoto_credential = { version = "0.46.0", optional = true }
rusoto_es = { version = "0.46.0", optional = true }
rusoto_firehose = { version = "0.46.0", optional = true }
rusoto_kinesis = { version = "0.46.0", optional = true }
rusoto_logs = { version = "0.46.0", optional = true }
rusoto_s3 = { version = "0.46.0", optional = true }
rusoto_signature = { version = "0.46.0", optional = true }
rusoto_sqs = { version = "0.46.0", optional = true }
rusoto_sts = { version = "0.46.0", optional = true }

# Tower
tower = { version = "0.4.7", default-features = false, features = ["buffer", "limit", "retry", "timeout", "util"] }
tower-layer = { version = "0.3.1", default-features = false }

# Serde
serde = { version = "1.0.125", default-features = false, features = ["derive"] }
serde_json = { version = "1.0.64", default-features = false, features = ["raw_value"] }
serde_yaml = { version = "0.8.17", default-features = false }

# Prost
prost = { version = "0.7.0", default-features = false }
prost-types = { version = "0.7.0", default-features = false }

# GCP
goauth = { version = "0.10.0", default-features = false, optional = true }
gouth = { version = "0.2.1", default-features = false, optional = true }
smpl_jwt = { version = "0.6.1", default-features = false, optional = true }

# API
async-graphql = { version = "=2.6.4", default-features = false, optional = true, features = ["chrono"] }
async-graphql-warp = { version = "=2.6.4", default-features = false, optional = true }
itertools = { version = "0.10.0", default-features = false, optional = true }

# API client
crossterm = { version = "0.19.0", default-features = false, optional = true }
num-format = { version = "0.4.0", default-features = false, features = ["with-num-bigint"], optional = true }
number_prefix = { version = "0.4.0", default-features = false, features = ["std"], optional = true }
tui = { version = "0.15.0", optional = true, default-features = false, features = ["crossterm"] }

# VRL Lang
vrl = { path = "lib/vrl/core" }
vrl-stdlib = { path = "lib/vrl/stdlib" }

# Lookup
lookup = { path = "lib/lookup" }

# External libs
anyhow = { version = "1.0.40", default-features = false }
async-compression = { version = "0.3.7", default-features = false, features = ["tokio", "gzip", "zstd"] }
avro-rs = { version = "0.13.0", default-features = false, optional = true }
base64 = { version = "0.13.0", default-features = false, optional = true }
bloom = { version = "0.3.2", default-features = false, optional = true }
bollard = { version = "0.10.1", default-features = false, features = ["ssl"], optional = true }
bytes = { version = "1.0.1", default-features = false, features = ["serde"] }
bytesize = { version = "1.0.1", default-features = false, optional = true }
chrono = { version = "0.4.19", default-features = false, features = ["serde"] }
cidr-utils = { version = "0.5.3", default-features = false }
colored = { version = "2.0.0", default-features = false }
dashmap = { version = "4.0.2", default-features = false }
derivative = { version = "2.2.0", default-features = false }
dirs-next = { version = "2.0.0", default-features = false, optional = true }
dyn-clone = { version = "1.0.4", default-features = false }
encoding_rs = { version = "0.8.28", features = ["serde"] }
evmap = { git = "https://github.com/lukesteensen/evmap.git", rev = "45ba973c22715a68c5e99efad4b072421f7ad40b", default-features = false, features = ["bytes"], optional = true }
exitcode = { version = "1.1.2", default-features = false }
flate2 = { version = "1.0.20", default-features = false }
getset = { version = "0.1.1", default-features = false }
glob = { version = "0.3.0", default-features = false }
grok = { version = "1.1.0", default-features = false, optional = true }
headers = { version = "0.3.4", default-features = false }
heim = { version = "0.1.0-rc.1", default-features = false, features = ["cpu", "disk", "host", "memory", "net"], optional = true }
hostname = { version = "0.3.1", default-features = false }
http = { version = "0.2.4", default-features = false }
hyper = { version = "0.14.7", default-features = false, features = ["stream"] }
hyper-openssl = { version = "0.9.1", default-features = false }
indexmap = { version = "1.6.2", default-features = false, features = ["serde"] }
indoc = { version = "1.0.3", default-features = false }
inventory = { version = "0.1.10", default-features = false }
k8s-openapi = { version = "0.11.0", default-features = true, features = ["api", "v1_16"], optional = true }
lazy_static = { version = "1.4.0", default-features = false }
listenfd = { version = "0.3.3", default-features = false, optional = true }
logfmt = { version = "0.0.2", default-features = false, optional = true }
lru = { version = "0.6.5", default-features = false, optional = true }
maxminddb = { version = "0.17.2", default-features = false, optional = true }
mongodb = { version = "2.0.0-alpha.1", default-features = false, features = ["tokio-runtime"], optional = true }
async-nats = { version = "0.9.16", default-features = false, optional = true }
nom = { version = "6.1.2", default-features = false, optional = true }
notify = { version = "4.0.16", default-features = false }
num_cpus = { version = "1.13.0", default-features = false }
once_cell = { version = "1.3", default-features = false }
openssl = { version = "0.10.34", default-features = false }
openssl-probe = { version = "0.1.2", default-features = false }
percent-encoding = { version = "2.1.0", default-features = false }
pest = { version = "2.1.3", default-features = false }
pest_derive = { version = "2.1.0", default-features = false }
pin-project = { version = "1.0.7", default-features = false }
postgres-openssl = { version = "0.5.0", default-features = false, features = ["runtime"], optional = true }
pulsar = { version = "2.0.1", default-features = false, features = ["tokio-runtime"], optional = true }
rand = { version = "0.8.3", default-features = false, features = ["small_rng"] }
rand_distr = { version = "0.4.0", default-features = false }
rdkafka = { version = "0.26.0", default-features = false, features = ["libz", "ssl", "zstd"], optional = true }
regex = { version = "1.5.4", default-features = false, features = ["std", "perf"] }
# make sure to update the external docs when the Lua version changes
rlua = { version = "0.17.0", default-features = true, optional = true }
seahash = { version = "4.1.0", default-features = false, optional = true }
semver = { version = "0.11.0", default-features = false, features = ["serde"], optional = true }
snafu = { version = "0.6.10", default-features = false, features = ["futures"] }
snap = { version = "1.0.5", default-features = false, optional = true }
socket2 = { version = "0.4.0", default-features = false }
stream-cancel = { version = "0.8.0", default-features = false }
strip-ansi-escapes = { version = "0.1.0", default-features = false }
structopt = { version = "0.3.21", default-features = false }
syslog = { version = "5.0.0", default-features = false, optional = true }
syslog_loose = { version = "0.10.0", default-features = false, optional = true }
tokio-postgres = { version = "0.7.2", default-features = false, features = ["runtime", "with-chrono-0_4"], optional = true }
toml = { version = "0.5.8", default-features = false }
typetag = { version = "0.1.7", default-features = false }
twox-hash = { version = "1.6.0", default-features = false }
<<<<<<< HEAD
url = { version = "2.2.1", default-features = false, features = ["serde"] }
=======
url = { version = "2.2.2", default-features = false }
>>>>>>> 838bdb22
uuid = { version = "0.8.2", default-features = false, features = ["serde", "v4"], optional = true }
warp = { version = "0.3.1", default-features = false, optional = true }
zstd = { version = "0.6", default-features = false }
cfg-if = { version = "1.0.0", default-features = false }

# For WASM
async-stream = "0.3.1"
lucet-runtime = { git = "https://github.com/bytecodealliance/lucet.git", rev = "b1863dacc8c92c11e5434fc8815d9b9a26cfe3db", optional = true }
lucet-wasi = { git = "https://github.com/bytecodealliance/lucet.git", rev = "b1863dacc8c92c11e5434fc8815d9b9a26cfe3db", optional = true }
lucetc = { git = "https://github.com/bytecodealliance/lucet.git", rev = "b1863dacc8c92c11e5434fc8815d9b9a26cfe3db", optional = true }
vector-wasm = { path = "lib/vector-wasm", optional = true }

[target.'cfg(windows)'.dependencies]
schannel = "0.1.19"
windows-service = "0.3.1"

[target.'cfg(target_os = "macos")'.dependencies]
security-framework = "2.2.0"

[target.'cfg(unix)'.dependencies]
atty = "0.2.14"
nix = "0.20.0"

[build-dependencies]
built = { version = "0.5.0", features = ["chrono", "git2"] }

[dev-dependencies]
approx = "0.4.0"
assert_cmd = "1.0.3"
base64 = "0.13.0"
criterion = { version = "0.3.4", features = ["html_reports"] }
httpmock = { version = "0.5.8", default-features = false }
libc = "0.2.94"
libz-sys = "1.1.3"
matches = "0.1.8"
pretty_assertions = "0.7.2"
reqwest = { version = "0.11.3", features = ["json"] }
tempfile = "3.2.0"
tokio = { version = "1.5.0", features = ["test-util"] }
tokio-test = "0.4.1"
tower-test = "0.4.0"
walkdir = "2.3.2"
quickcheck = "1.0.3"
lookup = { path = "lib/lookup", features = ["arbitrary"] }

[features]
# Default features for *-unknown-linux-gnu and *-apple-darwin
default = ["api", "api-client", "disk-buffer", "rdkafka-plain", "sinks", "sources", "transforms", "unix", "vendor-all", "vrl-cli"]
# Default features for *-unknown-linux-* which make use of `cmake` for dependencies
default-cmake = ["api", "api-client", "disk-buffer", "rdkafka-cmake", "sinks", "sources", "transforms", "unix", "vendor-all", "vrl-cli"]
# Default features for *-pc-windows-msvc
# TODO: Enable SASL https://github.com/timberio/vector/pull/3081#issuecomment-659298042
default-msvc = ["api", "api-client", "disk-buffer", "rdkafka-cmake", "sinks", "sources", "transforms", "vendor-libz", "vendor-openssl", "vrl-cli"]
default-musl = ["api", "api-client", "disk-buffer", "rdkafka-cmake", "sinks", "sources", "transforms", "unix", "vendor-all", "vrl-cli"]
default-no-api-client = ["api", "disk-buffer", "rdkafka-plain", "sinks", "sources", "transforms", "unix", "vendor-all", "vrl-cli"]
default-no-vrl-cli = ["api", "disk-buffer", "rdkafka-plain", "sinks", "sources", "transforms", "unix", "vendor-all"]
disk-buffer = ["vector_core/disk-buffer"]

all-logs = ["sinks-logs", "sources-logs", "transforms-logs"]
all-metrics = ["sinks-metrics", "sources-metrics", "transforms-metrics"]

# Target specific release features.
# The `make` tasks will select this according to the appropriate triple.
# Use this section to turn off or on specific features for specific triples.
target-aarch64-unknown-linux-gnu = ["api", "api-client", "disk-buffer", "rdkafka-cmake", "sinks", "sources", "transforms", "unix", "vendor-libz", "vendor-openssl", "vrl-cli"]
target-aarch64-unknown-linux-musl = ["api", "api-client", "disk-buffer", "rdkafka-cmake", "sinks", "sources", "transforms", "unix", "vendor-libz", "vendor-openssl", "vrl-cli"]
target-armv7-unknown-linux-gnueabihf = ["api", "api-client", "disk-buffer", "rdkafka-cmake", "sinks", "sources", "transforms", "unix", "vendor-libz", "vendor-openssl", "vrl-cli"]
target-armv7-unknown-linux-musleabihf = ["api", "api-client", "rdkafka-cmake", "sinks", "sources", "transforms", "vendor-libz", "vendor-openssl", "vrl-cli"]
target-x86_64-unknown-linux-gnu = ["api", "api-client", "disk-buffer", "rdkafka-cmake", "sinks", "sources", "transforms", "unix", "vendor-all", "vrl-cli"]
target-x86_64-unknown-linux-musl = ["api", "api-client", "disk-buffer", "rdkafka-cmake", "sinks", "sources", "transforms", "unix", "vendor-libz", "vendor-openssl", "vrl-cli"]

# Enables `rdkafka` dependency.
# This feature is more portable, but requires `cmake` as build dependency. Use it if `rdkafka-plain` doesn't work.
# The `sasl` feature has to be added because of the limitations of `librdkafka` build scripts for `cmake`.
rdkafka-cmake = ["rdkafka", "rdkafka/cmake_build"]
# This feature is less portable, but doesn't require `cmake` as build dependency
rdkafka-plain = ["rdkafka"]
rusoto = ["rusoto_core", "rusoto_credential", "rusoto_signature", "rusoto_sts"]
sasl = ["rdkafka/gssapi"]
# Enables features that work only on systems providing `cfg(unix)`
unix = []
# These are **very** useful on Cross compilations!
vendor-all = ["vendor-libz", "vendor-openssl", "vendor-sasl"]
vendor-sasl = ["rdkafka/gssapi-vendored"]
vendor-openssl = ["openssl/vendored"]
vendor-libz = ["libz-sys/static"]
# This feature enables the WASM foreign module support.
wasm = ["lucet-runtime", "lucet-wasi", "lucetc", "vector-wasm"]

# Enables kubernetes dependencies and shared code. Kubernetes-related sources,
# transforms and sinks should depend on this feature.
kubernetes = ["k8s-openapi", "evmap"]

# API
api = [
  "async-graphql",
  "async-graphql-warp",
  "base64",
  "itertools",
  "vector_core/api",
  "warp",
  "uuid",
]

# API client
api-client = [
  "crossterm",
  "num-format",
  "number_prefix",
  "tui",
  "vector_core/api",
  "vector-api-client",
]

# Sources
sources = ["sources-logs", "sources-metrics"]
sources-logs = [
  "sources-aws_kinesis_firehose",
  "sources-aws_s3",
  "sources-datadog",
  "sources-docker_logs",
  "sources-exec",
  "sources-file",
  "sources-generator",
  "sources-heroku_logs",
  "sources-http",
  "sources-internal_logs",
  "sources-journald",
  "sources-kafka",
  "sources-kubernetes-logs",
  "sources-socket",
  "sources-splunk_hec",
  "sources-stdin",
  "sources-syslog",
  "sources-vector",
]
sources-metrics = [
  "sources-apache_metrics",
  "sources-aws_ecs_metrics",
  "sources-host_metrics",
  "sources-internal_metrics",
  "sources-mongodb_metrics",
  "sources-nginx_metrics",
  "sources-postgresql_metrics",
  "sources-prometheus",
  "sources-statsd",
  "sources-vector",
]

sources-apache_metrics = []
sources-aws_ecs_metrics = []
sources-aws_kinesis_firehose = ["base64", "sources-utils-tls", "warp"]
sources-aws_s3 = ["rusoto", "rusoto_s3", "rusoto_sqs", "semver", "uuid"]
sources-datadog = ["sources-utils-http"]
sources-docker_logs = ["bollard", "dirs-next"]
sources-exec = []
sources-file = ["bytesize", "file-source"]
sources-generator = ["fakedata"]
sources-heroku_logs = ["sources-utils-http"]
sources-host_metrics = ["heim"]
sources-http = ["sources-utils-http"]
sources-internal_logs = []
sources-internal_metrics = []
sources-journald = []
sources-kafka = ["rdkafka"]
sources-kubernetes-logs = ["file-source", "kubernetes", "transforms-merge", "transforms-regex_parser"]
sources-mongodb_metrics = ["mongodb"]
sources-nginx_metrics = ["nom"]
sources-postgresql_metrics = ["postgres-openssl", "tokio-postgres"]
sources-prometheus = ["prometheus-parser", "sinks-prometheus", "sources-utils-http", "warp"]
sources-socket = ["bytesize", "listenfd", "tokio-util/net", "sources-utils-udp", "sources-utils-tcp-keepalive", "sources-utils-tcp-socket", "sources-utils-tls", "sources-utils-unix"]
sources-splunk_hec = ["bytesize", "sources-utils-tls", "warp"]
sources-statsd = ["listenfd", "sources-utils-tcp-keepalive", "sources-utils-tcp-socket", "sources-utils-tls", "sources-utils-udp", "sources-utils-unix", "tokio-util/net"]
sources-stdin = ["bytesize"]
sources-syslog = ["bytesize", "listenfd", "tokio-util/net", "sources-utils-udp", "sources-utils-tcp-keepalive", "sources-utils-tcp-socket", "sources-utils-tls", "sources-utils-unix", "syslog_loose"]
sources-utils-http = ["snap", "sources-utils-tls", "warp"]
sources-utils-tcp-keepalive = []
sources-utils-tcp-socket = []
sources-utils-tls = []
sources-utils-udp = []
sources-utils-unix = []
sources-vector = ["listenfd", "sources-utils-tcp-keepalive", "sources-utils-tcp-socket", "sources-utils-tls"]

# Transforms
transforms = ["transforms-logs", "transforms-metrics"]
transforms-logs = [
  "transforms-add_fields",
  "transforms-ansi_stripper",
  "transforms-aws_cloudwatch_logs_subscription_parser",
  "transforms-aws_ec2_metadata",
  "transforms-coercer",
  "transforms-concat",
  "transforms-dedupe",
  "transforms-field_filter",
  "transforms-filter",
  "transforms-geoip",
  "transforms-grok_parser",
  "transforms-json_parser",
  "transforms-key_value_parser",
  "transforms-log_to_metric",
  "transforms-logfmt_parser",
  "transforms-lua",
  "transforms-merge",
  "transforms-metric_to_log",
  "transforms-reduce",
  "transforms-regex_parser",
  "transforms-remap",
  "transforms-remove_fields",
  "transforms-rename_fields",
  "transforms-route",
  "transforms-sample",
  "transforms-split",
  "transforms-tokenizer",
]
transforms-metrics = [
  "transforms-add_tags",
  "transforms-filter",
  "transforms-log_to_metric",
  "transforms-lua",
  "transforms-metric_to_log",
  "transforms-remap",
  "transforms-remove_tags",
  "transforms-tag_cardinality_limit",
]

transforms-add_fields = []
transforms-add_tags = []
transforms-ansi_stripper = []
transforms-aws_cloudwatch_logs_subscription_parser= []
transforms-aws_ec2_metadata = ["evmap"]
transforms-coercer = []
transforms-concat = []
transforms-dedupe = ["lru"]
transforms-field_filter = []
transforms-filter = []
transforms-geoip = ["maxminddb"]
transforms-grok_parser = ["grok"]
transforms-json_parser = []
transforms-key_value_parser = []
transforms-log_to_metric = []
transforms-logfmt_parser = ["logfmt"]
transforms-lua = ["rlua", "vector_core/lua"]
transforms-merge = []
transforms-metric_to_log = []
transforms-reduce = []
transforms-regex_parser = []
transforms-remap = []
transforms-remove_fields = []
transforms-remove_tags = []
transforms-rename_fields = []
transforms-route = []
transforms-sample = ["seahash"]
transforms-split = []
transforms-tag_cardinality_limit = ["bloom"]
transforms-tokenizer = []
transforms-wasm = ["wasm"]

# Sinks
sinks = ["sinks-logs", "sinks-metrics"]
sinks-logs = [
  "sinks-aws_cloudwatch_logs",
  "sinks-aws_kinesis_firehose",
  "sinks-aws_kinesis_streams",
  "sinks-aws_s3",
  "sinks-aws_sqs",
  "sinks-azure_monitor_logs",
  "sinks-blackhole",
  "sinks-clickhouse",
  "sinks-console",
  "sinks-datadog",
  "sinks-elasticsearch",
  "sinks-file",
  "sinks-gcp",
  "sinks-honeycomb",
  "sinks-http",
  "sinks-humio",
  "sinks-influxdb",
  "sinks-kafka",
  "sinks-logdna",
  "sinks-loki",
  "sinks-nats",
  "sinks-new_relic_logs",
  "sinks-papertrail",
  "sinks-pulsar",
  "sinks-sematext",
  "sinks-socket",
  "sinks-splunk_hec",
  "sinks-vector"
]
sinks-metrics = [
  "sinks-aws_cloudwatch_metrics",
  "sinks-blackhole",
  "sinks-console",
  "sinks-datadog",
  "sinks-humio",
  "sinks-influxdb",
  "sinks-kafka",
  "sinks-prometheus",
  "sinks-sematext",
  "sinks-statsd",
  "sinks-vector"
]

sinks-aws_cloudwatch_logs = ["rusoto", "rusoto_logs"]
sinks-aws_cloudwatch_metrics = ["rusoto", "rusoto_cloudwatch"]
sinks-aws_kinesis_firehose = ["rusoto", "rusoto_firehose"]
sinks-aws_kinesis_streams = ["rusoto", "rusoto_kinesis"]
sinks-aws_s3 = ["bytesize", "rusoto", "rusoto_s3", "uuid"]
sinks-aws_sqs = ["rusoto", "rusoto_sqs"]
sinks-azure_monitor_logs = ["bytesize"]
sinks-blackhole = []
sinks-clickhouse = ["bytesize"]
sinks-console = []
sinks-datadog = ["bytesize"]
sinks-elasticsearch = ["bytesize", "rusoto"]
sinks-file = []
sinks-gcp = ["base64", "bytesize", "goauth", "gouth", "smpl_jwt", "uuid"]
sinks-honeycomb = ["bytesize"]
sinks-http = ["bytesize"]
sinks-humio = ["sinks-splunk_hec", "transforms-metric_to_log"]
sinks-influxdb = ["bytesize"]
sinks-kafka = ["rdkafka"]
sinks-logdna = ["bytesize"]
sinks-loki = ["bytesize", "uuid"]
sinks-nats = ["async-nats"]
sinks-new_relic_logs = ["bytesize", "sinks-http"]
sinks-papertrail = ["syslog"]
sinks-prometheus = ["prometheus-parser", "snap", "sources-utils-tls"]
sinks-pulsar = ["avro-rs", "pulsar"]
sinks-sematext = ["sinks-elasticsearch", "sinks-influxdb"]
sinks-socket = ["sinks-utils-udp"]
sinks-splunk_hec = ["bytesize"]
sinks-statsd = ["sinks-utils-udp", "tokio-util/net"]
sinks-utils-udp = []
sinks-vector = ["sinks-utils-udp"]

# Identifies that the build is a nightly build
nightly = []

# Testing-related features
all-integration-tests = [
  "aws-integration-tests",
  "clickhouse-integration-tests",
  "docker-logs-integration-tests",
  "es-integration-tests",
  "gcp-cloud-storage-integration-tests",
  "gcp-integration-tests",
  "gcp-pubsub-integration-tests",
  "humio-integration-tests",
  "influxdb-integration-tests",
  "kafka-integration-tests",
  "loki-integration-tests",
  "mongodb_metrics-integration-tests",
  "nats-integration-tests",
  "nginx-integration-tests",
  "postgresql_metrics-integration-tests",
  "prometheus-integration-tests",
  "pulsar-integration-tests",
  "splunk-integration-tests",
]

aws-integration-tests = [
  "aws-cloudwatch-logs-integration-tests",
  "aws-cloudwatch-metrics-integration-tests",
  "aws-ec2-metadata-integration-tests",
  "aws-ecs-metrics-integration-tests",
  "aws-kinesis-firehose-integration-tests",
  "aws-kinesis-streams-integration-tests",
  "aws-s3-integration-tests",
  "aws-sqs-integration-tests",
]

aws-cloudwatch-logs-integration-tests = ["sinks-aws_cloudwatch_logs"]
aws-cloudwatch-metrics-integration-tests = ["sinks-aws_cloudwatch_metrics"]
aws-ec2-metadata-integration-tests = ["transforms-aws_ec2_metadata"]
aws-ecs-metrics-integration-tests = ["sources-aws_ecs_metrics"]
aws-kinesis-firehose-integration-tests = ["rusoto_es", "sinks-aws_kinesis_firehose", "sinks-elasticsearch"]
aws-kinesis-streams-integration-tests = ["sinks-aws_kinesis_streams"]
aws-s3-integration-tests = ["sinks-aws_s3", "sources-aws_s3"]
aws-sqs-integration-tests = ["sinks-aws_sqs"]
clickhouse-integration-tests = ["sinks-clickhouse", "warp"]
docker-logs-integration-tests = ["sources-docker_logs", "unix"]
es-integration-tests = ["sinks-elasticsearch"]
gcp-cloud-storage-integration-tests = ["sinks-gcp"]
gcp-integration-tests = ["sinks-gcp"]
gcp-pubsub-integration-tests = ["sinks-gcp"]
humio-integration-tests = ["sinks-humio"]
influxdb-integration-tests = ["sinks-influxdb"]
kafka-integration-tests = ["sinks-kafka", "sources-kafka"]
loki-integration-tests = ["sinks-loki"]
mongodb_metrics-integration-tests = ["sources-mongodb_metrics"]
nats-integration-tests = ["sinks-nats"]
nginx-integration-tests = ["sources-nginx_metrics"]
postgresql_metrics-integration-tests = ["sources-postgresql_metrics"]
prometheus-integration-tests = ["bytesize", "sinks-prometheus", "sources-prometheus"]
pulsar-integration-tests = ["sinks-pulsar"]
splunk-integration-tests = ["sinks-splunk_hec", "warp"]

disable-resolv-conf = []
shutdown-tests = ["rdkafka", "sinks-blackhole", "sinks-console", "sinks-prometheus", "sources", "transforms-log_to_metric", "transforms-lua", "unix"]
cli-tests = ["sinks-blackhole", "sinks-socket", "sources-generator", "sources-file"]

# grouping together features for benchmarks
# excluing API client due to running out of memory during linking in Github Actions
benches = [
  "disk-buffer",
  "sinks-file",
  "sinks-http",
  "sinks-socket",
  "sources-file",
  "sources-socket",
  "sources-syslog",
  "transforms-add_fields",
  "transforms-coercer",
  "transforms-field_filter",
  "transforms-json_parser",
  "transforms-lua",
  "transforms-rename_fields",
  "transforms-regex_parser",
  "transforms-sample",
  "transforms-split",
]
language-benches = ["sinks-socket", "sources-socket", "transforms-add_fields", "transforms-json_parser", "transforms-lua", "transforms-regex_parser", "transforms-remap", "transforms-wasm"]
# Separate benching process for metrics due to the nature of the bootstrap procedures.
statistic-benches = []
metrics-benches = ["sinks-socket", "sources-socket"]
remap-benches = ["transforms-add_fields", "transforms-coercer", "transforms-json_parser", "transforms-remap"]
wasm-benches = ["transforms-add_fields", "transforms-field_filter", "transforms-lua", "transforms-remap", "transforms-wasm"]

[[bench]]
name = "default"
harness = false
test = true
required-features = ["benches"]

[[bench]]
name = "wasm"
path = "benches/wasm/mod.rs"
harness = false
test = true
required-features = ["wasm-benches"]

[[bench]]
name = "remap"
harness = false
test = true
required-features = ["remap-benches"]

[[bench]]
name = "languages"
harness = false
test = true
required-features = ["language-benches"]

[[bench]]
name = "metrics_on"
harness = false
test = true
required-features = ["metrics-benches"]

[[bench]]
name = "metrics_no_tracing_integration"
harness = false
test = true
required-features = ["metrics-benches"]

[[bench]]
name = "metrics_off"
harness = false
test = true
required-features = ["metrics-benches"]

[[bench]]
name = "distribution_statistic"
harness = false
test = true
required-features = ["statistic-benches"]<|MERGE_RESOLUTION|>--- conflicted
+++ resolved
@@ -241,11 +241,7 @@
 toml = { version = "0.5.8", default-features = false }
 typetag = { version = "0.1.7", default-features = false }
 twox-hash = { version = "1.6.0", default-features = false }
-<<<<<<< HEAD
-url = { version = "2.2.1", default-features = false, features = ["serde"] }
-=======
-url = { version = "2.2.2", default-features = false }
->>>>>>> 838bdb22
+url = { version = "2.2.2", default-features = false, features = ["serde"] }
 uuid = { version = "0.8.2", default-features = false, features = ["serde", "v4"], optional = true }
 warp = { version = "0.3.1", default-features = false, optional = true }
 zstd = { version = "0.6", default-features = false }
