[package]
name = "vector"
version = "0.12.0"
authors = ["Vector Contributors <vector@timber.io>"]
edition = "2018"
description = "A lightweight and ultra-fast tool for building observability pipelines"
homepage = "https://vector.dev"
license = "MPL-2.0"
readme = "README.md"
publish = false
default-run = "vector"
autobenches = false # our benchmarks are not runnable on their own either way

[[bin]]
name = "graphql-schema"
path = "src/api/schema/gen.rs"
required-features = ["default-no-api-client"]

[profile.bench]
debug = true

[package.metadata.deb]
maintainer-scripts = "distribution/debian/scripts/"
conf-files = ["/etc/vector/vector.toml"]
assets = [
  ["target/release/vector", "/usr/bin/", "755"],
  ["config/vector.toml", "/etc/vector/vector.toml", "644"],
  ["config/examples/*", "/etc/vector/examples/", "644"],
  ["distribution/systemd/vector.service", "/etc/systemd/system/vector.service", "644"],
  ["distribution/systemd/vector.default", "/etc/default/vector", "600"]
]
license-file = ["target/debian-license.txt"]
extended-description-file = "target/debian-extended-description.txt"
depends = ""

[workspace]
members = [
  ".",
  "lib/codec",
  "lib/derive_is_enum_variant",
  "lib/file-source",
  "lib/k8s-e2e-tests",
  "lib/k8s-test-framework",
  "lib/portpicker",
  "lib/prometheus-parser",
  "lib/remap-cli",
  "lib/remap-functions",
  "lib/remap-lang",
  "lib/remap-tests",
  "lib/shared",
  "lib/tracing-limit",
  "lib/vector-api-client",
  "lib/vector-wasm",
]

[dependencies]
# Internal libs
codec = { path = "lib/codec" }
derive_is_enum_variant = { path = "lib/derive_is_enum_variant" }
file-source = { path = "lib/file-source", optional = true }
portpicker = { path = "lib/portpicker" }
prometheus-parser = { path = "lib/prometheus-parser", optional = true }
shared = { path = "lib/shared" }
tracing-limit = { path = "lib/tracing-limit" }
vector-api-client = { path = "lib/vector-api-client", optional = true }
remap-cli = { path = "lib/remap-cli", optional = true }

# Tokio / Futures
futures01 = { package = "futures", version = "0.1.25" }
futures = { version = "0.3", default-features = false, features = ["compat", "io-compat"] }
tokio = { version = "0.2.13", features = ["blocking", "fs", "io-std", "macros", "process", "rt-core", "rt-threaded", "uds", "udp", "signal", "sync", "time", "stream"] }
tokio-openssl = "0.4.0"
tokio-util = { version = "0.3.1", features = ["codec"] }
async-trait = "0.1"

# Tracing
tracing = "0.1.15"
tracing-core = "0.1.17"
tracing-futures = { version = "0.2", features = ["futures-01", "futures-03"]}
tracing-subscriber = "0.2.15"
tracing-log = "0.1.0"
tracing-tower = { git = "https://github.com/tokio-rs/tracing", rev = "f470db1b0354b368f62f9ee4d763595d16373231" }

# Metrics
metrics = "0.13.0-alpha.13"
metrics-util = "0.4.0-alpha.10"
metrics-tracing-context = "0.1.0-alpha.7"

# Aws
rusoto_core = { version = "0.45.0", features = ["encoding"], optional = true }
rusoto_es = { version = "0.45.0", optional = true }
rusoto_s3 = { version = "0.45.0", optional = true }
rusoto_logs = { version = "0.45.0", optional = true }
rusoto_cloudwatch = { version = "0.45.0", optional = true }
rusoto_kinesis = { version = "0.45.0", optional = true }
rusoto_credential = { version = "0.45.0", optional = true }
rusoto_firehose = { version = "0.45.0", optional = true }
rusoto_sts = { version = "0.45.0", optional = true }
rusoto_signature = { version = "0.45.0", optional = true }
rusoto_sqs = { version = "0.45.0", optional = true }

# Tower
tower = { version = "0.3.1", git = "https://github.com/tower-rs/tower", rev = "43168944220ed32dab83cb4f11f7b97abc5818d5", features = ["buffer", "limit", "retry", "timeout", "util"] }

# Serde
serde = { version = "1.0.117", features = ["derive"] }
serde_json = { version = "1.0.33", features = ["raw_value"] }
serde_yaml = "0.8.13"

# Prost
prost = "0.6.1"
prost-types = "0.6.1"

# GCP
goauth = { version = "0.8.1", optional = true }
smpl_jwt = { version = "0.5.0", optional = true }

# API
async-graphql = { version = "2.4.10", optional = true }
async-graphql-warp = { version = "2.4.10", optional = true }
itertools = { version = "0.10.0", optional = true }

# API client
num-format = { version = "0.4.0", optional = true }
number_prefix = { version = "0.4", optional = true }
crossterm = { version = "0.19.0", optional = true }
tui = { version = "0.14.0", optional = true, default-features = false, features = ["crossterm"] }

# Remap Lang
remap = { package = "remap-lang", path = "lib/remap-lang" }
remap-functions = { path = "lib/remap-functions" }

# External libs
derivative = "2.1.1"
chrono = { version = "0.4.19", features = ["serde"] }
rand = { version = "0.8.0", features = ["small_rng"] }
rand_distr = "0.4.0"
regex = "1.3.9"
bytes = { version = "0.5.6", features = ["serde"] }
stream-cancel = "0.6.2"
hyper = "0.13"
hyper-openssl = "0.8"
openssl = "0.10.32"
openssl-probe = "0.1.2"
flate2 = "1.0.19"
async-compression = { version = "0.3.7", features = ["tokio-02", "gzip", "zstd"] }
structopt = "0.3.21"
indexmap = {version = "1.5.1", features = ["serde-1"]}
http = "0.2"
typetag = "0.1.6"
toml = "0.5.8"
syslog = "5"
syslog_loose = "0.8.0"
leveldb = { version = "0.8", optional = true, default-features = false }
db-key = "0.0.5"
headers = "0.3"
rdkafka = { version = "0.24.0", features = ["libz", "ssl", "zstd"], optional = true }
hostname = "0.3.1"
seahash = { version = "4.0.1", optional = true }
semver = { version = "0.11.0", features = ["serde"] }
jemallocator = { version = "0.3.0", optional = true }
lazy_static = "1.3.0"
rlua = { git = "https://github.com/kyren/rlua", rev = "25bd7e6bffef9597466a98bfca80a3056c9e6320", optional = true }
num_cpus = "1.10.0"
bytesize = { version = "1.0.0", optional = true }
glob = "0.3.0"
grok = "~1.0.1"
nom = "6.0.1"
pest = "2.1.3"
pest_derive = "2.1.0"
uuid = { version = "0.8", features = ["serde", "v4"] }
exitcode = "1.1.2"
snafu = { version = "0.6.10", features = ["futures-01", "futures"] }
url = "2.2.0"
percent-encoding = "2.1.0"
base64 = { version = "0.13.0", optional = true }
bollard = { version = "0.9.0", features = ["ssl"], optional = true }
listenfd = { version = "0.3.3", optional = true }
inventory = "0.1.10"
maxminddb = { version = "0.17.0", optional = true }
strip-ansi-escapes = { version = "0.1.0"}
colored = "2.0"
warp = { version = "0.2.5", default-features = false, optional = true }
evmap = { version = "10.0.2", features = ["bytes"], optional = true }
logfmt = { version = "0.0.2", optional = true }
notify = "4.0.14"
once_cell = "1.3"
getset = "0.1.1"
lru = "0.6.3"
bloom = "0.3.2"
pulsar = { version = "1.0.0", default-features = false, features = ["tokio-runtime"], optional = true }
cidr-utils = "0.5.0"
pin-project = "1.0.1"
nats = { version = "0.8.6", optional = true }
k8s-openapi = { version = "0.10.0", features = ["v1_16"], optional = true }
sha-1 = "0.9.2"
sha2 = "0.9"
sha3 = "0.9"
md-5 = "0.9"
hex = "0.4.2"
heim = { version = "0.1.0-rc.1", optional = true, features = ["full"] }
rust_decimal = "1.8.1"
mongodb = { version = "1.1.1", optional = true }
anyhow = "1.0.37"
snap = { version = "1.0.3", optional = true }
dyn-clone = "1.0.3"
indoc = "1.0.3"
avro-rs = { version = "0.12.0", optional = true }
dirs-next = { version = "2.0.0", optional = true }
fakedata_generator = "0.2.4"
<<<<<<< HEAD
encoding_rs = { version = "0.8", features = ["serde"] }
=======
postgres-openssl = { version = "0.3.0", optional = true }
tokio-postgres = { version = "0.5.5", optional = true, features = ["runtime", "with-chrono-0_4"] }
# Indirect dependency; pinning until
# https://github.com/timberio/vector/issues/6005 is resolved
thread_local = "= 1.0.1"
dashmap = "3"
>>>>>>> c0dace26

# For WASM
vector-wasm = { path = "lib/vector-wasm", optional = true }
lucetc = { git = "https://github.com/bytecodealliance/lucet.git", rev = "b1863dacc8c92c11e5434fc8815d9b9a26cfe3db", optional = true }
lucet-runtime = { git = "https://github.com/bytecodealliance/lucet.git", rev = "b1863dacc8c92c11e5434fc8815d9b9a26cfe3db", optional = true }
lucet-wasi = { git = "https://github.com/bytecodealliance/lucet.git", rev = "b1863dacc8c92c11e5434fc8815d9b9a26cfe3db", optional = true }
async-stream = "0.3.0"

[target.'cfg(windows)'.dependencies]
schannel = "0.1"
windows-service = "0.3.1"

[target.'cfg(target_os = "macos")'.dependencies]
security-framework = "2.0"

[target.'cfg(unix)'.dependencies]
atty = "0.2"
nix = "0.19.0"

[build-dependencies]
prost-build = "0.6.1"
built = { version = "0.4.4", features = ["git2", "chrono"] }

[dev-dependencies]
base64 = "0.13"
approx = "0.4.0"
criterion = "0.3"
tempfile = "3.0.6"
libc = "0.2.80"
libz-sys = "1.1.2"
walkdir = "2.2.7"
matches = "0.1.8"
pretty_assertions = "0.6.1"
tokio01-test = "0.1.1"
tower-test = "0.3.0"
tokio-test = "0.2"
tokio = { version = "0.2", features = ["test-util"] }
assert_cmd = "1.0.2"
reqwest = { version = "0.10.9", features = ["json"] }
rusty-fork = "0.3.0"

[features]
# Default features for *-unknown-linux-gnu and *-apple-darwin
default = ["api", "api-client", "vrl-cli", "sources", "transforms", "sinks", "vendor-all", "unix", "leveldb", "rdkafka-plain"]
default-musl = ["api", "api-client", "vrl-cli", "sources", "transforms", "sinks", "vendor-all", "unix", "leveldb", "rdkafka-cmake"]
# Default features for *-unknown-linux-* which make use of `cmake` for dependencies
default-cmake = ["api", "api-client", "vrl-cli", "sources", "transforms", "sinks", "vendor-all", "unix", "leveldb", "rdkafka-cmake"]
# Default features for *-pc-windows-msvc
# TODO: Enable SASL https://github.com/timberio/vector/pull/3081#issuecomment-659298042
default-msvc = ["api", "api-client", "vrl-cli", "sources", "transforms", "sinks", "vendor-openssl", "vendor-libz", "leveldb", "rdkafka-cmake"]
default-no-api-client = ["api", "sources", "vrl-cli", "transforms", "sinks", "vendor-all", "unix", "leveldb", "rdkafka-plain"]
default-no-vrl-cli = ["api", "sources", "transforms", "sinks", "vendor-all", "unix", "leveldb", "rdkafka-plain"]

# Target specific release features.
# The `make` tasks will select this according to the appropriate triple.
# Use this section to turn off or on specific features for specific triples.
target-x86_64-unknown-linux-gnu = ["api", "api-client", "sources", "transforms", "sinks", "vendor-all", "unix", "leveldb", "rdkafka-cmake"]
target-aarch64-unknown-linux-gnu = ["api", "api-client", "sources", "transforms", "sinks", "vendor-openssl", "vendor-libz", "unix", "leveldb", "rdkafka-cmake"]
target-x86_64-unknown-linux-musl = ["api", "api-client", "sources", "transforms", "sinks", "vendor-openssl", "vendor-libz", "unix",  "leveldb", "rdkafka-cmake"]
target-aarch64-unknown-linux-musl = ["api", "api-client", "sources", "transforms", "sinks", "vendor-openssl", "vendor-libz", "unix",  "leveldb", "rdkafka-cmake"]
# TODO: Enable leveldb here for armv7-unknown-linux-musleabihf
target-armv7-unknown-linux-musleabihf = ["api", "api-client", "sources", "transforms", "sinks", "vendor-openssl", "vendor-libz", "rdkafka-cmake"]
target-armv7-unknown-linux-gnueabihf = ["api", "api-client", "sources", "transforms", "sinks", "vendor-openssl", "vendor-libz", "unix", "leveldb", "rdkafka-cmake"]

# Enables features that work only on systems providing `cfg(unix)`
unix = ["jemallocator"]
# These are **very** useful on Cross compilations!
vendor-all = ["vendor-sasl", "vendor-openssl", "vendor-libz"]
vendor-sasl = ["rdkafka/gssapi-vendored"]
vendor-openssl = ["openssl/vendored"]
vendor-libz = ["libz-sys/static"]
sasl = ["rdkafka/gssapi"]
# This feature is less portable, but doesn't require `cmake` as build dependency
rdkafka-plain = ["rdkafka"]
# Enables `rdkafka` dependency.
# This feature is more portable, but requires `cmake` as build dependency. Use it if `rdkafka-plain` doesn't work.
# The `sasl` feature has to be added because of the limitations of `librdkafka` build scripts for `cmake`.
rdkafka-cmake = ["rdkafka", "rdkafka/cmake_build"]
# This feature enables the WASM foreign module support.
wasm = ["lucetc", "lucet-runtime", "lucet-wasi", "vector-wasm"]

# Enables kubernetes dependencies and shared code. Kubernetes-related sources,
# transforms and sinks should depend on this feature.
kubernetes = ["k8s-openapi", "evmap"]

# VRL
vrl-cli = ["remap-cli"]

# API
api = [
  "async-graphql",
  "async-graphql-warp",
  "itertools",
  "base64",
]

# API client
api-client = [
  "vector-api-client",
  "num-format",
  "number_prefix",
  "crossterm",
  "tui",
]

# Sources
sources = [
  "sources-apache_metrics",
  "sources-aws_ecs_metrics",
  "sources-aws_kinesis_firehose",
  "sources-aws_s3",
  "sources-docker_logs",
  "sources-file",
  "sources-generator",
  "sources-host_metrics",
  "sources-http",
  "sources-internal_logs",
  "sources-internal_metrics",
  "sources-journald",
  "sources-kafka",
  "sources-kubernetes-logs",
  "sources-heroku_logs",
  "sources-mongodb_metrics",
  "sources-nginx_metrics",
  "sources-postgresql_metrics",
  "sources-prometheus",
  "sources-socket",
  "sources-splunk_hec",
  "sources-statsd",
  "sources-stdin",
  "sources-syslog",
  "sources-vector",
]
sources-apache_metrics = []
sources-aws_ecs_metrics = []
sources-aws_kinesis_firehose = ["base64", "sources-utils-tls", "warp"]
sources-aws_s3 = ["rusoto_core", "rusoto_credential", "rusoto_signature", "rusoto_sts", "rusoto_s3", "rusoto_sqs"]
sources-docker_logs = ["bollard", "dirs-next"]
sources-file = ["bytesize", "file-source"]
sources-generator = ["sources-utils-fake"]
sources-host_metrics = ["heim"]
sources-http = ["sources-utils-http"]
sources-internal_logs = []
sources-internal_metrics = []
sources-journald = []
sources-kafka = ["rdkafka"]
sources-kubernetes-logs = ["kubernetes", "transforms-merge", "transforms-regex_parser", "file-source"]
sources-heroku_logs = ["sources-utils-http"]
sources-mongodb_metrics = ["mongodb"]
sources-nginx_metrics = []
sources-postgresql_metrics = ["postgres-openssl", "tokio-postgres"]
sources-prometheus = ["prometheus-parser", "sinks-prometheus", "sources-utils-http", "warp"]
sources-socket = ["bytesize", "listenfd", "tokio-util/udp", "sources-utils-tcp-keepalive", "sources-utils-tls", "sources-utils-unix"]
sources-splunk_hec = ["bytesize", "sources-utils-tls", "warp"]
sources-statsd = ["tokio-util/udp", "listenfd", "sources-utils-tcp-keepalive", "sources-utils-tls", "sources-utils-unix"]
sources-stdin = ["bytesize"]
sources-syslog = ["bytesize", "listenfd", "tokio-util/udp", "sources-utils-tcp-keepalive", "sources-utils-tls", "sources-utils-unix"]
sources-vector = ["listenfd", "sources-utils-tcp-keepalive", "sources-utils-tls"]
sources-utils-fake = []
sources-utils-http = ["sources-utils-tls", "warp", "snap"]
sources-utils-tcp-keepalive = []
sources-utils-tls = []
sources-utils-unix = []

# Transforms
transforms = [
  "transforms-add_fields",
  "transforms-add_tags",
  "transforms-ansi_stripper",
  "transforms-aws_cloudwatch_logs_subscription_parser",
  "transforms-aws_ec2_metadata",
  "transforms-coercer",
  "transforms-concat",
  "transforms-dedupe",
  "transforms-field_filter",
  "transforms-filter",
  "transforms-geoip",
  "transforms-grok_parser",
  "transforms-json_parser",
  "transforms-key_value_parser",
  "transforms-log_to_metric",
  "transforms-logfmt_parser",
  "transforms-lua",
  "transforms-merge",
  "transforms-metric_to_log",
  "transforms-regex_parser",
  "transforms-remap",
  "transforms-remove_fields",
  "transforms-remove_tags",
  "transforms-rename_fields",
  "transforms-sampler",
  "transforms-split",
  "transforms-swimlanes",
  "transforms-tag_cardinality_limit",
  "transforms-tokenizer",
  "transforms-reduce",
]
transforms-add_fields = []
transforms-add_tags = []
transforms-ansi_stripper = []
transforms-aws_cloudwatch_logs_subscription_parser= []
transforms-aws_ec2_metadata = ["evmap"]
transforms-coercer = []
transforms-concat = []
transforms-dedupe = []
transforms-filter = []
transforms-field_filter = []
transforms-geoip = ["maxminddb"]
transforms-grok_parser = []
transforms-json_parser = []
transforms-key_value_parser = []
transforms-log_to_metric = []
transforms-logfmt_parser = ["logfmt"]
transforms-lua = ["rlua"]
transforms-merge = []
transforms-metric_to_log = []
transforms-regex_parser = []
transforms-remap = []
transforms-remove_fields = []
transforms-remove_tags = []
transforms-rename_fields = []
transforms-sampler = ["seahash"]
transforms-split = []
transforms-swimlanes = []
transforms-tag_cardinality_limit = []
transforms-tokenizer = []
transforms-wasm = ["wasm"]
transforms-reduce = []

# Sinks
sinks = [
  "sinks-aws_cloudwatch_logs",
  "sinks-aws_cloudwatch_metrics",
  "sinks-aws_kinesis_firehose",
  "sinks-aws_kinesis_streams",
  "sinks-aws_s3",
  "sinks-aws_sqs",
  "sinks-azure_monitor_logs",
  "sinks-blackhole",
  "sinks-clickhouse",
  "sinks-console",
  "sinks-datadog",
  "sinks-elasticsearch",
  "sinks-file",
  "sinks-gcp",
  "sinks-honeycomb",
  "sinks-http",
  "sinks-humio",
  "sinks-influxdb",
  "sinks-kafka",
  "sinks-logdna",
  "sinks-loki",
  "sinks-nats",
  "sinks-new_relic_logs",
  "sinks-papertrail",
  "sinks-prometheus",
  "sinks-sematext",
  "sinks-socket",
  "sinks-splunk_hec",
  "sinks-statsd",
  "sinks-vector",
  "sinks-pulsar"
]
sinks-aws_cloudwatch_logs = ["rusoto_core", "rusoto_credential", "rusoto_signature", "rusoto_sts", "rusoto_logs"]
sinks-aws_cloudwatch_metrics = ["rusoto_core", "rusoto_credential", "rusoto_signature", "rusoto_sts", "rusoto_cloudwatch"]
sinks-aws_kinesis_firehose = ["rusoto_core", "rusoto_credential", "rusoto_signature", "rusoto_sts", "rusoto_firehose"]
sinks-aws_kinesis_streams = ["rusoto_core", "rusoto_credential", "rusoto_signature", "rusoto_sts", "rusoto_kinesis"]
sinks-aws_s3 = ["bytesize", "rusoto_core", "rusoto_credential", "rusoto_signature", "rusoto_sts", "rusoto_s3"]
sinks-aws_sqs = ["rusoto_core", "rusoto_credential", "rusoto_signature", "rusoto_sts", "rusoto_sqs"]
sinks-azure_monitor_logs = ["bytesize"]
sinks-blackhole = []
sinks-clickhouse = ["bytesize"]
sinks-console = []
sinks-datadog = ["bytesize"]
sinks-elasticsearch = ["bytesize", "rusoto_core", "rusoto_credential", "rusoto_signature", "rusoto_sts"]
sinks-file = []
sinks-gcp = ["base64", "bytesize", "goauth", "smpl_jwt"]
sinks-honeycomb = ["bytesize"]
sinks-http = ["bytesize"]
sinks-humio = ["transforms-metric_to_log", "sinks-splunk_hec"]
sinks-influxdb = ["bytesize"]
sinks-kafka = []
sinks-logdna = ["bytesize"]
sinks-loki = ["bytesize"]
sinks-nats = ["nats"]
sinks-new_relic_logs = ["bytesize", "sinks-http"]
sinks-prometheus = ["snap", "sources-utils-tls"]
sinks-sematext = ["sinks-elasticsearch", "sinks-influxdb"]
sinks-socket = []
sinks-papertrail = []
sinks-splunk_hec = ["bytesize"]
sinks-statsd = ["tokio-util/udp"]
sinks-vector = []
sinks-pulsar = ["avro-rs", "pulsar"]

# Identifies that the build is a nightly build
nightly = []

# Testing-related features
all-integration-tests = [
  "aws-integration-tests",
  "clickhouse-integration-tests",
  "docker-logs-integration-tests",
  "es-integration-tests",
  "gcp-integration-tests",
  "gcp-pubsub-integration-tests",
  "gcp-cloud-storage-integration-tests",
  "humio-integration-tests",
  "influxdb-integration-tests",
  "kafka-integration-tests",
  "loki-integration-tests",
  "mongodb_metrics-integration-tests",
  "nats-integration-tests",
  "nginx-integration-tests",
  "postgresql_metrics-integration-tests",
  "prometheus-integration-tests",
  "pulsar-integration-tests",
  "splunk-integration-tests",
]

aws-integration-tests = [
  "aws-cloudwatch-logs-integration-tests",
  "aws-cloudwatch-metrics-integration-tests",
  "aws-ec2-metadata-integration-tests",
  "aws-ecs-metrics-integration-tests",
  "aws-kinesis-firehose-integration-tests",
  "aws-kinesis-streams-integration-tests",
  "aws-s3-integration-tests",
  "aws-sqs-integration-tests",
]
aws-cloudwatch-logs-integration-tests = ["sinks-aws_cloudwatch_logs"]
aws-cloudwatch-metrics-integration-tests = ["sinks-aws_cloudwatch_metrics"]
aws-ec2-metadata-integration-tests = ["transforms-aws_ec2_metadata"]
aws-ecs-metrics-integration-tests = ["sources-aws_ecs_metrics"]
aws-kinesis-firehose-integration-tests = ["sinks-aws_kinesis_firehose", "sinks-elasticsearch", "rusoto_es"]
aws-kinesis-streams-integration-tests = ["sinks-aws_kinesis_streams"]
aws-s3-integration-tests = ["sources-aws_s3", "sinks-aws_s3"]
aws-sqs-integration-tests = ["sinks-aws_sqs"]
clickhouse-integration-tests = ["sinks-clickhouse", "warp"]
docker-logs-integration-tests = ["sources-docker_logs", "unix"]
es-integration-tests = ["sinks-elasticsearch"]
gcp-integration-tests = ["sinks-gcp"]
gcp-pubsub-integration-tests = ["sinks-gcp"]
gcp-cloud-storage-integration-tests = ["sinks-gcp"]
humio-integration-tests = ["sinks-humio"]
influxdb-integration-tests = ["sinks-influxdb"]
kafka-integration-tests = ["sources-kafka", "sinks-kafka"]
loki-integration-tests = ["sinks-loki"]
mongodb_metrics-integration-tests = ["sources-mongodb_metrics"]
nats-integration-tests = ["sinks-nats"]
nginx-integration-tests = ["sources-nginx_metrics"]
postgresql_metrics-integration-tests = ["sources-postgresql_metrics"]
prometheus-integration-tests = ["sinks-prometheus", "sources-prometheus", "bytesize"]
pulsar-integration-tests = ["sinks-pulsar"]
splunk-integration-tests = ["sinks-splunk_hec", "warp"]

shutdown-tests = ["sources","sinks-console","sinks-prometheus","sinks-blackhole","unix","rdkafka","transforms-log_to_metric","transforms-lua"]
disable-resolv-conf = []

# grouping together features for benchmarks
# excluing API client due to running out of memory during linking in Github Actions
benches = ["sources", "transforms", "sinks", "vendor-all", "unix", "leveldb", "rdkafka-plain"]
wasm-benches = ["transforms-add_fields", "transforms-field_filter", "transforms-wasm", "transforms-lua"]
remap-benches = ["transforms-add_fields", "transforms-remap", "transforms-coercer", "transforms-json_parser"]
# Separate benching process for metrics due to the nature of the bootstrap procedures.
metrics-benches = ["sources-socket", "sinks-socket"]

[[bench]]
name = "default"
harness = false
required-features = ["benches"]

[[bench]]
name = "wasm"
path = "benches/wasm/mod.rs"
harness = false
required-features = ["wasm-benches"]

[[bench]]
name = "remap"
harness = false
required-features = ["remap-benches"]

[[bench]]
name = "metrics_on"
harness = false
required-features = ["metrics-benches"]

[[bench]]
name = "metrics_no_tracing_integration"
harness = false
required-features = ["metrics-benches"]

[[bench]]
name = "metrics_off"
harness = false
required-features = ["metrics-benches"]

[patch.'https://github.com/tower-rs/tower']
tower-layer = "=0.3.0"

[patch.crates-io]
# TODO: update to next 0.12.x (after 0.12.0, if any)
avro-rs = { version = "0.12.0", git = "https://github.com/flavray/avro-rs", rev = "f28acbbb9860bd62cb24ead83878d7526d075454", optional = true }
# TODO: update to the next 0.13.x (after 0.13.9, if any) or 0.14 (or higher)
hyper = { version = "0.13", git = "https://github.com/hyperium/hyper", rev = "a00cc20afc597cb55cbc62c70b0b25b46c82a0a6" }<|MERGE_RESOLUTION|>--- conflicted
+++ resolved
@@ -208,16 +208,13 @@
 avro-rs = { version = "0.12.0", optional = true }
 dirs-next = { version = "2.0.0", optional = true }
 fakedata_generator = "0.2.4"
-<<<<<<< HEAD
-encoding_rs = { version = "0.8", features = ["serde"] }
-=======
 postgres-openssl = { version = "0.3.0", optional = true }
 tokio-postgres = { version = "0.5.5", optional = true, features = ["runtime", "with-chrono-0_4"] }
 # Indirect dependency; pinning until
 # https://github.com/timberio/vector/issues/6005 is resolved
 thread_local = "= 1.0.1"
 dashmap = "3"
->>>>>>> c0dace26
+encoding_rs = { version = "0.8", features = ["serde"] }
 
 # For WASM
 vector-wasm = { path = "lib/vector-wasm", optional = true }
