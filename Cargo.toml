--- conflicted
+++ resolved
@@ -106,14 +106,9 @@
 http = "0.1.14"
 typetag = "0.1"
 toml = "0.4"
-<<<<<<< HEAD
-syslog_loose = "0.2.0"
 syslog = "5"
-tokio-uds = "0.2.5"
-=======
 syslog_loose = { version = "0.2.0", optional = true }
 tokio-uds = { version = "0.2.5", optional = true }
->>>>>>> 6be3986d
 derive_is_enum_variant = "0.1.1"
 leveldb = { git = "https://github.com/timberio/leveldb", optional = true, default-features = false }
 db-key = "0.0.5"
@@ -344,6 +339,7 @@
 sinks-prometheus = []
 sinks-sematext_logs = ["sinks-elasticsearch"]
 sinks-socket = ["tokio-uds"]
+sinks-papertrail = ["sinks-socket"]
 sinks-splunk_hec = ["bytesize"]
 sinks-statsd = []
 sinks-vector = []
