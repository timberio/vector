[package]
name = "vector"
version = "0.12.0"
authors = ["Vector Contributors <vector@timber.io>"]
edition = "2018"
description = "A lightweight and ultra-fast tool for building observability pipelines"
homepage = "https://vector.dev"
license-file = "LICENSE"
readme = "README.md"
publish = false
default-run = "vector"

[[bin]]
name = "graphql-schema"
path = "src/api/schema/gen.rs"
required-features = ["default-no-api-client"]

[profile.bench]
debug = true

[package.metadata.deb]
maintainer-scripts = "distribution/debian/scripts/"
conf-files = ["/etc/vector/vector.toml"]
assets = [
  ["target/release/vector", "/usr/bin/", "755"],
  ["config/vector.toml", "/etc/vector/vector.toml", "644"],
  ["config/examples/*", "/etc/vector/examples/", "644"],
  ["distribution/systemd/vector.service", "/etc/systemd/system/vector.service", "644"],
  ["distribution/systemd/vector.default", "/etc/default/vector", "600"]
]
license-file = ["target/debian-license.txt"]
extended-description-file = "target/debian-extended-description.txt"
depends = ""

[workspace]
members = [
  ".",
  "lib/codec",
  "lib/derive_is_enum_variant",
  "lib/file-source",
  "lib/k8s-e2e-tests",
  "lib/k8s-test-framework",
  "lib/portpicker",
  "lib/prometheus-parser",
  "lib/vector-api-client",
  "lib/remap-cli",
  "lib/remap-lang",
  "lib/remap-functions",
  "lib/remap-lang",
  "lib/shared",
  "lib/tracing-limit",
  "lib/vector-api-client",
  "lib/vector-wasm",
]

[dependencies]
# Internal libs
codec = { path = "lib/codec" }
derive_is_enum_variant = { path = "lib/derive_is_enum_variant" }
file-source = { path = "lib/file-source", optional = true }
portpicker = { path = "lib/portpicker" }
prometheus-parser = { path = "lib/prometheus-parser", optional = true }
shared = { path = "lib/shared" }
tracing-limit = { path = "lib/tracing-limit" }
vector-api-client = { path = "lib/vector-api-client", optional = true }
remap-cli = { path = "lib/remap-cli", optional = true }

# Tokio / Futures
futures01 = { package = "futures", version = "0.1.25" }
futures = { version = "0.3", default-features = false, features = ["compat", "io-compat"] }
tokio = { version = "0.2.13", features = ["blocking", "fs", "io-std", "macros", "process", "rt-core", "rt-threaded", "uds", "udp", "signal", "sync", "time", "stream"] }
tokio-openssl = "0.4.0"
tokio-util = { version = "0.3.1", features = ["codec"] }
async-trait = "0.1"

# Tracing
tracing = "0.1.15"
tracing-core = "0.1.17"
tracing-futures = { version = "0.2", features = ["futures-01", "futures-03"]}
tracing-subscriber = "0.2.15"
tracing-log = "0.1.0"
tracing-tower = { git = "https://github.com/tokio-rs/tracing", rev = "f470db1b0354b368f62f9ee4d763595d16373231" }

# Metrics
metrics = "0.13.0-alpha.13"
metrics-util = "0.4.0-alpha.10"
metrics-tracing-context = "0.1.0-alpha.7"

# Aws
rusoto_core = { version = "0.45.0", features = ["encoding"], optional = true }
rusoto_es = { version = "0.45.0", optional = true }
rusoto_s3 = { version = "0.45.0", optional = true }
rusoto_logs = { version = "0.45.0", optional = true }
rusoto_cloudwatch = { version = "0.45.0", optional = true }
rusoto_kinesis = { version = "0.45.0", optional = true }
rusoto_credential = { version = "0.45.0", optional = true }
rusoto_firehose = { version = "0.45.0", optional = true }
rusoto_sts = { version = "0.45.0", optional = true }
rusoto_signature = { version = "0.45.0", optional = true }
rusoto_sqs = { version = "0.45.0", optional = true }

# Tower
tower = { version = "0.3.1", git = "https://github.com/tower-rs/tower", rev = "43168944220ed32dab83cb4f11f7b97abc5818d5", features = ["buffer", "limit", "retry", "timeout", "util"] }

# Serde
serde = { version = "1.0.117", features = ["derive"] }
serde_json = { version = "1.0.33", features = ["raw_value"] }
serde_yaml = "0.8.13"

# Prost
prost = "0.6.1"
prost-types = "0.6.1"

# GCP
goauth = { version = "0.8.1", optional = true }
smpl_jwt = { version = "0.5.0", optional = true }

# API
async-graphql = { version = "2.4.3", optional = true }
async-graphql-warp = { version = "2.4.3", optional = true }
itertools = { version = "0.10.0", optional = true }

# API client
num-format = { version = "0.4.0", optional = true }
number_prefix = { version = "0.4", optional = true }
crossterm = { version = "0.19.0", optional = true }
tui = { version = "0.13.0", optional = true, default-features = false, features = ["crossterm"] }

# Remap Lang
remap = { package = "remap-lang", path = "lib/remap-lang" }
remap-functions = { path = "lib/remap-functions" }

# External libs
derivative = "2.1.1"
chrono = { version = "0.4.19", features = ["serde"] }
rand = { version = "0.8.0", features = ["small_rng"] }
rand_distr = "0.4.0"
regex = "1.3.9"
bytes = { version = "0.5.6", features = ["serde"] }
stream-cancel = "0.6.2"
hyper = "0.13"
hyper-openssl = "0.8"
openssl = "0.10.32"
openssl-probe = "0.1.2"
flate2 = "1.0.19"
async-compression = { version = "0.3.7", features = ["tokio-02", "gzip", "zstd"] }
structopt = "0.3.21"
indexmap = {version = "1.5.1", features = ["serde-1"]}
http = "0.2"
typetag = "0.1.6"
toml = "0.5.8"
syslog = "5"
syslog_loose = "0.7.0"
leveldb = { version = "0.8", optional = true, default-features = false }
db-key = "0.0.5"
headers = "0.3"
rdkafka = { version = "0.24.0", features = ["libz", "ssl", "zstd"], optional = true }
hostname = "0.3.1"
seahash = { version = "4.0.1", optional = true }
semver = { version = "0.11.0", features = ["serde"] }
jemallocator = { version = "0.3.0", optional = true }
lazy_static = "1.3.0"
rlua = { git = "https://github.com/kyren/rlua", rev = "25bd7e6bffef9597466a98bfca80a3056c9e6320", optional = true }
num_cpus = "1.10.0"
bytesize = { version = "1.0.0", optional = true }
glob = "0.3.0"
grok = "~1.0.1"
nom = "6.0.1"
pest = "2.1.3"
pest_derive = "2.1.0"
uuid = { version = "0.8", features = ["serde", "v4"] }
exitcode = "1.1.2"
snafu = { version = "0.6.10", features = ["futures-01", "futures"] }
url = "2.2.0"
percent-encoding = "2.1.0"
base64 = { version = "0.13.0", optional = true }
bollard = { version = "0.9.0", features = ["ssl"], optional = true }
listenfd = { version = "0.3.3", optional = true }
inventory = "0.1.10"
maxminddb = { version = "0.17.0", optional = true }
strip-ansi-escapes = { version = "0.1.0"}
colored = "2.0"
warp = { version = "0.2.5", default-features = false, optional = true }
evmap = { version = "10.0.2", features = ["bytes"], optional = true }
logfmt = { version = "0.0.2", optional = true }
notify = "4.0.14"
once_cell = "1.3"
getset = "0.1.1"
lru = "0.6.3"
bloom = "0.3.2"
pulsar = { version = "1.0.0", default-features = false, features = ["tokio-runtime"], optional = true }
cidr-utils = "0.5.0"
pin-project = "1.0.1"
nats = { version = "0.8.6", optional = true }
k8s-openapi = { version = "0.10.0", features = ["v1_16"], optional = true }
sha-1 = "0.9.2"
sha2 = "0.9"
sha3 = "0.9"
md-5 = "0.9"
hex = "0.4.2"
heim = { version = "0.1.0-rc.1", optional = true, features = ["full"] }
rust_decimal = "1.8.1"
mongodb = { version = "1.1.1", optional = true }
anyhow = "1.0.37"
snap = { version = "1.0.3", optional = true }
dyn-clone = "1.0.3"
indoc = "1.0.3"
avro-rs = { version = "0.12.0", optional = true }
<<<<<<< HEAD
dirs-next = { version = "1", optional = true }
encoding_rs = { version = "0.8", features = ["serde"] }
=======
dirs-next = { version = "2.0.0", optional = true }
fakedata_generator = "0.2.4"
>>>>>>> 02952782

# For WASM
vector-wasm = { path = "lib/vector-wasm", optional = true }
lucetc = { git = "https://github.com/bytecodealliance/lucet.git", rev = "b1863dacc8c92c11e5434fc8815d9b9a26cfe3db", optional = true }
lucet-runtime = { git = "https://github.com/bytecodealliance/lucet.git", rev = "b1863dacc8c92c11e5434fc8815d9b9a26cfe3db", optional = true }
lucet-wasi = { git = "https://github.com/bytecodealliance/lucet.git", rev = "b1863dacc8c92c11e5434fc8815d9b9a26cfe3db", optional = true }
async-stream = "0.3.0"

[target.'cfg(windows)'.dependencies]
schannel = "0.1"
windows-service = "0.3.1"

[target.'cfg(target_os = "macos")'.dependencies]
security-framework = "2.0"

[target.'cfg(unix)'.dependencies]
atty = "0.2"
nix = "0.19.0"

[build-dependencies]
prost-build = "0.6.1"
built = { version = "0.4.4", features = ["git2", "chrono"] }

[dev-dependencies]
base64 = "0.13"
approx = "0.4.0"
criterion = "0.3"
tempfile = "3.0.6"
libc = "0.2.80"
libz-sys = "1.1.2"
walkdir = "2.2.7"
matches = "0.1.8"
pretty_assertions = "0.6.1"
tokio01-test = "0.1.1"
tower-test = "0.3.0"
tokio-test = "0.2"
tokio = { version = "0.2", features = ["test-util"] }
assert_cmd = "1.0.2"
reqwest = { version = "0.10.9", features = ["json"] }
rusty-fork = "0.3.0"

[features]
# Default features for *-unknown-linux-gnu and *-apple-darwin
default = ["api", "api-client", "sources", "transforms", "sinks", "vendor-all", "unix", "leveldb", "rdkafka-plain"]
default-musl = ["api", "api-client", "sources", "transforms", "sinks", "vendor-all", "unix", "leveldb", "rdkafka-cmake"]
# Default features for *-unknown-linux-* which make use of `cmake` for dependencies
default-cmake = ["api", "api-client", "sources", "transforms", "sinks", "vendor-all", "unix", "leveldb", "rdkafka-cmake"]
# Default features for *-pc-windows-msvc
# TODO: Enable SASL https://github.com/timberio/vector/pull/3081#issuecomment-659298042
default-msvc = ["api", "api-client", "sources", "transforms", "sinks", "vendor-openssl", "vendor-libz", "leveldb", "rdkafka-cmake"]
default-no-api-client = ["api", "sources", "transforms", "sinks", "vendor-all", "unix", "leveldb", "rdkafka-plain"]

# Target specific release features.
# The `make` tasks will select this according to the appropriate triple.
# Use this section to turn off or on specific features for specific triples.
target-x86_64-unknown-linux-gnu = ["api", "api-client", "sources", "transforms", "sinks", "vendor-all", "unix", "leveldb", "rdkafka-cmake"]
target-aarch64-unknown-linux-gnu = ["api", "api-client", "sources", "transforms", "sinks", "vendor-openssl", "vendor-libz", "unix", "leveldb", "rdkafka-cmake"]
target-x86_64-unknown-linux-musl = ["api", "api-client", "sources", "transforms", "sinks", "vendor-openssl", "vendor-libz", "unix",  "leveldb", "rdkafka-cmake"]
target-aarch64-unknown-linux-musl = ["api", "api-client", "sources", "transforms", "sinks", "vendor-openssl", "vendor-libz", "unix",  "leveldb", "rdkafka-cmake"]
# TODO: Enable leveldb here for armv7-unknown-linux-musleabihf
target-armv7-unknown-linux-musleabihf = ["api", "api-client", "sources", "transforms", "sinks", "vendor-openssl", "vendor-libz", "rdkafka-cmake"]
target-armv7-unknown-linux-gnueabihf = ["api", "api-client", "sources", "transforms", "sinks", "vendor-openssl", "vendor-libz", "unix", "leveldb", "rdkafka-cmake"]

# Enables features that work only on systems providing `cfg(unix)`
unix = ["jemallocator"]
# These are **very** useful on Cross compilations!
vendor-all = ["vendor-sasl", "vendor-openssl", "vendor-libz"]
vendor-sasl = ["rdkafka/gssapi-vendored"]
vendor-openssl = ["openssl/vendored"]
vendor-libz = ["libz-sys/static"]
sasl = ["rdkafka/gssapi"]
# This feature is less portable, but doesn't require `cmake` as build dependency
rdkafka-plain = ["rdkafka"]
# Enables `rdkafka` dependency.
# This feature is more portable, but requires `cmake` as build dependency. Use it if `rdkafka-plain` doesn't work.
# The `sasl` feature has to be added because of the limitations of `librdkafka` build scripts for `cmake`.
rdkafka-cmake = ["rdkafka", "rdkafka/cmake_build"]
# This feature enables the WASM foreign module support.
wasm = ["lucetc", "lucet-runtime", "lucet-wasi", "vector-wasm"]

# Enables kubernetes dependencies and shared code. Kubernetes-related sources,
# transforms and sinks should depend on this feature.
kubernetes = ["k8s-openapi", "evmap"]

# VRL
vrl-cli = ["remap-cli"]

# API
api = [
  "async-graphql",
  "async-graphql-warp",
  "itertools",
  "base64",
]

# API client
api-client = [
  "vector-api-client",
  "num-format",
  "number_prefix",
  "crossterm",
  "tui",
]

# Sources
sources = [
  "sources-apache_metrics",
  "sources-aws_ecs_metrics",
  "sources-aws_kinesis_firehose",
  "sources-aws_s3",
  "sources-docker_logs",
  "sources-file",
  "sources-generator",
  "sources-host_metrics",
  "sources-http",
  "sources-internal_logs",
  "sources-internal_metrics",
  "sources-journald",
  "sources-kafka",
  "sources-kubernetes-logs",
  "sources-heroku_logs",
  "sources-mongodb_metrics",
  "sources-nginx_metrics",
  "sources-prometheus",
  "sources-socket",
  "sources-splunk_hec",
  "sources-statsd",
  "sources-stdin",
  "sources-syslog",
  "sources-vector",
]
sources-apache_metrics = []
sources-aws_ecs_metrics = []
sources-aws_kinesis_firehose = ["base64", "sources-utils-tls", "warp"]
sources-aws_s3 = ["rusoto_core", "rusoto_credential", "rusoto_signature", "rusoto_sts", "rusoto_s3", "rusoto_sqs"]
sources-docker_logs = ["bollard", "dirs-next"]
sources-file = ["bytesize", "file-source"]
sources-generator = ["sources-utils-fake"]
sources-host_metrics = ["heim"]
sources-http = ["sources-utils-http"]
sources-internal_logs = []
sources-internal_metrics = []
sources-journald = []
sources-kafka = ["rdkafka"]
sources-kubernetes-logs = ["kubernetes", "transforms-merge", "transforms-regex_parser", "file-source"]
sources-heroku_logs = ["sources-utils-http"]
sources-mongodb_metrics = ["mongodb"]
sources-nginx_metrics = []
sources-prometheus = ["prometheus-parser", "sinks-prometheus", "sources-utils-http", "warp"]
sources-socket = ["bytesize", "listenfd", "tokio-util/udp", "sources-utils-tcp-keepalive", "sources-utils-tls", "sources-utils-unix"]
sources-splunk_hec = ["bytesize", "sources-utils-tls", "warp"]
sources-statsd = ["tokio-util/udp", "listenfd", "sources-utils-tcp-keepalive", "sources-utils-tls", "sources-utils-unix"]
sources-stdin = ["bytesize"]
sources-syslog = ["bytesize", "listenfd", "tokio-util/udp", "sources-utils-tcp-keepalive", "sources-utils-tls", "sources-utils-unix"]
sources-vector = ["listenfd", "sources-utils-tcp-keepalive", "sources-utils-tls"]
sources-utils-fake = []
sources-utils-http = ["sources-utils-tls", "warp", "snap"]
sources-utils-tcp-keepalive = []
sources-utils-tls = []
sources-utils-unix = []

# Transforms
transforms = [
  "transforms-add_fields",
  "transforms-add_tags",
  "transforms-ansi_stripper",
  "transforms-aws_cloudwatch_logs_subscription_parser",
  "transforms-aws_ec2_metadata",
  "transforms-coercer",
  "transforms-concat",
  "transforms-dedupe",
  "transforms-field_filter",
  "transforms-filter",
  "transforms-geoip",
  "transforms-grok_parser",
  "transforms-json_parser",
  "transforms-key_value_parser",
  "transforms-log_to_metric",
  "transforms-logfmt_parser",
  "transforms-lua",
  "transforms-merge",
  "transforms-metric_to_log",
  "transforms-regex_parser",
  "transforms-remap",
  "transforms-remove_fields",
  "transforms-remove_tags",
  "transforms-rename_fields",
  "transforms-sampler",
  "transforms-split",
  "transforms-swimlanes",
  "transforms-tag_cardinality_limit",
  "transforms-tokenizer",
  "transforms-reduce",
]
transforms-add_fields = []
transforms-add_tags = []
transforms-ansi_stripper = []
transforms-aws_cloudwatch_logs_subscription_parser= []
transforms-aws_ec2_metadata = ["evmap"]
transforms-coercer = []
transforms-concat = []
transforms-dedupe = []
transforms-filter = []
transforms-field_filter = []
transforms-geoip = ["maxminddb"]
transforms-grok_parser = []
transforms-json_parser = []
transforms-key_value_parser = []
transforms-log_to_metric = []
transforms-logfmt_parser = ["logfmt"]
transforms-lua = ["rlua"]
transforms-merge = []
transforms-metric_to_log = []
transforms-regex_parser = []
transforms-remap = []
transforms-remove_fields = []
transforms-remove_tags = []
transforms-rename_fields = []
transforms-sampler = ["seahash"]
transforms-split = []
transforms-swimlanes = []
transforms-tag_cardinality_limit = []
transforms-tokenizer = []
transforms-wasm = ["wasm"]
transforms-reduce = []

# Sinks
sinks = [
  "sinks-aws_cloudwatch_logs",
  "sinks-aws_cloudwatch_metrics",
  "sinks-aws_kinesis_firehose",
  "sinks-aws_kinesis_streams",
  "sinks-aws_s3",
  "sinks-aws_sqs",
  "sinks-azure_monitor_logs",
  "sinks-blackhole",
  "sinks-clickhouse",
  "sinks-console",
  "sinks-datadog",
  "sinks-elasticsearch",
  "sinks-file",
  "sinks-gcp",
  "sinks-honeycomb",
  "sinks-http",
  "sinks-humio",
  "sinks-influxdb",
  "sinks-kafka",
  "sinks-logdna",
  "sinks-loki",
  "sinks-nats",
  "sinks-new_relic_logs",
  "sinks-papertrail",
  "sinks-prometheus",
  "sinks-sematext",
  "sinks-socket",
  "sinks-splunk_hec",
  "sinks-statsd",
  "sinks-vector",
  "sinks-pulsar"
]
sinks-aws_cloudwatch_logs = ["rusoto_core", "rusoto_credential", "rusoto_signature", "rusoto_sts", "rusoto_logs"]
sinks-aws_cloudwatch_metrics = ["rusoto_core", "rusoto_credential", "rusoto_signature", "rusoto_sts", "rusoto_cloudwatch"]
sinks-aws_kinesis_firehose = ["rusoto_core", "rusoto_credential", "rusoto_signature", "rusoto_sts", "rusoto_firehose"]
sinks-aws_kinesis_streams = ["rusoto_core", "rusoto_credential", "rusoto_signature", "rusoto_sts", "rusoto_kinesis"]
sinks-aws_s3 = ["bytesize", "rusoto_core", "rusoto_credential", "rusoto_signature", "rusoto_sts", "rusoto_s3"]
sinks-aws_sqs = ["rusoto_core", "rusoto_credential", "rusoto_signature", "rusoto_sts", "rusoto_sqs"]
sinks-azure_monitor_logs = ["bytesize"]
sinks-blackhole = []
sinks-clickhouse = ["bytesize"]
sinks-console = []
sinks-datadog = ["bytesize"]
sinks-elasticsearch = ["bytesize", "rusoto_core", "rusoto_credential", "rusoto_signature", "rusoto_sts"]
sinks-file = []
sinks-gcp = ["base64", "bytesize", "goauth", "smpl_jwt"]
sinks-honeycomb = ["bytesize"]
sinks-http = ["bytesize"]
sinks-humio = ["transforms-metric_to_log", "sinks-splunk_hec"]
sinks-influxdb = ["bytesize"]
sinks-kafka = []
sinks-logdna = ["bytesize"]
sinks-loki = ["bytesize"]
sinks-nats = ["nats"]
sinks-new_relic_logs = ["bytesize", "sinks-http"]
sinks-prometheus = ["snap"]
sinks-sematext = ["sinks-elasticsearch", "sinks-influxdb"]
sinks-socket = []
sinks-papertrail = []
sinks-splunk_hec = ["bytesize"]
sinks-statsd = ["tokio-util/udp"]
sinks-vector = []
sinks-pulsar = ["avro-rs", "pulsar"]

# Identifies that the build is a nightly build
nightly = []

# Testing-related features
all-integration-tests = [
  "aws-integration-tests",
  "clickhouse-integration-tests",
  "docker-logs-integration-tests",
  "es-integration-tests",
  "gcp-integration-tests",
  "gcp-pubsub-integration-tests",
  "gcp-cloud-storage-integration-tests",
  "humio-integration-tests",
  "influxdb-integration-tests",
  "kafka-integration-tests",
  "loki-integration-tests",
  "mongodb_metrics-integration-tests",
  "nats-integration-tests",
  "nginx-integration-tests",
  "prometheus-integration-tests",
  "pulsar-integration-tests",
  "splunk-integration-tests",
]

aws-integration-tests = [
  "aws-cloudwatch-logs-integration-tests",
  "aws-cloudwatch-metrics-integration-tests",
  "aws-ec2-metadata-integration-tests",
  "aws-ecs-metrics-integration-tests",
  "aws-kinesis-firehose-integration-tests",
  "aws-kinesis-streams-integration-tests",
  "aws-s3-integration-tests",
  "aws-sqs-integration-tests",
]
aws-cloudwatch-logs-integration-tests = ["sinks-aws_cloudwatch_logs"]
aws-cloudwatch-metrics-integration-tests = ["sinks-aws_cloudwatch_metrics"]
aws-ec2-metadata-integration-tests = ["transforms-aws_ec2_metadata"]
aws-ecs-metrics-integration-tests = ["sources-aws_ecs_metrics"]
aws-kinesis-firehose-integration-tests = ["sinks-aws_kinesis_firehose", "sinks-elasticsearch", "rusoto_es"]
aws-kinesis-streams-integration-tests = ["sinks-aws_kinesis_streams"]
aws-s3-integration-tests = ["sources-aws_s3", "sinks-aws_s3"]
aws-sqs-integration-tests = ["sinks-aws_sqs"]
clickhouse-integration-tests = ["sinks-clickhouse", "warp"]
docker-logs-integration-tests = ["sources-docker_logs", "unix"]
es-integration-tests = ["sinks-elasticsearch"]
gcp-integration-tests = ["sinks-gcp"]
gcp-pubsub-integration-tests = ["sinks-gcp"]
gcp-cloud-storage-integration-tests = ["sinks-gcp"]
humio-integration-tests = ["sinks-humio"]
influxdb-integration-tests = ["sinks-influxdb"]
kafka-integration-tests = ["sources-kafka", "sinks-kafka"]
loki-integration-tests = ["sinks-loki"]
mongodb_metrics-integration-tests = ["sources-mongodb_metrics"]
nats-integration-tests = ["sinks-nats"]
nginx-integration-tests = ["sources-nginx_metrics"]
prometheus-integration-tests = ["sinks-prometheus", "sources-prometheus", "bytesize"]
pulsar-integration-tests = ["sinks-pulsar"]
splunk-integration-tests = ["sinks-splunk_hec", "warp"]

shutdown-tests = ["sources","sinks-console","sinks-prometheus","sinks-blackhole","unix","rdkafka","transforms-log_to_metric","transforms-lua"]
disable-resolv-conf = []

# grouping together features for benchmarks
# excluing API client due to running out of memory during linking in Github Actions
benches = ["sources", "transforms", "sinks", "vendor-all", "unix", "leveldb", "rdkafka-plain"]
wasm-benches = ["transforms-add_fields", "transforms-field_filter", "transforms-wasm", "transforms-lua"]
remap-benches = ["transforms-add_fields", "transforms-remap", "transforms-coercer", "transforms-json_parser"]

[[bench]]
name = "default"
harness = false
required-features = ["benches"]

[[bench]]
name = "wasm"
path = "benches/wasm/mod.rs"
harness = false
required-features = ["wasm-benches"]

[[bench]]
name = "remap"
harness = false
required-features = ["remap-benches"]

[patch.'https://github.com/tower-rs/tower']
tower-layer = "0.3"

[patch.crates-io]
# TODO: update to next 0.12.x (after 0.12.0, if any)
avro-rs = { version = "0.12.0", git = "https://github.com/flavray/avro-rs", rev = "f28acbbb9860bd62cb24ead83878d7526d075454", optional = true }
# TODO: update to the next 0.13.x (after 0.13.9, if any) or 0.14 (or higher)
hyper = { version = "0.13", git = "https://github.com/hyperium/hyper", rev = "a00cc20afc597cb55cbc62c70b0b25b46c82a0a6" }<|MERGE_RESOLUTION|>--- conflicted
+++ resolved
@@ -206,13 +206,9 @@
 dyn-clone = "1.0.3"
 indoc = "1.0.3"
 avro-rs = { version = "0.12.0", optional = true }
-<<<<<<< HEAD
-dirs-next = { version = "1", optional = true }
-encoding_rs = { version = "0.8", features = ["serde"] }
-=======
 dirs-next = { version = "2.0.0", optional = true }
 fakedata_generator = "0.2.4"
->>>>>>> 02952782
+encoding_rs = { version = "0.8", features = ["serde"] }
 
 # For WASM
 vector-wasm = { path = "lib/vector-wasm", optional = true }
