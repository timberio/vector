--- conflicted
+++ resolved
@@ -44,12 +44,8 @@
 rusoto_credential = "0.16.0"
 
 # Tower
-<<<<<<< HEAD
-tower = { git = "https://github.com/tower-rs/tower" }
+tower = "0.1"
 tower-hyper = { git = "https://github.com/tower-rs/tower-hyper" }
-=======
-tower = "0.1"
->>>>>>> c26e5ee9
 
 # Serde
 serde = { version = "1.0.80", features = ["derive"] }
