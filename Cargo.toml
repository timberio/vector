--- conflicted
+++ resolved
@@ -246,18 +246,11 @@
 pest_derive = { version = "2.1.0", default-features = false }
 pin-project = { version = "1.0.7", default-features = false }
 postgres-openssl = { version = "0.5.0", default-features = false, features = ["runtime"], optional = true }
-<<<<<<< HEAD
-pulsar = { version = "2.0.1", default-features = false, features = ["tokio-runtime"], optional = true }
-rand = { version = "0.8.3", default-features = false, features = ["small_rng"] }
-rand_distr = { version = "0.4.0", default-features = false }
-rdkafka = { version = "0.26.0", default-features = false, features = ["libz", "ssl", "zstd"], optional = true }
-redis = { version = "0.20.0", default-features = false, features = ["connection-manager", "tokio-comp", "tokio-native-tls-comp"], optional = true }
-=======
 pulsar = { version = "3.0.1", default-features = false, features = ["tokio-runtime"], optional = true }
 rand = { version = "0.8.4", default-features = false, features = ["small_rng"] }
 rand_distr = { version = "0.4.1", default-features = false }
 rdkafka = { version = "0.26.0", default-features = false, features = ["tokio", "libz", "ssl", "zstd"], optional = true }
->>>>>>> c2de1fb9
+redis = { version = "0.20.0", default-features = false, features = ["connection-manager", "tokio-comp", "tokio-native-tls-comp"], optional = true }
 regex = { version = "1.5.4", default-features = false, features = ["std", "perf"] }
 # make sure to update the external docs when the Lua version changes
 rlua = { version = "0.17.0", default-features = true, optional = true }
