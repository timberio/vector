[package]
name = "vector"
version = "0.13.0"
authors = ["Vector Contributors <vector@timber.io>"]
edition = "2018"
description = "A lightweight and ultra-fast tool for building observability pipelines"
homepage = "https://vector.dev"
license = "MPL-2.0"
readme = "README.md"
publish = false
default-run = "vector"
autobenches = false # our benchmarks are not runnable on their own either way

[[bin]]
name = "graphql-schema"
path = "src/api/schema/gen.rs"
required-features = ["default-no-api-client"]

[profile.release]
lto = true        # Optimize our binary at link stage.
codegen-units = 1 # Increases compile time but improves optmization alternatives.
debug = false     # Do not include debug symbols in the executable.

[profile.bench]
debug = true

[package.metadata.deb]
maintainer-scripts = "distribution/debian/scripts/"
conf-files = ["/etc/vector/vector.toml"]
assets = [
  ["target/release/vector", "/usr/bin/", "755"],
  ["config/vector.toml", "/etc/vector/vector.toml", "644"],
  ["config/examples/*", "/etc/vector/examples/", "644"],
  ["distribution/systemd/vector.service", "/etc/systemd/system/vector.service", "644"],
  ["distribution/systemd/vector.default", "/etc/default/vector", "600"]
]
license-file = ["target/debian-license.txt"]
extended-description-file = "target/debian-extended-description.txt"
depends = "libc6 (>= 2.17)"

[workspace]
members = [
  ".",
  "lib/codec",
  "lib/derive_is_enum_variant",
  "lib/fakedata",
  "lib/file-source",
  "lib/k8s-e2e-tests",
  "lib/k8s-test-framework",
  "lib/portpicker",
  "lib/prometheus-parser",
  "lib/shared",
  "lib/tracing-limit",
  "lib/vector-api-client",
  "lib/vector-wasm",
  "lib/vrl/cli",
  "lib/vrl/compiler",
  "lib/vrl/core",
  "lib/vrl/diagnostic",
  "lib/vrl/parser",
  "lib/vrl/stdlib",
  "lib/vrl/tests",
  "lib/vrl/proptests",
]

[dependencies]
# Internal libs
codec = { path = "lib/codec" }
derive_is_enum_variant = { path = "lib/derive_is_enum_variant" }
fakedata = { path = "lib/fakedata", optional = true }
file-source = { path = "lib/file-source", optional = true }
portpicker = { path = "lib/portpicker" }
prometheus-parser = { path = "lib/prometheus-parser", optional = true }
shared = { path = "lib/shared" }
tracing-limit = { path = "lib/tracing-limit" }
vector-api-client = { path = "lib/vector-api-client", optional = true }
vrl-cli = { path = "lib/vrl/cli", optional = true }

# Tokio / Futures
async-trait = "0.1.42"
futures = { version = "0.3", default-features = false, features = ["compat", "io-compat"] }
futures01 = { package = "futures", version = "0.1.25" }
tokio = { version = "1.3.0", features = ["full"] }
tokio-openssl = "0.6.1"
tokio-stream = { version = "0.1.2", features = ["net"] }
tokio-util = { version = "0.6.2", features = ["codec", "time"] }

# Tracing
tracing = "0.1.15"
tracing-core = "0.1.17"
tracing-futures = { version = "0.2", features = ["futures-01", "futures-03"]}
tracing-log = "0.1.0"
tracing-subscriber = "0.2.17"
tracing-tower = { git = "https://github.com/tokio-rs/tracing", rev = "f470db1b0354b368f62f9ee4d763595d16373231" }

# Metrics
metrics = "=0.13.0-alpha.13"
metrics-tracing-context = "=0.1.0-alpha.7"
metrics-util = "=0.4.0-alpha.10"
# Indirect dependency; benchmark regression detected; pinning until
# https://github.com/timberio/vector/issues/6412 is resolved
metrics-macros = "=0.1.0-alpha.9"

# Aws
rusoto_cloudwatch = { version = "0.46.0", optional = true }
rusoto_core = { version = "0.46.0", features = ["encoding"], optional = true }
rusoto_credential = { version = "0.46.0", optional = true }
rusoto_es = { version = "0.46.0", optional = true }
rusoto_firehose = { version = "0.46.0", optional = true }
rusoto_kinesis = { version = "0.46.0", optional = true }
rusoto_logs = { version = "0.46.0", optional = true }
rusoto_s3 = { version = "0.46.0", optional = true }
rusoto_signature = { version = "0.46.0", optional = true }
rusoto_sqs = { version = "0.46.0", optional = true }
rusoto_sts = { version = "0.46.0", optional = true }

# Tower
tower = { version = "0.4.0", features = ["buffer", "limit", "retry", "timeout", "util"] }
tower-layer = "0.3.1"

# Serde
serde = { version = "1.0.117", features = ["derive"] }
serde_json = { version = "1.0.33", features = ["raw_value"] }
serde_yaml = { version ="0.8.13" }

# Prost
prost = "0.7.0"
prost-types = "0.7.0"

# GCP
goauth = { version = "0.9.0", optional = true }
smpl_jwt = { version = "0.6.1", optional = true }

# API
async-graphql = { version = "2.5.9", optional = true }
async-graphql-warp = { version = "2.5.9", optional = true }
itertools = { version = "0.10.0", optional = true }

# API client
crossterm = { version = "0.19.0", optional = true }
num-format = { version = "0.4.0", optional = true }
number_prefix = { version = "0.4", optional = true }
tui = { version = "0.14.0", optional = true, default-features = false, features = ["crossterm"] }

# VRL Lang
vrl = { path = "lib/vrl/core" }
vrl-stdlib = { path = "lib/vrl/stdlib" }

# External libs
anyhow = "1.0.37"
async-compression = { version = "0.3.7", features = ["tokio", "gzip", "zstd"] }
avro-rs = { version = "0.13.0", optional = true }
base64 = { version = "0.13.0", optional = true }
bloom = { version = "0.3.2", optional = true }
bollard = { version = "0.10.1", features = ["ssl"], optional = true }
bytes = { version = "1.0.0", features = ["serde"] }
bytesize = { version = "1.0.0", optional = true }
chrono = { version = "0.4.19", features = ["serde"] }
cidr-utils = "0.5.0"
colored = "2.0"
dashmap = "4"
db-key = "0.0.5"
derivative = "2.1.1"
dirs-next = { version = "2.0.0", optional = true }
dyn-clone = "1.0.3"
encoding_rs = { version = "0.8", features = ["serde"] }
evmap = { git = "https://github.com/lukesteensen/evmap.git", rev = "45ba973c22715a68c5e99efad4b072421f7ad40b", features = ["bytes"], optional = true }
exitcode = "1.1.2"
flate2 = "1.0.19"
getset = "0.1.1"
glob = "0.3.0"
grok = { version = "~1.0.1", optional = true }
headers = "0.3"
heim = { version = "0.1.0-rc.1", features = ["full"], optional = true }
hostname = "0.3.1"
http = "0.2"
hyper = { version = "0.14", features = ["full"] }
hyper-openssl = "0.9.1"
indexmap = {version = "1.6.2", features = ["serde"]}
indoc = "1.0.3"
inventory = "0.1.10"
jemallocator = { version = "0.3.0", optional = true }
k8s-openapi = { version = "0.11.0", features = ["v1_16"], optional = true }
lazy_static = "1.3.0"
leveldb = { version = "0.8", optional = true, default-features = false }
listenfd = { version = "0.3.3", optional = true }
logfmt = { version = "0.0.2", optional = true }
lru = { version = "0.6.3", optional = true }
maxminddb = { version = "0.17.0", optional = true }
mongodb = { version = "1.1.1", optional = true }
async-nats = { version = "0.9.4", optional = true }
nom = { version = "6.0.1", optional = true }
notify = "4.0.14"
num_cpus = "1.10.0"
once_cell = "1.3"
openssl = "0.10.32"
openssl-probe = "0.1.2"
percent-encoding = "2.1.0"
pest = "2.1.3"
pest_derive = "2.1.0"
pin-project = "1.0.1"
postgres-openssl = { version = "0.3.0", optional = true }
pulsar = { version = "1.0.0", default-features = false, features = ["tokio-runtime"], optional = true }
rand = { version = "0.8.0", features = ["small_rng"] }
rand_distr = "0.4.0"
# Move to 0.25.x release after fix for aarch64 builds has been published: https://github.com/fede1024/rust-rdkafka/pull/346.
rdkafka = { git = "https://github.com/fede1024/rust-rdkafka", rev = "52bcef43b684f90294d8b4b92a5e6b1129aab468", features = ["libz", "ssl", "zstd"], optional = true }
regex = "1.3.9"
# make sure to update the external docs when the Lua version changes
rlua = { version = "0.17.0", optional = true }
seahash = { version = "4.0.1", optional = true }
semver = { version = "0.11.0", features = ["serde"], optional = true }
snafu = { version = "0.6.10", features = ["futures", "futures-01"] }
snap = { version = "1.0.3", optional = true }
socket2 = "0.4.0"
stream-cancel = "0.8.0"
strip-ansi-escapes = "0.1.0"
structopt = "0.3.21"
syslog = { version = "5", optional = true }
syslog_loose = { version = "0.10.0", optional = true }
# Indirect dependency; pinning until
# https://github.com/timberio/vector/issues/6005 is resolved
thread_local = "=1.0.1"
tokio-postgres = { version = "0.5.5", features = ["runtime", "with-chrono-0_4"], optional = true }
toml = "0.5.8"
typetag = "0.1.6"
url = "2.2.1"
uuid = { version = "0.8", features = ["serde", "v4"], optional = true }
warp = { version = "0.3.0", default-features = false, optional = true }

# For WASM
async-stream = "0.3.0"
lucet-runtime = { git = "https://github.com/bytecodealliance/lucet.git", rev = "b1863dacc8c92c11e5434fc8815d9b9a26cfe3db", optional = true }
lucet-wasi = { git = "https://github.com/bytecodealliance/lucet.git", rev = "b1863dacc8c92c11e5434fc8815d9b9a26cfe3db", optional = true }
lucetc = { git = "https://github.com/bytecodealliance/lucet.git", rev = "b1863dacc8c92c11e5434fc8815d9b9a26cfe3db", optional = true }
vector-wasm = { path = "lib/vector-wasm", optional = true }

[target.'cfg(windows)'.dependencies]
schannel = "0.1"
windows-service = "0.3.1"

[target.'cfg(target_os = "macos")'.dependencies]
security-framework = "2.0"

[target.'cfg(unix)'.dependencies]
atty = "0.2"
nix = "0.19.0"

[build-dependencies]
prost-build = "0.7.0"
built = { version = "0.4.4", features = ["chrono", "git2"] }

[dev-dependencies]
approx = "0.4.0"
assert_cmd = "1.0.2"
base64 = "0.13"
criterion = { version = "0.3", features = ["html_reports"] }
httpmock = "0.5.2"
libc = "0.2.80"
libz-sys = "1.1.2"
matches = "0.1.8"
<<<<<<< HEAD
pretty_assertions = "0.6.1"
reqwest = { version = "0.11.0", features = ["json"] }
=======
pretty_assertions = "0.7.1"
reqwest = { version = "0.10.9", features = ["json"] }
>>>>>>> ef32bab1
rusty-fork = "0.3.0"
tempfile = "3.0.6"
tokio = { version = "1.3.0", features = ["test-util"] }
tokio-test = "0.4.0"
tokio01-test = "0.1.1"
tower-test = "0.4.0"
walkdir = "2.2.7"

[features]
# Default features for *-unknown-linux-gnu and *-apple-darwin
default = ["api", "api-client", "leveldb", "rdkafka-plain", "sinks", "sources", "transforms", "unix", "vendor-all", "vrl-cli"]
# Default features for *-unknown-linux-* which make use of `cmake` for dependencies
default-cmake = ["api", "api-client", "leveldb", "rdkafka-cmake", "sinks", "sources", "transforms", "unix", "vendor-all", "vrl-cli"]
# Default features for *-pc-windows-msvc
# TODO: Enable SASL https://github.com/timberio/vector/pull/3081#issuecomment-659298042
default-msvc = ["api", "api-client", "leveldb", "rdkafka-cmake", "sinks", "sources", "transforms", "vendor-libz", "vendor-openssl", "vrl-cli"]
default-musl = ["api", "api-client", "leveldb", "rdkafka-cmake", "sinks", "sources", "transforms", "unix", "vendor-all", "vrl-cli"]
default-no-api-client = ["api", "leveldb", "rdkafka-plain", "sinks", "sources", "transforms", "unix", "vendor-all", "vrl-cli"]
default-no-vrl-cli = ["api", "leveldb", "rdkafka-plain", "sinks", "sources", "transforms", "unix", "vendor-all"]

all-logs = ["sinks-logs", "sources-logs", "transforms-logs"]
all-metrics = ["sinks-metrics", "sources-metrics", "transforms-metrics"]

# Target specific release features.
# The `make` tasks will select this according to the appropriate triple.
# Use this section to turn off or on specific features for specific triples.
target-aarch64-unknown-linux-gnu = ["api", "api-client", "leveldb", "rdkafka-cmake", "sinks", "sources", "transforms", "unix", "vendor-libz", "vendor-openssl", "vrl-cli"]
target-aarch64-unknown-linux-musl = ["api", "api-client", "leveldb", "rdkafka-cmake", "sinks", "sources", "transforms", "unix", "vendor-libz", "vendor-openssl", "vrl-cli"]
# TODO: Enable leveldb here for armv7-unknown-linux-musleabihf
target-armv7-unknown-linux-gnueabihf = ["api", "api-client", "leveldb", "rdkafka-cmake", "sinks", "sources", "transforms", "unix", "vendor-libz", "vendor-openssl", "vrl-cli"]
target-armv7-unknown-linux-musleabihf = ["api", "api-client", "rdkafka-cmake", "sinks", "sources", "transforms", "vendor-libz", "vendor-openssl", "vrl-cli"]
target-x86_64-unknown-linux-gnu = ["api", "api-client", "leveldb", "rdkafka-cmake", "sinks", "sources", "transforms", "unix", "vendor-all", "vrl-cli"]
target-x86_64-unknown-linux-musl = ["api", "api-client", "leveldb", "rdkafka-cmake", "sinks", "sources", "transforms", "unix", "vendor-libz", "vendor-openssl", "vrl-cli"]

# Enables `rdkafka` dependency.
# This feature is more portable, but requires `cmake` as build dependency. Use it if `rdkafka-plain` doesn't work.
# The `sasl` feature has to be added because of the limitations of `librdkafka` build scripts for `cmake`.
rdkafka-cmake = ["rdkafka", "rdkafka/cmake_build"]
# This feature is less portable, but doesn't require `cmake` as build dependency
rdkafka-plain = ["rdkafka"]
rusoto = ["rusoto_core", "rusoto_credential", "rusoto_signature", "rusoto_sts"]
sasl = ["rdkafka/gssapi"]
# Enables features that work only on systems providing `cfg(unix)`
unix = ["jemallocator"]
# These are **very** useful on Cross compilations!
vendor-all = ["vendor-libz", "vendor-openssl", "vendor-sasl"]
vendor-sasl = ["rdkafka/gssapi-vendored"]
vendor-openssl = ["openssl/vendored"]
vendor-libz = ["libz-sys/static"]
# This feature enables the WASM foreign module support.
wasm = ["lucet-runtime", "lucet-wasi", "lucetc", "vector-wasm"]

# Enables kubernetes dependencies and shared code. Kubernetes-related sources,
# transforms and sinks should depend on this feature.
kubernetes = ["k8s-openapi", "evmap"]

# API
api = [
  "async-graphql",
  "async-graphql-warp",
  "base64",
  "itertools",
]

# API client
api-client = [
  "crossterm",
  "num-format",
  "number_prefix",
  "tui",
  "vector-api-client",
]

# Sources
sources = ["sources-logs", "sources-metrics"]
sources-logs = [
  "sources-aws_kinesis_firehose",
  "sources-aws_s3",
  "sources-docker_logs",
  "sources-file",
  "sources-generator",
  "sources-heroku_logs",
  "sources-http",
  "sources-internal_logs",
  "sources-journald",
  "sources-kafka",
  "sources-kubernetes-logs",
  "sources-socket",
  "sources-splunk_hec",
  "sources-stdin",
  "sources-syslog",
  "sources-vector",
]
sources-metrics = [
  "sources-apache_metrics",
  "sources-aws_ecs_metrics",
  "sources-host_metrics",
  "sources-internal_metrics",
  "sources-mongodb_metrics",
  "sources-nginx_metrics",
  "sources-postgresql_metrics",
  "sources-prometheus",
  "sources-statsd",
  "sources-vector",
]

sources-apache_metrics = []
sources-aws_ecs_metrics = []
sources-aws_kinesis_firehose = ["base64", "sources-utils-tls", "warp"]
sources-aws_s3 = ["rusoto", "rusoto_s3", "rusoto_sqs", "semver", "uuid"]
sources-docker_logs = ["bollard", "dirs-next"]
sources-file = ["bytesize", "file-source"]
sources-generator = ["fakedata"]
sources-heroku_logs = ["sources-utils-http"]
sources-host_metrics = ["heim"]
sources-http = ["sources-utils-http"]
sources-internal_logs = []
sources-internal_metrics = []
sources-journald = []
sources-kafka = ["rdkafka"]
sources-kubernetes-logs = ["file-source", "kubernetes", "transforms-merge", "transforms-regex_parser"]
sources-mongodb_metrics = ["mongodb"]
sources-nginx_metrics = ["nom"]
sources-postgresql_metrics = ["postgres-openssl", "tokio-postgres"]
sources-prometheus = ["prometheus-parser", "sinks-prometheus", "sources-utils-http", "warp"]
sources-socket = ["bytesize", "listenfd", "tokio-util/net", "sources-utils-udp", "sources-utils-tcp-keepalive", "sources-utils-tcp-socket", "sources-utils-tls", "sources-utils-unix"]
sources-splunk_hec = ["bytesize", "sources-utils-tls", "warp"]
sources-statsd = ["listenfd", "sources-utils-tcp-keepalive", "sources-utils-tcp-socket", "sources-utils-tls", "sources-utils-udp", "sources-utils-unix", "tokio-util/net"]
sources-stdin = ["bytesize"]
sources-syslog = ["bytesize", "listenfd", "tokio-util/net", "sources-utils-udp", "sources-utils-tcp-keepalive", "sources-utils-tcp-socket", "sources-utils-tls", "sources-utils-unix", "syslog_loose"]
sources-utils-http = ["snap", "sources-utils-tls", "warp"]
sources-utils-tcp-keepalive = []
sources-utils-tcp-socket = []
sources-utils-tls = []
sources-utils-udp = []
sources-utils-unix = []
sources-vector = ["listenfd", "sources-utils-tcp-keepalive", "sources-utils-tcp-socket", "sources-utils-tls"]

# Transforms
transforms = ["transforms-logs", "transforms-metrics"]
transforms-logs = [
  "transforms-add_fields",
  "transforms-ansi_stripper",
  "transforms-aws_cloudwatch_logs_subscription_parser",
  "transforms-aws_ec2_metadata",
  "transforms-coercer",
  "transforms-concat",
  "transforms-dedupe",
  "transforms-field_filter",
  "transforms-filter",
  "transforms-geoip",
  "transforms-grok_parser",
  "transforms-json_parser",
  "transforms-key_value_parser",
  "transforms-log_to_metric",
  "transforms-logfmt_parser",
  "transforms-lua",
  "transforms-merge",
  "transforms-metric_to_log",
  "transforms-reduce",
  "transforms-regex_parser",
  "transforms-remap",
  "transforms-remove_fields",
  "transforms-rename_fields",
  "transforms-route",
  "transforms-sample",
  "transforms-split",
  "transforms-tokenizer",
]
transforms-metrics = [
  "transforms-add_tags",
  "transforms-filter",
  "transforms-log_to_metric",
  "transforms-lua",
  "transforms-metric_to_log",
  "transforms-remap",
  "transforms-remove_tags",
  "transforms-tag_cardinality_limit",
]

transforms-add_fields = []
transforms-add_tags = []
transforms-ansi_stripper = []
transforms-aws_cloudwatch_logs_subscription_parser= []
transforms-aws_ec2_metadata = ["evmap"]
transforms-coercer = []
transforms-concat = []
transforms-dedupe = ["lru"]
transforms-field_filter = []
transforms-filter = []
transforms-geoip = ["maxminddb"]
transforms-grok_parser = ["grok"]
transforms-json_parser = []
transforms-key_value_parser = []
transforms-log_to_metric = []
transforms-logfmt_parser = ["logfmt"]
transforms-lua = ["rlua"]
transforms-merge = []
transforms-metric_to_log = []
transforms-reduce = []
transforms-regex_parser = []
transforms-remap = []
transforms-remove_fields = []
transforms-remove_tags = []
transforms-rename_fields = []
transforms-route = []
transforms-sample = ["seahash"]
transforms-split = []
transforms-tag_cardinality_limit = ["bloom"]
transforms-tokenizer = []
transforms-wasm = ["wasm"]

# Sinks
sinks = ["sinks-logs", "sinks-metrics"]
sinks-logs = [
  "sinks-aws_cloudwatch_logs",
  "sinks-aws_kinesis_firehose",
  "sinks-aws_kinesis_streams",
  "sinks-aws_s3",
  "sinks-aws_sqs",
  "sinks-azure_monitor_logs",
  "sinks-blackhole",
  "sinks-clickhouse",
  "sinks-console",
  "sinks-datadog",
  "sinks-elasticsearch",
  "sinks-file",
  "sinks-gcp",
  "sinks-honeycomb",
  "sinks-http",
  "sinks-humio",
  "sinks-influxdb",
  "sinks-kafka",
  "sinks-logdna",
  "sinks-loki",
  "sinks-nats",
  "sinks-new_relic_logs",
  "sinks-papertrail",
  "sinks-pulsar",
  "sinks-sematext",
  "sinks-socket",
  "sinks-splunk_hec",
  "sinks-vector"
]
sinks-metrics = [
  "sinks-aws_cloudwatch_metrics",
  "sinks-blackhole",
  "sinks-console",
  "sinks-datadog",
  "sinks-humio",
  "sinks-influxdb",
  "sinks-kafka",
  "sinks-prometheus",
  "sinks-sematext",
  "sinks-statsd",
  "sinks-vector"
]

sinks-aws_cloudwatch_logs = ["rusoto", "rusoto_logs"]
sinks-aws_cloudwatch_metrics = ["rusoto", "rusoto_cloudwatch"]
sinks-aws_kinesis_firehose = ["rusoto", "rusoto_firehose"]
sinks-aws_kinesis_streams = ["rusoto", "rusoto_kinesis"]
sinks-aws_s3 = ["bytesize", "rusoto", "rusoto_s3", "uuid"]
sinks-aws_sqs = ["rusoto", "rusoto_sqs"]
sinks-azure_monitor_logs = ["bytesize"]
sinks-blackhole = []
sinks-clickhouse = ["bytesize"]
sinks-console = []
sinks-datadog = ["bytesize"]
sinks-elasticsearch = ["bytesize", "rusoto"]
sinks-file = []
sinks-gcp = ["base64", "bytesize", "goauth", "smpl_jwt", "uuid"]
sinks-honeycomb = ["bytesize"]
sinks-http = ["bytesize"]
sinks-humio = ["sinks-splunk_hec", "transforms-metric_to_log"]
sinks-influxdb = ["bytesize"]
sinks-kafka = []
sinks-logdna = ["bytesize"]
sinks-loki = ["bytesize", "uuid"]
sinks-nats = ["async-nats"]
sinks-new_relic_logs = ["bytesize", "sinks-http"]
sinks-papertrail = ["syslog"]
sinks-prometheus = ["prometheus-parser", "snap", "sources-utils-tls"]
sinks-pulsar = ["avro-rs", "pulsar"]
sinks-sematext = ["sinks-elasticsearch", "sinks-influxdb"]
sinks-socket = ["sinks-utils-udp"]
sinks-splunk_hec = ["bytesize"]
sinks-statsd = ["sinks-utils-udp", "tokio-util/net"]
sinks-utils-udp = []
sinks-vector = ["sinks-utils-udp"]

# Identifies that the build is a nightly build
nightly = []

# Testing-related features
all-integration-tests = [
  "aws-integration-tests",
  "clickhouse-integration-tests",
  "docker-logs-integration-tests",
  "es-integration-tests",
  "gcp-cloud-storage-integration-tests",
  "gcp-integration-tests",
  "gcp-pubsub-integration-tests",
  "humio-integration-tests",
  "influxdb-integration-tests",
  "kafka-integration-tests",
  "loki-integration-tests",
  "mongodb_metrics-integration-tests",
  "nats-integration-tests",
  "nginx-integration-tests",
  "postgresql_metrics-integration-tests",
  "prometheus-integration-tests",
  "pulsar-integration-tests",
  "splunk-integration-tests",
]

aws-integration-tests = [
  "aws-cloudwatch-logs-integration-tests",
  "aws-cloudwatch-metrics-integration-tests",
  "aws-ec2-metadata-integration-tests",
  "aws-ecs-metrics-integration-tests",
  "aws-kinesis-firehose-integration-tests",
  "aws-kinesis-streams-integration-tests",
  "aws-s3-integration-tests",
  "aws-sqs-integration-tests",
]

aws-cloudwatch-logs-integration-tests = ["sinks-aws_cloudwatch_logs"]
aws-cloudwatch-metrics-integration-tests = ["sinks-aws_cloudwatch_metrics"]
aws-ec2-metadata-integration-tests = ["transforms-aws_ec2_metadata"]
aws-ecs-metrics-integration-tests = ["sources-aws_ecs_metrics"]
aws-kinesis-firehose-integration-tests = ["rusoto_es", "sinks-aws_kinesis_firehose", "sinks-elasticsearch"]
aws-kinesis-streams-integration-tests = ["sinks-aws_kinesis_streams"]
aws-s3-integration-tests = ["sinks-aws_s3", "sources-aws_s3"]
aws-sqs-integration-tests = ["sinks-aws_sqs"]
clickhouse-integration-tests = ["sinks-clickhouse", "warp"]
docker-logs-integration-tests = ["sources-docker_logs", "unix"]
es-integration-tests = ["sinks-elasticsearch"]
gcp-cloud-storage-integration-tests = ["sinks-gcp"]
gcp-integration-tests = ["sinks-gcp"]
gcp-pubsub-integration-tests = ["sinks-gcp"]
humio-integration-tests = ["sinks-humio"]
influxdb-integration-tests = ["sinks-influxdb"]
kafka-integration-tests = ["sinks-kafka", "sources-kafka"]
loki-integration-tests = ["sinks-loki"]
mongodb_metrics-integration-tests = ["sources-mongodb_metrics"]
nats-integration-tests = ["sinks-nats"]
nginx-integration-tests = ["sources-nginx_metrics"]
postgresql_metrics-integration-tests = ["sources-postgresql_metrics"]
prometheus-integration-tests = ["bytesize", "sinks-prometheus", "sources-prometheus"]
pulsar-integration-tests = ["sinks-pulsar"]
splunk-integration-tests = ["sinks-splunk_hec", "warp"]

disable-resolv-conf = []
shutdown-tests = ["rdkafka", "sinks-blackhole", "sinks-console", "sinks-prometheus", "sources", "transforms-log_to_metric", "transforms-lua", "unix"]

# grouping together features for benchmarks
# excluing API client due to running out of memory during linking in Github Actions
benches = ["leveldb", "rdkafka-plain", "sinks", "sources", "transforms", "unix", "vendor-all"]
language-benches = ["sinks-socket", "sources-socket", "transforms-add_fields", "transforms-json_parser", "transforms-lua", "transforms-regex_parser", "transforms-remap", "transforms-wasm"]
# Separate benching process for metrics due to the nature of the bootstrap procedures.
statistic-benches = []
metrics-benches = ["sinks-socket", "sources-socket"]
remap-benches = ["transforms-add_fields", "transforms-coercer", "transforms-json_parser", "transforms-remap"]
wasm-benches = ["transforms-add_fields", "transforms-field_filter", "transforms-lua", "transforms-remap", "transforms-wasm"]

[[bench]]
name = "default"
harness = false
required-features = ["benches"]

[[bench]]
name = "wasm"
path = "benches/wasm/mod.rs"
harness = false
required-features = ["wasm-benches"]

[[bench]]
name = "remap"
harness = false
required-features = ["remap-benches"]

[[bench]]
name = "languages"
harness = false
required-features = ["language-benches"]

[[bench]]
name = "metrics_on"
harness = false
required-features = ["metrics-benches"]

[[bench]]
name = "metrics_no_tracing_integration"
harness = false
required-features = ["metrics-benches"]

[[bench]]
name = "metrics_off"
harness = false
required-features = ["metrics-benches"]

[[bench]]
name = "distribution_statistic"
harness = false
required-features = ["statistic-benches"]<|MERGE_RESOLUTION|>--- conflicted
+++ resolved
@@ -259,13 +259,8 @@
 libc = "0.2.80"
 libz-sys = "1.1.2"
 matches = "0.1.8"
-<<<<<<< HEAD
-pretty_assertions = "0.6.1"
+pretty_assertions = "0.7.1"
 reqwest = { version = "0.11.0", features = ["json"] }
-=======
-pretty_assertions = "0.7.1"
-reqwest = { version = "0.10.9", features = ["json"] }
->>>>>>> ef32bab1
 rusty-fork = "0.3.0"
 tempfile = "3.0.6"
 tokio = { version = "1.3.0", features = ["test-util"] }
