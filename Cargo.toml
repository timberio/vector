--- conflicted
+++ resolved
@@ -203,14 +203,9 @@
 pulsar = { version = "1.0.0", default-features = false, features = ["tokio-runtime"], optional = true }
 rand = { version = "0.8.0", features = ["small_rng"] }
 rand_distr = "0.4.0"
-<<<<<<< HEAD
 # Move to 0.25.x release after fix for aarch64 builds has been published: https://github.com/fede1024/rust-rdkafka/pull/346.
 rdkafka = { git = "https://github.com/fede1024/rust-rdkafka", rev = "52bcef43b684f90294d8b4b92a5e6b1129aab468", features = ["libz", "ssl", "zstd"], optional = true }
-regex = "1.3.9"
-=======
-rdkafka = { version = "0.24.0", features = ["libz", "ssl", "zstd"], optional = true }
 regex = "1.4.5"
->>>>>>> d28c8882
 # make sure to update the external docs when the Lua version changes
 rlua = { version = "0.17.0", optional = true }
 seahash = { version = "4.0.1", optional = true }
