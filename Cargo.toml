--- conflicted
+++ resolved
@@ -180,12 +180,8 @@
 task-compat = "0.1"
 cidr-utils = "0.4.2"
 pin-project = "1.0.1"
-<<<<<<< HEAD
-k8s-openapi = { version = "0.9", features = ["v1_15"], optional = true }
 nats = { version = "0.8.3", optional = true }
-=======
 k8s-openapi = { version = "0.9", features = ["v1_16"], optional = true }
->>>>>>> d06fae42
 portpicker = "0.1.0"
 sha-1 = "0.9"
 sha2 = "0.9"
