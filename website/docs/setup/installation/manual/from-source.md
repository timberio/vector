--- conflicted
+++ resolved
@@ -1,9 +1,5 @@
 ---
-<<<<<<< HEAD
-last_modified_on: "2020-07-10"
-=======
 last_modified_on: "2020-07-13"
->>>>>>> e60d96d8
 title: Install Vector From Source
 sidebar_label: From Source
 description: Install Vector from the Vector source code
