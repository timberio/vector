---
title: Global Options
description: "Vector's global options, allowing you configure global Vector-wide behavior."
---

In addition to [sources][docs.sources], [transforms][docs.transforms], and
[sinks][docs.sinks], Vector accepts global options that serve to configure
Vector as a whole and set defaults for component options.

<!--
     THIS FILE IS AUTOGENERATED!

     To make changes please edit the template located at:

     website/docs/reference/global-options.md.erb
-->

## Configuration

import CodeHeader from '@site/src/components/CodeHeader';

<CodeHeader fileName="vector.toml" />

```toml
<<<<<<< HEAD
# OPTIONAL - General
  data_dir = "/var/lib/vector" # example, no default
  dns_servers = ["0.0.0.0:53"] # example, no default

  # OPTIONAL - Log schema
  [log_schema]
    host_key = "host" # default
    kubernetes_key = "kubernetes" # default
    message_key = "message" # default
    timestamp_key = "timestamp" # default
=======
# General
data_dir = "/var/lib/vector" # optional, no default
dns_servers = ["0.0.0.0:53"] # optional, no default

# Log schema
log_schema.host_key = "host" # optional, default
log_schema.message_key = "message" # optional, default
log_schema.timestamp_key = "timestamp" # optional, default
>>>>>>> e598e1f5
```

## Options

import Fields from '@site/src/components/Fields';

import Field from '@site/src/components/Field';

<Fields filters={true}>


<Field
  common={false}
  defaultValue={null}
  enumValues={null}
  examples={["/var/lib/vector"]}
  groups={[]}
  name={"data_dir"}
  path={null}
  relevantWhen={null}
  required={false}
  templateable={false}
  type={"string"}
  unit={null}
  >

### data_dir

The directory used for persisting Vector state, such as on-disk buffers, file
checkpoints, and more. Please make sure the Vector project has write
permissions to this dir.

 See [Data Directory](#data-directory) for more info.


</Field>


<Field
  common={false}
  defaultValue={null}
  enumValues={null}
  examples={[["0.0.0.0:53"]]}
  groups={[]}
  name={"dns_servers"}
  path={null}
  relevantWhen={null}
  required={false}
  templateable={false}
  type={"[string]"}
  unit={null}
  >

### dns_servers

The list of DNS servers Vector will use to resolve DNS requests. When set
Vector will ignore the system configuration and use only the list of DNS
servers provided. If this option is not set then Vector will attempt to use the
system configuration.




</Field>


<Field
  common={false}
  defaultValue={null}
  enumValues={null}
  examples={[]}
  groups={[]}
  name={"log_schema"}
  path={null}
  relevantWhen={null}
  required={false}
  templateable={false}
  type={"table"}
  unit={null}
  >

### log_schema

The default log schema that all Vector components operate on. See the [log data
model page][docs.data-model.log] for more info.



<Fields filters={false}>


<Field
  common={false}
  defaultValue={"host"}
  enumValues={null}
  examples={["host","@host","instance","machine"]}
  groups={[]}
  name={"host_key"}
  path={"log_schema"}
  relevantWhen={null}
  required={false}
  templateable={false}
  type={"string"}
  unit={null}
  >

#### host_key

The key used to hold the log host. See the [log data model
page][docs.data-model.log#host] for more info.




</Field>


<Field
  common={false}
  defaultValue={"kubernetes"}
  enumValues={null}
  examples={["kubernetes","kube","k8s"]}
  groups={[]}
  name={"kubernetes_key"}
  path={"log_schema"}
  relevantWhen={null}
  required={false}
  templateable={false}
  type={"string"}
  unit={null}
  >

#### kubernetes_key

The key under which Kubernetes related fields are nested.


</Field>


<Field
  common={false}
  defaultValue={"message"}
  enumValues={null}
  examples={["message","@message","msg"]}
  groups={[]}
  name={"message_key"}
  path={"log_schema"}
  relevantWhen={null}
  required={false}
  templateable={false}
  type={"string"}
  unit={null}
  >

#### message_key

The key used to hold the log message. See the [log data model
page][docs.data-model.log#message] for more info.




</Field>


<Field
  common={false}
  defaultValue={"timestamp"}
  enumValues={null}
  examples={["timestamp","@timestamp","datetime"]}
  groups={[]}
  name={"timestamp_key"}
  path={"log_schema"}
  relevantWhen={null}
  required={false}
  templateable={false}
  type={"string"}
  unit={null}
  >

#### timestamp_key

The key used to represent when the log was generated. See the [log data model
page][docs.data-model.log#timestamp] for more info.




</Field>


</Fields>

</Field>


</Fields>

## How It Works

### Data Directory

Vector requires a [`data_dir`](#data_dir) value for on-disk operations. Currently, the only
operation using this directory are Vector's on-disk buffers. Buffers, by
default, are memory-based, but if you switch them to disk-based you'll need to
specify a [`data_dir`](#data_dir).


[docs.data-model.log#host]: /docs/about/data-model/log/#host
[docs.data-model.log#message]: /docs/about/data-model/log/#message
[docs.data-model.log#timestamp]: /docs/about/data-model/log/#timestamp
[docs.data-model.log]: /docs/about/data-model/log/
[docs.sinks]: /docs/reference/sinks/
[docs.sources]: /docs/reference/sources/
[docs.transforms]: /docs/reference/transforms/<|MERGE_RESOLUTION|>--- conflicted
+++ resolved
@@ -22,18 +22,6 @@
 <CodeHeader fileName="vector.toml" />
 
 ```toml
-<<<<<<< HEAD
-# OPTIONAL - General
-  data_dir = "/var/lib/vector" # example, no default
-  dns_servers = ["0.0.0.0:53"] # example, no default
-
-  # OPTIONAL - Log schema
-  [log_schema]
-    host_key = "host" # default
-    kubernetes_key = "kubernetes" # default
-    message_key = "message" # default
-    timestamp_key = "timestamp" # default
-=======
 # General
 data_dir = "/var/lib/vector" # optional, no default
 dns_servers = ["0.0.0.0:53"] # optional, no default
@@ -42,7 +30,6 @@
 log_schema.host_key = "host" # optional, default
 log_schema.message_key = "message" # optional, default
 log_schema.timestamp_key = "timestamp" # optional, default
->>>>>>> e598e1f5
 ```
 
 ## Options
