---
<<<<<<< HEAD
last_modified_on: "2020-06-23"
=======
last_modified_on: "2020-06-18"
>>>>>>> c293c492
delivery_guarantee: "at_least_once"
component_title: "AWS S3"
description: "The Vector `aws_s3` sink batches `log` events to Amazon Web Service's S3 service via the `PutObject` API endpoint."
event_types: ["log"]
function_category: "transmit"
issues_url: https://github.com/timberio/vector/issues?q=is%3Aopen+is%3Aissue+label%3A%22sink%3A+aws_s3%22
operating_systems: ["Linux","MacOS","Windows"]
sidebar_label: "aws_s3|[\"log\"]"
source_url: https://github.com/timberio/vector/tree/master/src/sinks/aws_s3.rs
status: "prod-ready"
title: "AWS S3 Sink"
unsupported_operating_systems: []
---

import Fields from '@site/src/components/Fields';
import Field from '@site/src/components/Field';
import SVG from 'react-inlinesvg';
import Tabs from '@theme/Tabs';
import TabItem from '@theme/TabItem';

The Vector `aws_s3` sink
[batches](#buffers--batches) [`log`][docs.data-model.log] events to [Amazon Web
Service's S3 service][urls.aws_s3] via the [`PutObject` API
endpoint](https://docs.aws.amazon.com/AmazonS3/latest/API/RESTObjectPUT.html).

<!--
     THIS FILE IS AUTOGENERATED!

     To make changes please edit the template located at:

     website/docs/reference/sinks/aws_s3.md.erb
-->

## Configuration

<Tabs
  block={true}
  defaultValue="common"
  values={[{"label":"Common","value":"common"},{"label":"Advanced","value":"advanced"}]}>
<TabItem value="common">

```toml title="vector.toml"
[sinks.my_sink_id]
  # General
  type = "aws_s3" # required
  inputs = ["my-source-or-transform-id"] # required
  bucket = "my-bucket" # required
  compression = "gzip" # optional, default
  healthcheck = true # optional, default
  region = "us-east-1" # required, required when endpoint = ""

  # Batch
  batch.max_bytes = 10000000 # optional, default, bytes
  batch.max_events = 100000 # optional, default, events
  batch.timeout_secs = 300 # optional, default, seconds

  # Buffer
  buffer.max_events = 500 # optional, default, events, relevant when type = "memory"
  buffer.type = "memory" # optional, default

  # Encoding
  encoding.codec = "ndjson" # required

  # Naming
  key_prefix = "date=%F/" # optional, default
```

</TabItem>
<TabItem value="advanced">

```toml title="vector.toml"
[sinks.my_sink_id]
  # General
  type = "aws_s3" # required
  inputs = ["my-source-or-transform-id"] # required
  assume_role = "arn:aws:iam::123456789098:role/my_role" # optional, no default
  bucket = "my-bucket" # required
  compression = "gzip" # optional, default
  endpoint = "127.0.0.0:5000/path/to/service" # optional, no default, relevant when region = ""
  healthcheck = true # optional, default
  region = "us-east-1" # required, required when endpoint = ""

  # ACL
  acl = "private" # optional, no default
  grant_full_control = "79a59df900b949e55d96a1e698fbacedfd6e09d98eacf8f8d5218e7cd47ef2be" # optional, no default
  grant_read = "79a59df900b949e55d96a1e698fbacedfd6e09d98eacf8f8d5218e7cd47ef2be" # optional, no default
  grant_read_acp = "79a59df900b949e55d96a1e698fbacedfd6e09d98eacf8f8d5218e7cd47ef2be" # optional, no default
  grant_write_acp = "79a59df900b949e55d96a1e698fbacedfd6e09d98eacf8f8d5218e7cd47ef2be" # optional, no default

  # Batch
  batch.max_bytes = 10000000 # optional, default, bytes
  batch.max_events = 100000 # optional, default, events
  batch.timeout_secs = 300 # optional, default, seconds

  # Buffer
  buffer.max_events = 500 # optional, default, events, relevant when type = "memory"
  buffer.max_size = 104900000 # required, bytes, required when type = "disk"
  buffer.type = "memory" # optional, default
  buffer.when_full = "block" # optional, default

  # Content Type
  content_encoding = "gzip" # optional, no default
  content_type = "text/x-log" # optional, default

  # Encoding
  encoding.codec = "ndjson" # required
  encoding.except_fields = ["timestamp", "message", "host"] # optional, no default
  encoding.only_fields = ["timestamp", "message", "host"] # optional, no default
  encoding.timestamp_format = "rfc3339" # optional, default

  # Encryption
  server_side_encryption = "AES256" # optional, no default
  ssekms_key_id = "abcd1234" # optional, no default, relevant when server_side_encryption = "aws:kms"

  # Metadata
  tags.Tag1 = "Value1" # example

  # Naming
  filename_append_uuid = true # optional, default
  filename_extension = "log" # optional, default
  filename_time_format = "%s" # optional, default
  key_prefix = "date=%F/" # optional, default

  # Request
  request.in_flight_limit = 50 # optional, default, requests
  request.rate_limit_duration_secs = 1 # optional, default, seconds
  request.rate_limit_num = 250 # optional, default
  request.retry_attempts = 18446744073709551615 # optional, default
  request.retry_initial_backoff_secs = 1 # optional, default, seconds
  request.retry_max_duration_secs = 10 # optional, default, seconds
  request.timeout_secs = 30 # optional, default, seconds

  # Storage
  storage_class = "STANDARD" # optional, no default
```

</TabItem>
</Tabs>

<Fields filters={true}>
<Field
  common={false}
  defaultValue={null}
  enumValues={{"private":"Owner gets FULL_CONTROL. No one else has access rights (default).","public-read":"Owner gets FULL_CONTROL. The AllUsers group gets READ access.","public-read-write":"Owner gets FULL_CONTROL. The AllUsers group gets READ and WRITE access. Granting this on a bucket is generally not recommended.","aws-exec-read":"Owner gets FULL_CONTROL. Amazon EC2 gets READ access to GET an Amazon Machine Image (AMI) bundle from Amazon S3.","authenticated-read":"Owner gets FULL_CONTROL. The AuthenticatedUsers group gets READ access.","log-delivery-write":"The LogDelivery group gets WRITE and READ_ACP permissions on the bucket. For more information about logs, see [Amazon S3 Server Access Logging](https://docs.aws.amazon.com/AmazonS3/latest/dev/ServerLogs.html)."}}
  examples={["private","public-read","public-read-write","aws-exec-read","authenticated-read","log-delivery-write"]}
  groups={[]}
  name={"acl"}
  path={null}
  relevantWhen={null}
  required={false}
  templateable={false}
  type={"string"}
  unit={null}
  warnings={[]}
  >

### acl

Canned ACL to apply to the created objects. For more information, see [Canned
ACL][urls.aws_s3_canned_acl].
 See [Object access control list (ACL)](#object-access-control-list-acl) for more info.


</Field>
<Field
  common={false}
  defaultValue={null}
  enumValues={null}
  examples={["arn:aws:iam::123456789098:role/my_role"]}
  groups={[]}
  name={"assume_role"}
  path={null}
  relevantWhen={null}
  required={false}
  templateable={false}
  type={"string"}
  unit={null}
  warnings={[]}
  >

### assume_role

The ARN of an [IAM role][urls.aws_iam_role] to assume at startup.
 See [AWS Authentication](#aws-authentication) for more info.


</Field>
<Field
  common={true}
  defaultValue={null}
  enumValues={null}
  examples={[]}
  groups={[]}
  name={"batch"}
  path={null}
  relevantWhen={null}
  required={false}
  templateable={false}
  type={"table"}
  unit={null}
  warnings={[]}
  >

### batch

Configures the sink batching behavior.


<Fields filters={false}>
<Field
  common={true}
  defaultValue={10000000}
  enumValues={null}
  examples={[10000000]}
  groups={[]}
  name={"max_bytes"}
  path={"batch"}
  relevantWhen={null}
  required={false}
  templateable={false}
  type={"uint"}
  unit={"bytes"}
  warnings={[]}
  >

#### max_bytes

The maximum size of a batch, in bytes, before it is flushed.



</Field>
<Field
  common={true}
  defaultValue={100000}
  enumValues={null}
  examples={[100000]}
  groups={[]}
  name={"max_events"}
  path={"batch"}
  relevantWhen={null}
  required={false}
  templateable={false}
  type={"uint"}
  unit={"events"}
  warnings={[]}
  >

#### max_events

The maximum size of a batch, in events, before it is flushed.
 See [Buffers & Batches](#buffers--batches) for more info.


</Field>
<Field
  common={true}
  defaultValue={300}
  enumValues={null}
  examples={[300]}
  groups={[]}
  name={"timeout_secs"}
  path={"batch"}
  relevantWhen={null}
  required={false}
  templateable={false}
  type={"uint"}
  unit={"seconds"}
  warnings={[]}
  >

#### timeout_secs

The maximum age of a batch before it is flushed.
 See [Buffers & Batches](#buffers--batches) for more info.


</Field>
</Fields>

</Field>
<Field
  common={true}
  defaultValue={null}
  enumValues={null}
  examples={["my-bucket"]}
  groups={[]}
  name={"bucket"}
  path={null}
  relevantWhen={null}
  required={true}
  templateable={false}
  type={"string"}
  unit={null}
  warnings={[]}
  >

### bucket

The S3 bucket name. Do not include a leading `s3://` or a trailing `/`.



</Field>
<Field
  common={true}
  defaultValue={null}
  enumValues={null}
  examples={[]}
  groups={[]}
  name={"buffer"}
  path={null}
  relevantWhen={null}
  required={false}
  templateable={false}
  type={"table"}
  unit={null}
  warnings={[]}
  >

### buffer

Configures the sink specific buffer behavior.


<Fields filters={false}>
<Field
  common={true}
  defaultValue={500}
  enumValues={null}
  examples={[500]}
  groups={[]}
  name={"max_events"}
  path={"buffer"}
  relevantWhen={{"type":"memory"}}
  required={false}
  templateable={false}
  type={"uint"}
  unit={"events"}
  warnings={[]}
  >

#### max_events

The maximum number of [events][docs.data-model] allowed in the buffer.
 See [Buffers & Batches](#buffers--batches) for more info.


</Field>
<Field
  common={false}
  defaultValue={null}
  enumValues={null}
  examples={[104900000]}
  groups={[]}
  name={"max_size"}
  path={"buffer"}
  relevantWhen={{"type":"disk"}}
  required={true}
  templateable={false}
  type={"uint"}
  unit={"bytes"}
  warnings={[]}
  >

#### max_size

The maximum size of the buffer on the disk.



</Field>
<Field
  common={true}
  defaultValue={"memory"}
  enumValues={{"memory":"Stores the sink's buffer in memory. This is more performant, but less durable. Data will be lost if Vector is restarted forcefully.","disk":"Stores the sink's buffer on disk. This is less performant, but durable. Data will not be lost between restarts."}}
  examples={["memory","disk"]}
  groups={[]}
  name={"type"}
  path={"buffer"}
  relevantWhen={null}
  required={false}
  templateable={false}
  type={"string"}
  unit={null}
  warnings={[]}
  >

#### type

The buffer's type and storage mechanism.



</Field>
<Field
  common={false}
  defaultValue={"block"}
  enumValues={{"block":"Applies back pressure when the buffer is full. This prevents data loss, but will cause data to pile up on the edge.","drop_newest":"Drops new data as it's received. This data is lost. This should be used when performance is the highest priority."}}
  examples={["block","drop_newest"]}
  groups={[]}
  name={"when_full"}
  path={"buffer"}
  relevantWhen={null}
  required={false}
  templateable={false}
  type={"string"}
  unit={null}
  warnings={[]}
  >

#### when_full

The behavior when the buffer becomes full.



</Field>
</Fields>

</Field>
<Field
  common={true}
  defaultValue={"gzip"}
  enumValues={{"none":"No compression.","gzip":"[Gzip][urls.gzip] standard DEFLATE compression."}}
  examples={["none","gzip"]}
  groups={[]}
  name={"compression"}
  path={null}
  relevantWhen={null}
  required={false}
  templateable={false}
  type={"string"}
  unit={null}
  warnings={[]}
  >

### compression

The compression strategy used to compress the encoded event data before
transmission.



</Field>
<Field
  common={false}
  defaultValue={null}
  enumValues={null}
  examples={["gzip"]}
  groups={[]}
  name={"content_encoding"}
  path={null}
  relevantWhen={null}
  required={false}
  templateable={false}
  type={"string"}
  unit={null}
  warnings={[]}
  >

### content_encoding

Specifies what content encodings have been applied to the object and thus what
decoding mechanisms must be applied to obtain the media-type referenced by the
Content-Type header field. By default calculated from [`compression`](#compression) value.



</Field>
<Field
  common={false}
  defaultValue={"text/x-log"}
  enumValues={null}
  examples={["text/x-log"]}
  groups={[]}
  name={"content_type"}
  path={null}
  relevantWhen={null}
  required={false}
  templateable={false}
  type={"string"}
  unit={null}
  warnings={[]}
  >

### content_type

A standard MIME type describing the format of the contents.



</Field>
<Field
  common={true}
  defaultValue={null}
  enumValues={null}
  examples={[]}
  groups={[]}
  name={"encoding"}
  path={null}
  relevantWhen={null}
  required={true}
  templateable={false}
  type={"table"}
  unit={null}
  warnings={[]}
  >

### encoding

Configures the encoding specific sink behavior.


<Fields filters={false}>
<Field
  common={true}
  defaultValue={null}
  enumValues={{"ndjson":"Each event is encoded into JSON and the payload is new line delimited.","text":"Each event is encoded into text via the `message` key and the payload is new line delimited."}}
  examples={["ndjson","text"]}
  groups={[]}
  name={"codec"}
  path={"encoding"}
  relevantWhen={null}
  required={true}
  templateable={false}
  type={"string"}
  unit={null}
  warnings={[]}
  >

#### codec

The encoding codec used to serialize the events before outputting.



</Field>
<Field
  common={false}
  defaultValue={null}
  enumValues={null}
  examples={[["timestamp","message","host"]]}
  groups={[]}
  name={"except_fields"}
  path={"encoding"}
  relevantWhen={null}
  required={false}
  templateable={false}
  type={"[string]"}
  unit={null}
  warnings={[]}
  >

#### except_fields

Prevent the sink from encoding the specified labels.



</Field>
<Field
  common={false}
  defaultValue={null}
  enumValues={null}
  examples={[["timestamp","message","host"]]}
  groups={[]}
  name={"only_fields"}
  path={"encoding"}
  relevantWhen={null}
  required={false}
  templateable={false}
  type={"[string]"}
  unit={null}
  warnings={[]}
  >

#### only_fields

Limit the sink to only encoding the specified labels.



</Field>
<Field
  common={false}
  defaultValue={"rfc3339"}
  enumValues={{"rfc3339":"Format as an RFC3339 string","unix":"Format as a unix timestamp, can be parsed as a Clickhouse DateTime"}}
  examples={["rfc3339","unix"]}
  groups={[]}
  name={"timestamp_format"}
  path={"encoding"}
  relevantWhen={null}
  required={false}
  templateable={false}
  type={"string"}
  unit={null}
  warnings={[]}
  >

#### timestamp_format

How to format event timestamps.



</Field>
</Fields>

</Field>
<Field
  common={false}
  defaultValue={null}
  enumValues={null}
  examples={["127.0.0.0:5000/path/to/service"]}
  groups={[]}
  name={"endpoint"}
  path={null}
  relevantWhen={{"region":""}}
  required={false}
  templateable={false}
  type={"string"}
  unit={null}
  warnings={[]}
  >

### endpoint

Custom endpoint for use with AWS-compatible services. Providing a value for
this option will make [`region`](#region) moot.



</Field>
<Field
  common={false}
  defaultValue={true}
  enumValues={null}
  examples={[true,false]}
  groups={[]}
  name={"filename_append_uuid"}
  path={null}
  relevantWhen={null}
  required={false}
  templateable={false}
  type={"bool"}
  unit={null}
  warnings={[]}
  >

### filename_append_uuid

Whether or not to append a UUID v4 token to the end of the file. This ensures
there are no name collisions high volume use cases.
 See [Object naming](#object-naming) for more info.


</Field>
<Field
  common={false}
  defaultValue={"log"}
  enumValues={null}
  examples={["log"]}
  groups={[]}
  name={"filename_extension"}
  path={null}
  relevantWhen={null}
  required={false}
  templateable={false}
  type={"string"}
  unit={null}
  warnings={[]}
  >

### filename_extension

The filename extension to use in the object name.



</Field>
<Field
  common={false}
  defaultValue={"%s"}
  enumValues={null}
  examples={["%s"]}
  groups={[]}
  name={"filename_time_format"}
  path={null}
  relevantWhen={null}
  required={false}
  templateable={false}
  type={"string"}
  unit={null}
  warnings={[]}
  >

### filename_time_format

The format of the resulting object file name. [`strftime`
specifiers][urls.strptime_specifiers] are supported.
 See [Object naming](#object-naming) for more info.


</Field>
<Field
  common={false}
  defaultValue={null}
  enumValues={null}
  examples={["79a59df900b949e55d96a1e698fbacedfd6e09d98eacf8f8d5218e7cd47ef2be","person@email.com","http://acs.amazonaws.com/groups/global/AllUsers"]}
  groups={[]}
  name={"grant_full_control"}
  path={null}
  relevantWhen={null}
  required={false}
  templateable={false}
  type={"string"}
  unit={null}
  warnings={[]}
  >

### grant_full_control

Gives the named [grantee][urls.aws_s3_grantee] READ, READ_ACP, and WRITE_ACP
permissions on the created objects.
 See [Cross account object writing](#cross-account-object-writing) and [Object access control list (ACL)](#object-access-control-list-acl) for more info.


</Field>
<Field
  common={false}
  defaultValue={null}
  enumValues={null}
  examples={["79a59df900b949e55d96a1e698fbacedfd6e09d98eacf8f8d5218e7cd47ef2be","person@email.com","http://acs.amazonaws.com/groups/global/AllUsers"]}
  groups={[]}
  name={"grant_read"}
  path={null}
  relevantWhen={null}
  required={false}
  templateable={false}
  type={"string"}
  unit={null}
  warnings={[]}
  >

### grant_read

Allows the named [grantee][urls.aws_s3_grantee] to read the created objects and
their metadata.
 See [Object access control list (ACL)](#object-access-control-list-acl) for more info.


</Field>
<Field
  common={false}
  defaultValue={null}
  enumValues={null}
  examples={["79a59df900b949e55d96a1e698fbacedfd6e09d98eacf8f8d5218e7cd47ef2be","person@email.com","http://acs.amazonaws.com/groups/global/AllUsers"]}
  groups={[]}
  name={"grant_read_acp"}
  path={null}
  relevantWhen={null}
  required={false}
  templateable={false}
  type={"string"}
  unit={null}
  warnings={[]}
  >

### grant_read_acp

Allows the named [grantee][urls.aws_s3_grantee] to read the created objects'
ACL.
 See [Object access control list (ACL)](#object-access-control-list-acl) for more info.


</Field>
<Field
  common={false}
  defaultValue={null}
  enumValues={null}
  examples={["79a59df900b949e55d96a1e698fbacedfd6e09d98eacf8f8d5218e7cd47ef2be","person@email.com","http://acs.amazonaws.com/groups/global/AllUsers"]}
  groups={[]}
  name={"grant_write_acp"}
  path={null}
  relevantWhen={null}
  required={false}
  templateable={false}
  type={"string"}
  unit={null}
  warnings={[]}
  >

### grant_write_acp

Allows the named [grantee][urls.aws_s3_grantee] to write the created objects'
ACL.
 See [Object access control list (ACL)](#object-access-control-list-acl) for more info.


</Field>
<Field
  common={true}
  defaultValue={true}
  enumValues={null}
  examples={[true,false]}
  groups={[]}
  name={"healthcheck"}
  path={null}
  relevantWhen={null}
  required={false}
  templateable={false}
  type={"bool"}
  unit={null}
  warnings={[]}
  >

### healthcheck

Enables/disables the sink healthcheck upon start.
 See [Health Checks](#health-checks) for more info.


</Field>
<Field
  common={true}
  defaultValue={"date=%F/"}
  enumValues={null}
  examples={["date=%F/","date=%F/hour=%H/","year=%Y/month=%m/day=%d/","application_id={{ application_id }}/date=%F/"]}
  groups={[]}
  name={"key_prefix"}
  path={null}
  relevantWhen={null}
  required={false}
  templateable={true}
  type={"string"}
  unit={null}
  warnings={[]}
  >

### key_prefix

A prefix to apply to all object key names. This should be used to partition
your objects, and it's important to end this value with a `/` if you want this
to be the root S3 "folder".
 See [Object naming](#object-naming), [Partitioning](#partitioning), and [Template Syntax](#template-syntax) for more info.


</Field>
<Field
  common={true}
  defaultValue={null}
  enumValues={null}
  examples={["us-east-1"]}
  groups={[]}
  name={"region"}
  path={null}
  relevantWhen={{"endpoint":""}}
  required={true}
  templateable={false}
  type={"string"}
  unit={null}
  warnings={[]}
  >

### region

The [AWS region][urls.aws_regions] of the target service. If [`endpoint`](#endpoint) is
provided it will override this value since the endpoint includes the region.



</Field>
<Field
  common={false}
  defaultValue={null}
  enumValues={null}
  examples={[]}
  groups={[]}
  name={"request"}
  path={null}
  relevantWhen={null}
  required={false}
  templateable={false}
  type={"table"}
  unit={null}
  warnings={[]}
  >

### request

Configures the sink request behavior.


<Fields filters={false}>
<Field
  common={true}
  defaultValue={50}
  enumValues={null}
  examples={[50]}
  groups={[]}
  name={"in_flight_limit"}
  path={"request"}
  relevantWhen={null}
  required={false}
  templateable={false}
  type={"uint"}
  unit={"requests"}
  warnings={[]}
  >

#### in_flight_limit

The maximum number of in-flight requests allowed at any given time.
 See [Rate Limits](#rate-limits) for more info.


</Field>
<Field
  common={true}
  defaultValue={1}
  enumValues={null}
  examples={[1]}
  groups={[]}
  name={"rate_limit_duration_secs"}
  path={"request"}
  relevantWhen={null}
  required={false}
  templateable={false}
  type={"uint"}
  unit={"seconds"}
  warnings={[]}
  >

#### rate_limit_duration_secs

The time window, in seconds, used for the [`rate_limit_num`](#rate_limit_num) option.
 See [Rate Limits](#rate-limits) for more info.


</Field>
<Field
  common={true}
  defaultValue={250}
  enumValues={null}
  examples={[250]}
  groups={[]}
  name={"rate_limit_num"}
  path={"request"}
  relevantWhen={null}
  required={false}
  templateable={false}
  type={"uint"}
  unit={null}
  warnings={[]}
  >

#### rate_limit_num

The maximum number of requests allowed within the [`rate_limit_duration_secs`](#rate_limit_duration_secs)
time window.
 See [Rate Limits](#rate-limits) for more info.


</Field>
<Field
  common={false}
  defaultValue={18446744073709551615}
  enumValues={null}
  examples={[18446744073709551615]}
  groups={[]}
  name={"retry_attempts"}
  path={"request"}
  relevantWhen={null}
  required={false}
  templateable={false}
  type={"uint"}
  unit={null}
  warnings={[]}
  >

#### retry_attempts

The maximum number of retries to make for failed requests. The default, for all
intents and purposes, represents an infinite number of retries.
 See [Retry Policy](#retry-policy) for more info.


</Field>
<Field
  common={false}
  defaultValue={1}
  enumValues={null}
  examples={[1]}
  groups={[]}
  name={"retry_initial_backoff_secs"}
  path={"request"}
  relevantWhen={null}
  required={false}
  templateable={false}
  type={"uint"}
  unit={"seconds"}
  warnings={[]}
  >

#### retry_initial_backoff_secs

The amount of time to wait before attempting the first retry for a failed
request. Once, the first retry has failed the fibonacci sequence will be used
to select future backoffs.



</Field>
<Field
  common={false}
  defaultValue={10}
  enumValues={null}
  examples={[10]}
  groups={[]}
  name={"retry_max_duration_secs"}
  path={"request"}
  relevantWhen={null}
  required={false}
  templateable={false}
  type={"uint"}
  unit={"seconds"}
  warnings={[]}
  >

#### retry_max_duration_secs

The maximum amount of time, in seconds, to wait between retries.



</Field>
<Field
  common={true}
  defaultValue={30}
  enumValues={null}
  examples={[30]}
  groups={[]}
  name={"timeout_secs"}
  path={"request"}
  relevantWhen={null}
  required={false}
  templateable={false}
  type={"uint"}
  unit={"seconds"}
  warnings={[]}
  >

#### timeout_secs

The maximum time a request can take before being aborted. It is highly
recommended that you do not lower value below the service's internal timeout,
as this could create orphaned requests, pile on retries, and result in
duplicate data downstream.
 See [Buffers & Batches](#buffers--batches) for more info.


</Field>
</Fields>

</Field>
<Field
  common={false}
  defaultValue={null}
  enumValues={{"AES256":"256-bit Advanced Encryption Standard","aws:kms":"AWS managed key encryption"}}
  examples={["AES256","aws:kms"]}
  groups={[]}
  name={"server_side_encryption"}
  path={null}
  relevantWhen={null}
  required={false}
  templateable={false}
  type={"string"}
  unit={null}
  warnings={[]}
  >

### server_side_encryption

The server-side encryption algorithm used when storing these objects.
 See [Server-side encryption (SSE)](#server-side-encryption-sse) for more info.


</Field>
<Field
  common={false}
  defaultValue={null}
  enumValues={null}
  examples={["abcd1234"]}
  groups={[]}
  name={"ssekms_key_id"}
  path={null}
  relevantWhen={{"server_side_encryption":"aws:kms"}}
  required={false}
  templateable={false}
  type={"string"}
  unit={null}
  warnings={[]}
  >

### ssekms_key_id

If [`server_side_encryption`](#server_side_encryption) has the value `"aws.kms"`, this specifies the ID of
the AWS Key Management Service (AWS KMS) symmetrical customer managed customer
master key (CMK) that will used for the created objects. If not specified,
Amazon S3 uses the AWS managed CMK in AWS to protect the data.



</Field>
<Field
  common={false}
  defaultValue={null}
  enumValues={{"STANDARD":"The default storage class. If you don't specify the storage class when you upload an object, Amazon S3 assigns the STANDARD storage class.","REDUCED_REDUNDANCY":"Designed for noncritical, reproducible data that can be stored with less redundancy than the STANDARD storage class. AWS recommends that you not use this storage class. The STANDARD storage class is more cost effective. ","INTELLIGENT_TIERING":"Stores objects in two access tiers: one tier that is optimized for frequent access and another lower-cost tier that is optimized for infrequently accessed data.","STANDARD_IA":"Amazon S3 stores the object data redundantly across multiple geographically separated Availability Zones (similar to the STANDARD storage class).","ONEZONE_IA":"Amazon S3 stores the object data in only one Availability Zone.","GLACIER":"Use for archives where portions of the data might need to be retrieved in minutes.","DEEP_ARCHIVE":"Use for archiving data that rarely needs to be accessed."}}
  examples={["STANDARD","REDUCED_REDUNDANCY","INTELLIGENT_TIERING","STANDARD_IA","ONEZONE_IA","GLACIER","DEEP_ARCHIVE"]}
  groups={[]}
  name={"storage_class"}
  path={null}
  relevantWhen={null}
  required={false}
  templateable={false}
  type={"string"}
  unit={null}
  warnings={[]}
  >

### storage_class

The storage class for the created objects. See [the S3 Storage
Classes](https://docs.aws.amazon.com/AmazonS3/latest/dev/storage-class-intro.html)
for more details.
 See [Storage class](#storage-class) for more info.


</Field>
<Field
  common={false}
  defaultValue={null}
  enumValues={null}
  examples={[]}
  groups={[]}
  name={"tags"}
  path={null}
  relevantWhen={null}
  required={false}
  templateable={false}
  type={"table"}
  unit={null}
  warnings={[]}
  >

### tags

The tag-set for the object.


<Fields filters={false}>
<Field
  common={false}
  defaultValue={null}
  enumValues={null}
  examples={[{"Tag1":"Value1"}]}
  groups={[]}
  name={"`[tag-name]`"}
  path={"tags"}
  relevantWhen={null}
  required={false}
  templateable={false}
  type={"string"}
  unit={null}
  warnings={[]}
  >

#### `[tag-name]`

A custom tag to be added to the created objects.



</Field>
</Fields>

</Field>
</Fields>

## Env Vars

<Fields filters={true}>
<Field
  common={false}
  defaultValue={null}
  enumValues={null}
  examples={["AKIAIOSFODNN7EXAMPLE"]}
  groups={[]}
  name={"AWS_ACCESS_KEY_ID"}
  path={null}
  relevantWhen={null}
  required={false}
  templateable={false}
  type={"string"}
  unit={null}
  warnings={[]}
  >

### AWS_ACCESS_KEY_ID

Used for AWS authentication when communicating with AWS services. See relevant
[AWS components][pages.aws_components] for more info.
 See [AWS Authentication](#aws-authentication) for more info.


</Field>
<Field
  common={false}
  defaultValue={null}
  enumValues={null}
  examples={["wJalrXUtnFEMI/K7MDENG/FD2F4GJ"]}
  groups={[]}
  name={"AWS_SECRET_ACCESS_KEY"}
  path={null}
  relevantWhen={null}
  required={false}
  templateable={false}
  type={"string"}
  unit={null}
  warnings={[]}
  >

### AWS_SECRET_ACCESS_KEY

Used for AWS authentication when communicating with AWS services. See relevant
[AWS components][pages.aws_components] for more info.
 See [AWS Authentication](#aws-authentication) for more info.


</Field>
</Fields>


## How It Works

### AWS Authentication

Vector checks for AWS credentials in the following order:

1. Environment variables [`AWS_ACCESS_KEY_ID`](#aws_access_key_id) and [`AWS_SECRET_ACCESS_KEY`](#aws_secret_access_key).
2. The [`credential_process` command][urls.aws_credential_process] in the AWS config file. (usually located at `~/.aws/config`)
3. The [AWS credentials file][urls.aws_credentials_file]. (usually located at `~/.aws/credentials`)
4. The [IAM instance profile][urls.iam_instance_profile]. (will only work if running on an EC2 instance with an instance profile/role)

If credentials are not found the [healtcheck](#healthchecks) will fail and an
error will be [logged][docs.monitoring#logs].

#### Obtaining an access key

In general, we recommend using instance profiles/roles whenever possible. In
cases where this is not possible you can generate an AWS access key for any user
within your AWS account. AWS provides a [detailed guide][urls.aws_access_keys] on
how to do this.

#### Assuming Roles

Vector can assume an AWS IAM role via the [`assume_role`](#assume_role) option. This is an
optional setting that is helpful for a variety of use cases, such as cross
account access.

### Buffers & Batches

<SVG src="/img/buffers-and-batches-partitioned.svg" />

The `aws_s3` sink buffers & batches data as
shown in the diagram above. You'll notice that Vector treats these concepts
differently, instead of treating them as global concepts, Vector treats them
as sink specific concepts. This isolates sinks, ensuring services disruptions
are contained and [delivery guarantees][docs.guarantees] are honored.

*Batches* are flushed when 1 of 2 conditions are met:

1. The batch age meets or exceeds the configured [`timeout_secs`](#timeout_secs).
2. The batch size meets or exceeds the configured [`max_events`](#max_events).

*Buffers* are controlled via the [`buffer.*`](#buffer) options.

### Cross account object writing

If you're using Vector to write objects across AWS accounts then you should
consider setting the [`grant_full_control`](#grant_full_control) option to the bucket owner's
canonical user ID. AWS provides a
[full tutorial][urls.aws_s3_cross_account_tutorial] for this use case. If
don't know the bucket owner's canoncial ID you can find it by following
[this tutorial][urls.aws_canonical_user_id].

### Environment Variables

Environment variables are supported through all of Vector's configuration.
Simply add `${MY_ENV_VAR}` in your Vector configuration file and the variable
will be replaced before being evaluated.

You can learn more in the
[Environment Variables][docs.configuration#environment-variables] section.

### Health Checks

Health checks ensure that the downstream service is accessible and ready to
accept data. This check is performed upon sink initialization.
If the health check fails an error will be logged and Vector will proceed to
start.

#### Require Health Checks

If you'd like to exit immediately upon a health check failure, you can
pass the `--require-healthy` flag:

```bash
vector --config /etc/vector/vector.toml --require-healthy
```

#### Disable Health Checks

If you'd like to disable health checks for this sink you can set the
`healthcheck` option to `false`.

### Object access control list (ACL)

AWS S3 supports [access control lists (ACL)][urls.aws_s3_acl] for buckets and
objects. In the context of Vector, only object ACLs are relevant (Vector does
not create or modify buckets). You can set the object level ACL by using one
of the [`acl`](#acl), [`grant_full_control`](#grant_full_control), [`grant_read`](#grant_read), [`grant_read_acp`](#grant_read_acp), or
`grant_write_acp` options.

#### [`acl`](#acl) vs the `grant_*` options

The `grant_*` options name a specific entity to grant access to. The [`acl`](#acl)
options is one of a set of [specific canned ACLs][urls.aws_s3_canned_acl] that
can only name the owner or world.

### Object naming

By default, Vector will name your S3 objects in the following format:

<Tabs
  block={true}
  defaultValue="without_compression"
  values={[
    { label: 'Without Compression', value: 'without_compression', },
    { label: 'With Compression', value: 'with_compression', },
  ]
}>

<TabItem value="without_compression">

```text
<key_prefix><timestamp>-<uuidv4>.log
```

For example:

```text
date=2019-06-18/1560886634-fddd7a0e-fad9-4f7e-9bce-00ae5debc563.log
```

</TabItem>
<TabItem value="with_compression">

```text
<key_prefix><timestamp>-<uuidv4>.log.gz
```

For example:

```text
date=2019-06-18/1560886634-fddd7a0e-fad9-4f7e-9bce-00ae5debc563.log.gz
```

</TabItem>
</Tabs>

Vector appends a [UUIDV4][urls.uuidv4] token to ensure there are no name
conflicts in the unlikely event 2 Vector instances are writing data at the same
time.

You can control the resulting name via the [`key_prefix`](#key_prefix), [`filename_time_format`](#filename_time_format),
and [`filename_append_uuid`](#filename_append_uuid) options.

### Partitioning

Partitioning is controlled via the [`key_prefix`](#key_prefix)
options and allows you to dynamically partition data on the fly.
You'll notice that Vector's [template sytax][docs.reference.templating] is
supported for these options, enabling you to use field values as partition keys.

### Rate Limits

Vector offers a few levers to control the rate and volume of requests to the
downstream service. Start with the [`rate_limit_duration_secs`](#rate_limit_duration_secs) and
`rate_limit_num` options to ensure Vector does not exceed the specified
number of requests in the specified window. You can further control the pace at
which this window is saturated with the [`in_flight_limit`](#in_flight_limit) option, which
will guarantee no more than the specified number of requests are in-flight at
any given time.

Please note, Vector's defaults are carefully chosen and it should be rare that
you need to adjust these. If you found a good reason to do so please share it
with the Vector team by [opening an issue][urls.new_aws_s3_sink_issue].

### Retry Policy

Vector will retry failed requests (status == `429`, >= `500`, and != `501`).
Other responses will _not_ be retried. You can control the number of retry
attempts and backoff rate with the [`retry_attempts`](#retry_attempts) and
`retry_backoff_secs` options.

### Server-side encryption (SSE)

AWS S3 offers [server-side encryption][urls.aws_s3_sse]. You can apply defaults
at the bucket level or set the encryption at the object level. In the context,
of Vector only the object level is relevant (Vector does not create or modify
buckets). Although, we recommend setting defaults at the bucket level whne
possible. You can explicitly set the object level encryption via the
`server_side_encryption` option.

### Storage class

AWS S3 offers [storage classes][urls.aws_s3_storage_classes]. You can apply
defaults, and rules, at the bucket level or set the storage class at the object
level. In the context of Vector only the object level is relevant (Vector does
not create or modify buckets). You can set the storage class via the
`storage_class` option.

### Tags & metadata

Vector currently only supports [AWS S3 object tags][urls.aws_s3_tags] and does
_not_ support [object metadata][urls.aws_s3_metadata]. If you require metadata
support see [issue #1694][urls.issue_1694].

We believe tags are more flexible since they are separate from the actual S3
object. Youc an freely modify tags without modifying the object. Conversely,
object metadata requires a full rewrite of the object to make changes.


### Template Syntax

The [`key_prefix`](#key_prefix) options
support [Vector's template syntax][docs.reference.templating], enabling dynamic
values derived from the event's data. This syntax accepts
[strptime specifiers][urls.strptime_specifiers] as well as the
`{{ field_name }}` syntax for accessing event fields. For example:

```toml title="vector.toml"
[sinks.my_aws_s3_sink_id]
  # ...
  key_prefix = "date=%F/"
  key_prefix = "date=%F/hour=%H/"
  key_prefix = "year=%Y/month=%m/day=%d/"
  key_prefix = "application_id={{ application_id }}/date=%F/"
  # ...
```

You can learn more about the complete syntax in the
[templating reference][docs.reference.templating].


[docs.configuration#environment-variables]: /docs/setup/configuration/#environment-variables
[docs.data-model.log]: /docs/about/data-model/log/
[docs.data-model]: /docs/about/data-model/
[docs.guarantees]: /docs/about/guarantees/
[docs.monitoring#logs]: /docs/administration/monitoring/#logs
[docs.reference.templating]: /docs/reference/templating/
[pages.aws_components]: /components/?providers%5B%5D=aws/
[urls.aws_access_keys]: https://docs.aws.amazon.com/IAM/latest/UserGuide/id_credentials_access-keys.html
[urls.aws_canonical_user_id]: https://docs.aws.amazon.com/general/latest/gr/acct-identifiers.html#FindingCanonicalId
[urls.aws_credential_process]: https://docs.aws.amazon.com/cli/latest/userguide/cli-configure-sourcing-external.html
[urls.aws_credentials_file]: https://docs.aws.amazon.com/cli/latest/userguide/cli-configure-files.html
[urls.aws_iam_role]: https://docs.aws.amazon.com/IAM/latest/UserGuide/id_roles.html
[urls.aws_regions]: https://docs.aws.amazon.com/AmazonRDS/latest/UserGuide/Concepts.RegionsAndAvailabilityZones.html
[urls.aws_s3]: https://aws.amazon.com/s3/
[urls.aws_s3_acl]: https://docs.aws.amazon.com/AmazonS3/latest/dev/acl-overview.html
[urls.aws_s3_canned_acl]: https://docs.aws.amazon.com/AmazonS3/latest/dev/acl-overview.html#canned-acl
[urls.aws_s3_cross_account_tutorial]: https://docs.aws.amazon.com/AmazonS3/latest/dev/example-walkthroughs-managing-access-example3.html
[urls.aws_s3_grantee]: https://docs.aws.amazon.com/AmazonS3/latest/dev/acl-overview.html#specifying-grantee
[urls.aws_s3_metadata]: https://docs.aws.amazon.com/AmazonS3/latest/dev/UsingMetadata.html#object-metadata
[urls.aws_s3_sse]: https://docs.aws.amazon.com/AmazonS3/latest/dev/UsingServerSideEncryption.html
[urls.aws_s3_storage_classes]: https://aws.amazon.com/s3/storage-classes/
[urls.aws_s3_tags]: https://docs.aws.amazon.com/AmazonS3/latest/user-guide/add-object-tags.html
[urls.gzip]: https://www.gzip.org/
[urls.iam_instance_profile]: https://docs.aws.amazon.com/IAM/latest/UserGuide/id_roles_use_switch-role-ec2_instance-profiles.html
[urls.issue_1694]: https://github.com/timberio/vector/issues/1694
[urls.new_aws_s3_sink_issue]: https://github.com/timberio/vector/issues/new?labels=sink%3A+aws_s3
[urls.strptime_specifiers]: https://docs.rs/chrono/0.4.11/chrono/format/strftime/index.html#specifiers
[urls.uuidv4]: https://en.wikipedia.org/wiki/Universally_unique_identifier#Version_4_(random)<|MERGE_RESOLUTION|>--- conflicted
+++ resolved
@@ -1,9 +1,5 @@
 ---
-<<<<<<< HEAD
 last_modified_on: "2020-06-23"
-=======
-last_modified_on: "2020-06-18"
->>>>>>> c293c492
 delivery_guarantee: "at_least_once"
 component_title: "AWS S3"
 description: "The Vector `aws_s3` sink batches `log` events to Amazon Web Service's S3 service via the `PutObject` API endpoint."
