--- conflicted
+++ resolved
@@ -51,11 +51,7 @@
 			description: "Whether a standalone key should be accepted, the resulting object will associate such keys with boolean value `true`"
 			required:    false
 			type: ["boolean"]
-<<<<<<< HEAD
-			default: false
-=======
 			default: true
->>>>>>> 10e81483
 		},
 	]
 	internal_failure_reasons: [
@@ -108,10 +104,6 @@
 					"env:prod,service:backend,region:eu-east1,beta",
 					field_delimiter: ",",
 					key_value_delimiter: ":",
-<<<<<<< HEAD
-					accept_standalone_key: true
-=======
->>>>>>> 10e81483
 				)
 				"""#
 			return: {
