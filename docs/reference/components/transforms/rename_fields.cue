package metadata

components: transforms: rename_fields: {
  title: "Rename Fields"
  short_description: "Accepts log events and allows you to rename one or more log fields."
  long_description: "Accepts log events and allows you to rename one or more log fields."

<<<<<<< HEAD
=======
  _features: {
    checkpoint: enabled: false
    multiline: enabled: false
    tls: enabled: false
  }

  output: logs: {
    // Rename fields only acts on fields specified in the `fields` setting. It remaps from one event type to another.
  }

>>>>>>> b5cb281e
  classes: {
    commonly_used: false
    function: "schema"
  }

  features: {
    tls: enabled: false
  }

  statuses: {
    development: "stable"
  }

  support: {
    input_types: ["log"]

    platforms: {
      "aarch64-unknown-linux-gnu": true
      "aarch64-unknown-linux-musl": true
      "x86_64-apple-darwin": true
      "x86_64-pc-windows-msv": true
      "x86_64-unknown-linux-gnu": true
      "x86_64-unknown-linux-musl": true
    }

    requirements: []
    warnings: []
  }

  configuration: {
    drop_empty: {
      common: false
      description: "If set to `true`, after renaming fields, remove any parent objects of the old field that are now empty."
      required: false
      warnings: []
      type: bool: default: false
    }
    fields: {
      description: "A table of old-key/new-key pairs representing the keys to be moved in the event."
      required: true
      warnings: []
      type: object: {
        examples: [{"old_field_name":"new_field_name"},{"parent":{"old_child_name":"parent.new_child_name"}}]
        options: {}
      }
    }
  }

  how_it_works: {
    complex_processing: {
      title: "Complex Processing"
      body: #"""
      If you encounter limitations with the `rename_fields` transform then we recommend using a
      [runtime](vector_programmable_transforms) transform. These transforms are designed for complex
      processing and give you the power of full programming runtime.
      """#
    }
    conflicts: {
      title: "Conflicts"
      body: #"""
            Keys specified in this transform will replace existing keys.
            """#
      sub_sections: [
        {
          title: "Key Conflicts"
          body: #"""
                Keys specified in this transform will replace existing keys.

                <Alert type="warning">

                Vector makes no guarantee on the order of execution. If two rename
                operations must be performed in a specific order, it is recommended to split
                them up across two separate rename transforms.

                </Alert>
                """#
        },
        {
          title: "Nested Key Conflicts"
          body: #"""
                Keys are renamed in a deep fashion. They will not replace any ancestor
                objects. For example, given the following `log` event:

                ```javascript
                {
                  "root": "value2",
                  "parent": {
                    "child1": "value1"
                  }
                }
                ```

                And the following configuration:

                ```toml
                [transforms.rename_nested_field]
                  type = "rename_fields"
                  fields.root = "parent.child2"
                ```

                Will result in the following log event:

                ```javascript
                {
                  "parent": {
                    "child1": "value1",
                    "child2": "value2"
                  }
                }
                ```

                Notice that `parent.child1` field was preserved.
                """#
        }
      ]
    }
  }
}<|MERGE_RESOLUTION|>--- conflicted
+++ resolved
@@ -5,19 +5,6 @@
   short_description: "Accepts log events and allows you to rename one or more log fields."
   long_description: "Accepts log events and allows you to rename one or more log fields."
 
-<<<<<<< HEAD
-=======
-  _features: {
-    checkpoint: enabled: false
-    multiline: enabled: false
-    tls: enabled: false
-  }
-
-  output: logs: {
-    // Rename fields only acts on fields specified in the `fields` setting. It remaps from one event type to another.
-  }
-
->>>>>>> b5cb281e
   classes: {
     commonly_used: false
     function: "schema"
