package metadata

components: transforms: remove_tags: {
  title: "Remove Tags"
  short_description: "Accepts metric events and allows you to remove one or more metric tags."
  long_description: "Accepts metric events and allows you to remove one or more metric tags."

<<<<<<< HEAD
=======
  _features: {
    checkpoint: enabled: false
    multiline: enabled: false
    tls: enabled: false
  }

  output: metrics: {
    // Remove tags only acts on tags specified in the `tags` setting. It does not have a perscribed format.
  }

>>>>>>> e2d6d7f3
  classes: {
    commonly_used: false
    function: "schema"
  }

  features: {
    tls: enabled: false
  }

  statuses: {
    development: "stable"
  }

  support: {
    input_types: ["metric"]

    platforms: {
      "aarch64-unknown-linux-gnu": true
      "aarch64-unknown-linux-musl": true
      "x86_64-apple-darwin": true
      "x86_64-pc-windows-msv": true
      "x86_64-unknown-linux-gnu": true
      "x86_64-unknown-linux-musl": true
    }

    requirements: []
    warnings: []
  }

  configuration: {
    tags: {
      description: "The tag names to drop."
      required: true
      warnings: []
      type: "[string]": {
        examples: [["tag1","tag2"]]
      }
    }
  }

  how_it_works: {
    complex_processing: {
      title: "Complex Processing"
      body: #"""
      If you encounter limitations with the `remove_tags` transform then we recommend using a
      [runtime](vector_programmable_transforms) transform. These transforms are designed for complex
      processing and give you the power of full programming runtime.
      """#
    }
  }
}<|MERGE_RESOLUTION|>--- conflicted
+++ resolved
@@ -5,19 +5,6 @@
   short_description: "Accepts metric events and allows you to remove one or more metric tags."
   long_description: "Accepts metric events and allows you to remove one or more metric tags."
 
-<<<<<<< HEAD
-=======
-  _features: {
-    checkpoint: enabled: false
-    multiline: enabled: false
-    tls: enabled: false
-  }
-
-  output: metrics: {
-    // Remove tags only acts on tags specified in the `tags` setting. It does not have a perscribed format.
-  }
-
->>>>>>> e2d6d7f3
   classes: {
     commonly_used: false
     function: "schema"
