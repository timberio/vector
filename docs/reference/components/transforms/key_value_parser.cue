package metadata

components: transforms: key_value_parser: {
	title: "Key-value Parser"

	description: """
		Loosely parses a log field's value in key-value format.
		"""

	classes: {
		commonly_used: false
		development:   "deprecated"
		egress_method: "stream"
	}

	features: {
		parse: {
			format: {
				name:     "KeyValue"
				url:      null
				versions: null
			}
		}
	}

	support: {
		targets: {
			"aarch64-unknown-linux-gnu":  true
			"aarch64-unknown-linux-musl": true
			"x86_64-apple-darwin":        true
			"x86_64-pc-windows-msv":      true
			"x86_64-unknown-linux-gnu":   true
			"x86_64-unknown-linux-musl":  true
		}

		requirements: []
		warnings: [
			"""
<<<<<<< HEAD
				Performance characteristics of the `key_value` transform have not been benchmarked.
				""",
		]
		notices: [
			"""
				It is likely that the `key_value` transform will replace the `logfmt` transform in the future since
				it offers a more flexible super-set of that transform.
=======
			This component has been deprecated in favor of the new [`remap` transform's `parse_key_value`
			function](\(urls.vector_remap_transform)#parse_key_value). The `remap` transform provides a
			simple syntax for robust data transformation. Let us know what you think!
			""",
		]
		notices: [
			"""
				It is likely that the `key_value` transform will replace the `logfmt_parser` transform
				in the future since it offers a more flexible superset of that transform.
>>>>>>> 4d97792c
				""",
		]
	}

	configuration: {
		drop_field: {
			common:      true
			description: "If `true` will drop the specified `field` after parsing."
			required:    false
			warnings: []
			type: bool: default: true
		}

		field: {
			common:      true
			description: "The log field containing key/value pairs to parse. Must be a `string` value."
			required:    false
			warnings: []
			type: string: {
				default: "message"
				examples: ["message", "parent.child", "array[0]"]
			}
		}

		field_split: {
			common:      false
			description: "The character(s) to split a key/value pair on which results in a new field with an associated value. Must be a `string` value."
			required:    false
			type: string: {
				default: "="
				examples: [":", "="]
			}
		}

		overwrite_target: {
			common: false
			description: """
				If `target_field` is set and the log contains a field of the same name
				as the target, it will only be overwritten if this is set to `true`.
				"""
			required: false
			type: bool: default: false
		}

		separator: {
			common:      false
			description: "The character(s) that separate key/value pairs. Must be a `string` value."
			required:    false
			type: string: {
				default: "[whitespace]"
				examples: [",", ";", "|"]
			}
		}

		target_field: {
			common: false
			description: """
				If this setting is present, the parsed JSON will be inserted into the
				log as a sub-object with this name.
				If a field with the same name already exists, the parser will fail and
				produce an error.
				"""
			required: false
			type: string: {
				default: null
				examples: ["root_field", "parent.child"]
			}
		}

		trim_key: {
			common: false
			description: """
				Removes characters from the beginning and end of a key until a character that is not listed.
				ex: `<key>=value` would result in `key: value` with this option set to `<>`.
				"""
			required: false
			type: string: {
				default: null
				examples: ["<>", "{}"]
			}
		}

		trim_value: {
			common: false
			description: """
				Removes characters from the beginning and end of a value until a character that is not listed.
				ex: `key=<<>value>>` would result in `key: value` with this option set to `<>`.
				"""
			required: false
			type: string: {
				default: null
				examples: ["<>", "{}"]
			}
		}

		types: configuration._types
	}

	input: {
		logs:    true
		metrics: null
	}

	how_it_works: {
		description: {
			title: "Description"
			body: """
				The Key Value Parser accepts structured data that can be split on a character, or group of characters, and extracts it into a
				json object (dictionary) of key/value pairs. The `separator` option allows you to define the character(s) to perform the initial
				splitting of the message into pairs. The `field_split` option allows you to define the character(s) which split the key from the value.
				"""
		}
	}

	examples: [
		{
			title: "Firewall log message"
			configuration: {
				field:        "message"
				field_split:  ":"
				separator:    ";"
				target_field: "data"
				trim_key:     "\""
				trim_value:   "\""
				type:         "key_value_parser"
			}
			input: log: {
				"message": "action:\"Accept\"; flags:\"802832\"; ifdir:\"inbound\"; ifname:\"eth2-05\"; logid:\"6\"; loguid:\"{0x5f0fa4d6,0x1,0x696ac072,0xc28d839a}\";"
			}
			output: log: {
				"message": "action:\"Accept\"; flags:\"802832\"; ifdir:\"inbound\"; ifname:\"eth2-05\"; logid:\"6\"; loguid:\"{0x5f0fa4d6,0x1,0x696ac072,0xc28d839a}\";"
				"data": {
					"action": "Accept"
					"flags":  "802832"
					"ifdir":  "inbound"
					"ifname": "eth2-05"
					"logid":  "6"
					"loguid": "{0x5f0fa4d6,0x1,0x696ac072,0xc28d839a}"
				}
			}
		},
	]
}<|MERGE_RESOLUTION|>--- conflicted
+++ resolved
@@ -36,25 +36,15 @@
 		requirements: []
 		warnings: [
 			"""
-<<<<<<< HEAD
-				Performance characteristics of the `key_value` transform have not been benchmarked.
-				""",
-		]
-		notices: [
-			"""
-				It is likely that the `key_value` transform will replace the `logfmt` transform in the future since
-				it offers a more flexible super-set of that transform.
-=======
-			This component has been deprecated in favor of the new [`remap` transform's `parse_key_value`
-			function](\(urls.vector_remap_transform)#parse_key_value). The `remap` transform provides a
-			simple syntax for robust data transformation. Let us know what you think!
-			""",
+        This component has been deprecated in favor of the new [`remap` transform's `parse_key_value`
+        function](\(urls.vector_remap_transform)#parse_key_value). The `remap` transform provides a
+        simple syntax for robust data transformation. Let us know what you think!
+  			""",
 		]
 		notices: [
 			"""
 				It is likely that the `key_value` transform will replace the `logfmt_parser` transform
 				in the future since it offers a more flexible superset of that transform.
->>>>>>> 4d97792c
 				""",
 		]
 	}
