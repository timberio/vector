--- conflicted
+++ resolved
@@ -13,23 +13,7 @@
 	}
 
 	features: {
-<<<<<<< HEAD
-		batch: {
-			enabled:      true
-			common:       false
-			max_bytes:    null
-			max_events:   20
-			timeout_secs: 1
-		}
-		buffer: enabled: false
-		compression: {
-			enabled: true
-			default: "none"
-		}
-		encoding: codec: enabled: false
-=======
 		buffer: enabled:      false
->>>>>>> 04faa5f7
 		healthcheck: enabled: true
 		send: {
 			batch: {
@@ -41,8 +25,7 @@
 			}
 			compression: {
 				enabled: true
-				default: null
-				gzip:    true
+				default: "none"
 			}
 			encoding: codec: enabled: false
 			request: enabled: false
