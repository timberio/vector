--- conflicted
+++ resolved
@@ -265,7 +265,6 @@
 				syntax: "template"
 			}
 		}
-<<<<<<< HEAD
 		metrics: {
 			common:      false
 			description: "Options for metrics."
@@ -287,7 +286,8 @@
 					}
 					timezone: configuration._timezone
 				}
-=======
+			}
+		}
 		mode: {
 			common:      true
 			description: "The type of index mechanism. If `data_stream` mode is enabled, the `bulk_action` is set to `create`."
@@ -297,7 +297,6 @@
 				default: "normal"
 				examples: ["normal", "data_stream"]
 				syntax: "literal"
->>>>>>> 31ca838a
 			}
 		}
 		pipeline: {
