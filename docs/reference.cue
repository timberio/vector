--- conflicted
+++ resolved
@@ -293,14 +293,6 @@
 		enabled: bool
 	})
 
-<<<<<<< HEAD
-			if enabled == true {
-				default: #CompressionAlgorithm
-				algorithm: ["none", "gzip"]
-				level: ["none", "fast", "default", "best", 0, 1, 2, 3, 4, 5, 6, 7, 8, 9]
-			}
-		}
-=======
 	from?: #Service
 }
 
@@ -327,7 +319,6 @@
 #FeaturesReceive: {
 	_args: {
 		kind: string
->>>>>>> 04faa5f7
 	}
 	let Args = _args
 
@@ -362,8 +353,9 @@
 		enabled: bool
 
 		if enabled == true {
-			default: "gzip" | null
-			gzip:    bool
+			default: #CompressionAlgorithm
+			algorithm: ["none", "gzip"]
+			level: ["none", "fast", "default", "best", 0, 1, 2, 3, 4, 5, 6, 7, 8, 9]
 		}
 	}
 
