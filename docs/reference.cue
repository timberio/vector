// Root
//
// The root file defines the schema for all of Vector's reference metadata.
// It does not include boilerplate or domain specific policies.

package metadata

<<<<<<< HEAD
#Fields: [Name=string]: #Fields | _

remap: {
  errors: [Name=string]: {
    description: string
    name: Name
  }

  functions: [Name=string]: {
    arguments: [
      ...{
        required: bool,

        if !required {
          name: string
        }

        type: "float" | "int" | "string"
      }
    ]
    category: "coerce" | "parse"
    description: string
    examples: [
      {
        title: string
        input: #Fields
        source: string
        output: #Fields
      },
      ...
    ]
    name: Name
  }
}
=======
import (
	"strings"
)

_values: {
	current_timestamp: "2020-10-10T17:07:36.452332Z"
	local_host:        "my-host.local"
	remote_host:       "34.33.222.212"
}

// `#Any` allows for any value.
#Any: _ | {[_=string]: #Any}

// `#Classes` represent various `#Components` classifications.
#Classes: {
	_args: kind: string
	let Args = _args

	// `commonly_used` specifies if the component is commonly used or not.
	// Setting this to `true` will surface the component from other,
	// less commonly used, components.
	commonly_used: bool

	if Args.kind == "source" || Args.kind == "sink" {
		delivery: #DeliveryStatus
	}

	if Args.kind == "source" {
		// `deployment_roles` clarify when the component should be used under
		// different deployment contexts.
		deployment_roles: [#DeploymentRole, ...]
	}
	development: #DevelopmentStatus

	// `egress_method` documents how the component outputs events.
	egress_method: #EgressMethod

	if Args.kind == "sink" {
		// `service_providers` specify the service providers that support
		// and host this service. This helps users find relevant sinks.
		//
		// For example, "AWS" is a service provider for many services, and
		// a user on AWS can use this to filter for AWS supported
		// components.
		service_providers: [...string]
	}
}

// `#ComponentKind` represent the kind of component.
#ComponentKind: "sink" | "source" | "transform"

// `#Components` are any transform, source, or sink.
#Components: [Type=string]: {
	// `kind` specified the component kind. This is set automatically.
	kind: #ComponentKind
	let Kind = kind

	configuration: #Schema

	// `description` describes the components with a single paragraph.
	// It is used for SEO purposes and should be full of relevant keywords.
	description?: =~"[.]$"

	// `title` is the human friendly title for the component.
	//
	// For example, the `http` sink has a `HTTP` title.
	title: string

	// `type` is the component identifier. This is set automatically.
	type: Type

	// `classes` represent the various classifications for this component
	classes: #Classes & {_args: kind: Kind}

	// `examples` demonstrates various ways to use the component using an
	// input, output, and example configuration.
	examples: [
		...close({
			title:    string
			context?: string
			"configuration": {
				for k, v in configuration {
					"\( k )"?: _ | *null
				}
			}

			if Kind == "source" {
				input: string
			}

			if Kind != "source" {
				input: #Event | [#Event, ...]
			}

			if Kind == "sink" {
				output: string
			}

			if Kind != "sink" {
				output: #Event | [#Event, ...] | null
			}

			notes?: string
		}),
	]

	// `features` describes the various supported features of the component.
	// Setting these helps to reduce boilerplate.
	//
	// For example, the `tls` feature will automatically add the appropriate
	// `tls` options and `how_it_works` sections.
	features: #Features & {_args: {egress_method: classes.egress_method, kind: Kind}}

	// `how_it_works` contain sections that further describe the component's
	// behavior. This is like a mini-manual for the component and should help
	// answer any obvious questions the user might have. Options can link
	// to these sections for deeper explanations of behavior.
	how_it_works: #HowItWorks

	if Kind != "source" {
		input: #Input
	}

	if Kind != "sink" {
		// `output` documents output of the component. This is very important
		// as it communicate which events and fields are emitted.
		output: #Output
	}

	// `support` communicates the varying levels of support of the component.
	support: #Support & {_args: kind: Kind}
}

// `#CompressionAlgorithm` specified data compression algorithm.
//
// * `none` - compression is not applied
// * `gzip` - gzip compression applied
#CompressionAlgorithm: "none" | "gzip"

#CompressionLevel: "none" | "fast" | "default" | "best" | >=0 & <=9

// `#DeliveryStatus` documents the delivery guarantee.
//
// * `at_least_once` - The event will be delivered at least once and
// could be delivered more than once.
// * `best_effort` - We will make a best effort to deliver the event,
// but the event is not guaranteed to be delivered.
#DeliveryStatus: "at_least_once" | "best_effort"

// `#DeploymentRoles` clarify when a component should be used under
// certain deployment contexts.
//
// * `daemon` - Vector is installed as a single process on the host.
// * `sidecar` - Vector is installed alongside each process it is
//   monitoring. Therefore, there might be multiple Vector processes
//   on the host.
// * `service` - Vector receives data from one or more upstream
//   sources, typically over a network protocol.
#DeploymentRole: "aggregator" | "daemon" | "sidecar"

// `#DevelopmentStatus` documents the development status of the component.
//
// * `beta` - The component is early in it's development cylce and the
// API and reliability are not settled.
// * `stable` - The component is production ready.
// * `deprecated` - The component will be removed in a future version.
#DevelopmentStatus: "beta" | "stable" | "deprecated"

// `#EgressMethod` specified how a component outputs events.
//
// * `batch` - one or more events at a time
// * `stream` - one event at a time
#EgressMethod: "aggregate" | "batch" | "stream"

#EncodingCodec: "json" | "ndjson" | "text"

// `enum` restricts the value to a set of values.
//
//                enum: {
//                 json: "Encodes the data via application/json"
//                 text: "Encodes the data via text/plain"
//                }
#Enum: [Name=_]: string

#Event: {
	close({log: #LogEvent}) |
	close({metric: #MetricEvent})
}

// `#EventType` represents one of Vector's supported event types.
//
// * `log` - log event
// * `metric` - metric event
#EventType: "log" | "metric"

#Interface: {
	close({binary: #InterfaceBinary}) |
	close({ffi: close({})}) |
	close({file_system: #InterfaceFileSystem}) |
	close({socket: #InterfaceSocket}) |
	close({stdin: close({})}) |
	close({stdout: close({})})
}

#InterfaceBinary: {
	name:         string
	permissions?: #Permissions
}

#InterfaceFileSystem: {
	directory: string
}

#InterfaceSocket: {
	api?: {
		title: string
		url:   string
	}
	direction: "incoming" | "outgoing"

	if direction == "outgoing" {
		network_hops?: uint8
		permissions?:  #Permissions
	}

	if direction == "incoming" {
		port: uint16
	}

	protocols: [#Protocol, ...]
	socket?: string
	ssl:     "disabled" | "required" | "optional"
}

#Features: {
	_args: {
		egress_method: string
		kind:          string
	}
	let Args = _args

	if Args.kind == "source" {
		collect?:  #FeaturesCollect
		receive?:  #FeaturesReceive
		generate?: close({})

		// `multiline` should be enabled for sources that offer the ability
		// to merge multiple lines together.
		multiline: close({
			enabled: bool
		})
	}

	if Args.kind == "transform" {
		convert?:  close({})
		enrich?:   #FeaturesEnrich
		filter?:   close({})
		parse?:    #FeaturesParse
		program?:  #FeaturesProgram
		reduce?:   close({})
		route?:    close({})
		sanitize?: close({})
		shape?:    close({})
	}

	if Args.kind == "sink" {
		// `buffer` describes how the component buffers data.
		buffer: close({
			enabled: bool | string
		})

		// `healtcheck` notes if a component offers a healthcheck on boot.
		healthcheck: close({
			enabled: bool
		})

		exposes?: close({})
		send?:    #FeaturesSend & {_args: Args}
	}
}

#FeaturesCollect: {
	// `checkpoint` describes how the component checkpoints its read
	// position.
	checkpoint: close({
		enabled: bool
	})

	from?: #Service
	tls?:  #FeaturesTLS & {_args: {mode: "connect"}}
}

#FeaturesEnrich: {
	from: close({
		name:     string
		url:      string
		versions: string | null
	})
}

#FeaturesParse: {
	format: close({
		name:     string
		url:      string | null
		versions: string | null
	})
}

#FeaturesProgram: {
	runtime: #Runtime
}

#FeaturesReceive: {
	from?: #Service
	tls:   #FeaturesTLS & {_args: {mode: "accept"}}
}

#FeaturesSend: {
	_args: {
		egress_method: string
		kind:          string
	}
	let Args = _args

	if Args.egress_method == "batch" {
		// `batch` describes how the component batches data. This is only
		// relevant if a component has an `egress_method` of "batch".
		batch: close({
			enabled:      bool
			common:       bool
			max_bytes:    uint | null
			max_events:   uint | null
			timeout_secs: uint8
		})
	}

	// `compression` describes how the component compresses data.
	compression: {
		enabled: bool

		if enabled == true {
			default: #CompressionAlgorithm
			algorithms: [#CompressionAlgorithm, ...]
			levels: [#CompressionLevel, ...]
		}
	}

	// `encoding` describes how the component encodes data.
	encoding: {
		enabled: bool

		if enabled {
			codec: {
				enabled: bool

				if enabled {
					default: #EncodingCodec | null
					enum:    [#EncodingCodec, ...] | null
				}
			}
		}
	}

	// `request` describes how the component issues and manages external
	// requests.
	request: {
		enabled: bool

		if enabled {
			in_flight_limit:            uint8 | *5
			rate_limit_duration_secs:   uint8
			rate_limit_num:             uint16
			retry_initial_backoff_secs: uint8
			retry_max_duration_secs:    uint8
			timeout_secs:               uint8
		}
	}

	// `tls` describes if the component secures network communication
	// via TLS.
	tls: #FeaturesTLS & {_args: {mode: "connect"}}

	to?: #Service
}

#FeaturesTLS: {
	_args: {
		mode: "accept" | "connect"
	}
	let Args = _args
	enabled: bool

	if enabled {
		can_enable:             bool
		can_verify_certificate: bool
		if Args.mode == "connect" {
			can_verify_hostname: bool
		}
		enabled_default: bool
	}
}

#HowItWorks: [Name=string]: close({
	name:  Name
	title: string
	body:  string
	sub_sections?: [...{
		title: string
		body:  string
	}]
})

#Input: {
	logs:    bool
	metrics: #MetricInput | null
}

#LogEvent: {
	host?:      string | null
	message?:   string | null
	timestamp?: string | null
	#Any
}

#LogOutput: [Name=string]: close({
	description: string
	name:        Name
	fields:      #Schema
})

#MetricInput: {
	counter:      bool
	distribution: bool
	gauge:        bool
	histogram:    bool
	summary:      bool
	set:          bool
}

#MetricEvent: {
	name: string
	tags: [Name=string]: string
	timestamp?: string
	close({counter: #MetricEventCounter}) |
	close({distribution: #MetricEventDistribution}) |
	close({gauge: #MetricEventGauge}) |
	close({histogram: #MetricEventHistogram}) |
	close({set: #MetricEventSet}) |
	close({summary: #MetricEventSummary})
}

#MetricEventCounter: {
	value: float
}

#MetricEventDistribution: {
	values: [float, ...]
	sample_rates: [float, ...]
	statistic: "histogram" | "summary"
}

#MetricEventGauge: {
	value: float
}

#MetricEventHistogram: {
	buckets: [float, ...]
	counts: [int, ...]
	count: int
	sum:   float
}

#MetricEventSet: {
	values: [string, ...]
}

#MetricEventSummary: {
	quantiles: [float, ...]
	values: [float, ...]
	count: int
	sum:   float
}

#MetricOutput: [Name=string]: close({
	description:    string
	relevant_when?: string
	tags:           #MetricTags
	name:           Name
	type:           #MetricType
})

#MetricTags: [Name=string]: close({
	description: string
	examples: [string, ...]
	required: bool
	name:     Name
})

#MetricType: "counter" | "gauge" | "histogram" | "summary"

#Object: {[_=string]: #Any}

#Output: {
	logs?:    #LogOutput
	metrics?: #MetricOutput
}

#Permissions: {
	unix: {
		group: string
	}
}

#Platforms: {
	"aarch64-unknown-linux-gnu":  bool
	"aarch64-unknown-linux-musl": bool
	"x86_64-apple-darwin":        bool
	"x86_64-pc-windows-msv":      bool
	"x86_64-unknown-linux-gnu":   bool
	"x86_64-unknown-linux-musl":  bool
}

#Protocol: "http" | "tcp" | "udp" | "unix"

#Runtime: {
	name:    string
	url:     string
	version: string | null
}

#Service: {
	name:     string
	thing:    string
	url:      string
	versions: string | null

	interface?: #Interface

	setup: [...string]
}

#Schema: [Name=string]: {
	// `category` allows you to group options into categories.
	//
	// For example, all of the `*_key` options might be grouped under the
	// "Context" category to make generated configuration examples easier to
	// read.
	category?: string

	if strings.HasSuffix(name, "_key") {
		category: "Mapping"
	}

	if type.object != _|_ {
		category: strings.ToTitle(name)
	}

	// `desription` describes the option in a succinct fashion. Usually 1 to
	// 2 sentences.
	description: string

	// `groups` groups options into categories.
	//
	// For example, the `influxdb_logs` sink supports both v1 and v2 of Influxdb
	// and relevant options are placed in those groups.
	groups?: [...string]

	// `name` sets the name for this option. It is automatically set for you
	// via the key you use.
	name: Name

	// `relevant_when` clarifies when an option is relevant.
	//
	// For example, if an option depends on the value of another option you can
	// specify that here. We accept a string to allow for the expression of
	// complex requirements.
	//
	//              relevant_when: 'strategy = "fingerprint"'
	//              relevant_when: 'strategy = "fingerprint" or "inode"'
	relevant_when?: string

	// `required` requires the option to be set.
	required: bool

	// `warnings` warn the user about some aspects of the option.
	//
	// For example, the `tls.verify_hostname` option has a warning about
	// reduced security if the option is disabled.
	warnings: [...string]

	if !required {
		// `common` specifes that the option is commonly used. It will bring the
		// option to the top of the documents, surfacing it from other
		// less common, options.
		common: bool
	}

	// `sort` sorts the option, otherwise options will be sorted alphabetically.
	sort?: int8

	// `types` sets the option's value type. External tagging is used since
	// each type has its own set of fields.
	type: #Type & {_args: "required": required}
}

#Support: {
	_args: kind: string

	// `platforms` describes which platforms this component is available on.
	//
	// For example, the `journald` source is only available on Linux
	// environments.
	platforms: #Platforms

	// `requirements` describes any external requirements that the component
	// needs to function properly.
	//
	// For example, the `journald` source requires the presence of the
	// `journalctl` binary.
	requirements: [...string] | null

	// `warnings` describes any warnings the user should know about the
	// component.
	//
	// For example, the `grok_parser` might offer a performance warning
	// since the `regex_parser` and other transforms are faster.
	warnings: [...string] | null

	// `notices` communicates useful information to the user that is neither
	// a requirement or a warning.
	//
	// For example, the `lua` transform offers a Lua version notice that
	// communicate which version of Lua is embedded.
	notices: [...string] | null
}

#Timestamp: =~"^\\d{4}-\\d{2}-\\d{2}T\\d{2}:\\d{2}:\\d{2}.\\d{6}Z"

#Type: {
	_args: {
		arrays:   true
		required: bool
	}
	let Args = _args

	// `*` represents a wildcard type.
	//
	// For example, the `sinks.http.headers.*` option allows for arbitrary
	// key/value pairs.
	close({"array": #TypeArray & {_args: required: Args.required}}) |
	#TypePrimitive
}

#TypePrimitive: {
	_args: {
		arrays:   true
		required: bool
	}
	let Args = _args

	// `*` represents a wildcard type.
	//
	// For example, the `sinks.http.headers.*` option allows for arbitrary
	// key/value pairs.
	close({"*": close({})}) |
	close({"bool": #TypeBool & {_args: required: Args.required}}) |
	close({"float": #TypeFloat & {_args: required: Args.required}}) |
	close({"object": #TypeObject & {_args: required: Args.required}}) |
	close({"string": #TypeString & {_args: required: Args.required}}) |
	close({"timestamp": #TypeTimestamp & {_args: required: Args.required}}) |
	close({"uint": #TypeUint & {_args: required: Args.required}})
}

#TypeArray: {
	_args: required: bool
	let Args = _args

	if !Args.required {
		// `default` sets the default value.
		default: [...] | null
	}

	// Set `required` to `true` to force disable defaults. Defaults should
	// be specified on the array level and not the type level.
	items: type: #TypePrimitive & {_args: required: true}
}

#TypeBool: {
	_args: required: bool
	let Args = _args

	if !Args.required {
		// `default` sets the default value.
		default: bool | null
	}
}

#TypeFloat: {
	_args: required: bool
	let Args = _args

	if !Args.required {
		// `default` sets the default value.
		default: float | null
	}

	// `examples` clarify values through examples. This should be used
	// when examples cannot be derived from the `default` or `enum`
	// options.
	examples?: [...float]
}

#TypeObject: {
	// `examples` clarify values through examples. This should be used
	// when examples cannot be derived from the `default` or `enum`
	// options.
	examples: [#Object] | *[]

	// `options` represent the child options for this option.
	options: #Schema
}

#TypeString: {
	_args: required: bool
	let Args = _args

	if !Args.required {
		// `default` sets the default value.
		default: string | null
	}

	// `enum` restricts the value to a set of values.
	//
	//      enum: {
	//       json: "Encodes the data via application/json"
	//       text: "Encodes the data via text/plain"
	//      }
	enum?: #Enum

	// `examples` demonstrates example values. This should be used when
	// examples cannot be derived from the `default` or `enum` options.
	examples: [...string] | *[
			for k, v in enum {
			k
		},
	]

	// `templateable` means that the option supports dynamic templated
	// values.
	templateable?: bool
}

#TypeTimestamp: {
	_args: required: bool
	let Args = _args

	if !Args.required {
		// `default` sets the default value.
		default: #Timestamp | null
	}

	// `examples` clarify values through examples. This should be used
	// when examples cannot be derived from the `default` or `enum`
	// options.
	examples: [_values.current_timestamp]
}

#TypeUint: {
	_args: required: bool
	let Args = _args

	if !Args.required {
		// `default` sets the default value.
		default: uint | null
	}

	// `examples` clarify values through examples. This should be used
	// when examples cannot be derived from the `default` or `enum`
	// options.
	examples?: [...uint]

	// `unit` clarifies the value's unit. While this should be included
	// as the suffix in the name, this helps to explicitly clarify that.
	unit: #Unit | null
}

#Unit: "bytes" | "events" | "milliseconds" | "requests" | "seconds"

components: close({
	sources:    #Components
	transforms: #Components
	sinks:      #Components
})

data_model: close({
	schema: #Schema
})
>>>>>>> 2dc73c7c
<|MERGE_RESOLUTION|>--- conflicted
+++ resolved
@@ -5,7 +5,804 @@
 
 package metadata
 
-<<<<<<< HEAD
+import (
+	"strings"
+)
+
+_values: {
+	current_timestamp: "2020-10-10T17:07:36.452332Z"
+	local_host:        "my-host.local"
+	remote_host:       "34.33.222.212"
+}
+
+// `#Any` allows for any value.
+#Any: _ | {[_=string]: #Any}
+
+// `#Classes` represent various `#Components` classifications.
+#Classes: {
+	_args: kind: string
+	let Args = _args
+
+	// `commonly_used` specifies if the component is commonly used or not.
+	// Setting this to `true` will surface the component from other,
+	// less commonly used, components.
+	commonly_used: bool
+
+	if Args.kind == "source" || Args.kind == "sink" {
+		delivery: #DeliveryStatus
+	}
+
+	if Args.kind == "source" {
+		// `deployment_roles` clarify when the component should be used under
+		// different deployment contexts.
+		deployment_roles: [#DeploymentRole, ...]
+	}
+	development: #DevelopmentStatus
+
+	// `egress_method` documents how the component outputs events.
+	egress_method: #EgressMethod
+
+	if Args.kind == "sink" {
+		// `service_providers` specify the service providers that support
+		// and host this service. This helps users find relevant sinks.
+		//
+		// For example, "AWS" is a service provider for many services, and
+		// a user on AWS can use this to filter for AWS supported
+		// components.
+		service_providers: [...string]
+	}
+}
+
+// `#ComponentKind` represent the kind of component.
+#ComponentKind: "sink" | "source" | "transform"
+
+// `#Components` are any transform, source, or sink.
+#Components: [Type=string]: {
+	// `kind` specified the component kind. This is set automatically.
+	kind: #ComponentKind
+	let Kind = kind
+
+	configuration: #Schema
+
+	// `description` describes the components with a single paragraph.
+	// It is used for SEO purposes and should be full of relevant keywords.
+	description?: =~"[.]$"
+
+	// `title` is the human friendly title for the component.
+	//
+	// For example, the `http` sink has a `HTTP` title.
+	title: string
+
+	// `type` is the component identifier. This is set automatically.
+	type: Type
+
+	// `classes` represent the various classifications for this component
+	classes: #Classes & {_args: kind: Kind}
+
+	// `examples` demonstrates various ways to use the component using an
+	// input, output, and example configuration.
+	examples: [
+		...close({
+			title:    string
+			context?: string
+			"configuration": {
+				for k, v in configuration {
+					"\( k )"?: _ | *null
+				}
+			}
+
+			if Kind == "source" {
+				input: string
+			}
+
+			if Kind != "source" {
+				input: #Event | [#Event, ...]
+			}
+
+			if Kind == "sink" {
+				output: string
+			}
+
+			if Kind != "sink" {
+				output: #Event | [#Event, ...] | null
+			}
+
+			notes?: string
+		}),
+	]
+
+	// `features` describes the various supported features of the component.
+	// Setting these helps to reduce boilerplate.
+	//
+	// For example, the `tls` feature will automatically add the appropriate
+	// `tls` options and `how_it_works` sections.
+	features: #Features & {_args: {egress_method: classes.egress_method, kind: Kind}}
+
+	// `how_it_works` contain sections that further describe the component's
+	// behavior. This is like a mini-manual for the component and should help
+	// answer any obvious questions the user might have. Options can link
+	// to these sections for deeper explanations of behavior.
+	how_it_works: #HowItWorks
+
+	if Kind != "source" {
+		input: #Input
+	}
+
+	if Kind != "sink" {
+		// `output` documents output of the component. This is very important
+		// as it communicate which events and fields are emitted.
+		output: #Output
+	}
+
+	// `support` communicates the varying levels of support of the component.
+	support: #Support & {_args: kind: Kind}
+}
+
+// `#CompressionAlgorithm` specified data compression algorithm.
+//
+// * `none` - compression is not applied
+// * `gzip` - gzip compression applied
+#CompressionAlgorithm: "none" | "gzip"
+
+#CompressionLevel: "none" | "fast" | "default" | "best" | >=0 & <=9
+
+// `#DeliveryStatus` documents the delivery guarantee.
+//
+// * `at_least_once` - The event will be delivered at least once and
+// could be delivered more than once.
+// * `best_effort` - We will make a best effort to deliver the event,
+// but the event is not guaranteed to be delivered.
+#DeliveryStatus: "at_least_once" | "best_effort"
+
+// `#DeploymentRoles` clarify when a component should be used under
+// certain deployment contexts.
+//
+// * `daemon` - Vector is installed as a single process on the host.
+// * `sidecar` - Vector is installed alongside each process it is
+//   monitoring. Therefore, there might be multiple Vector processes
+//   on the host.
+// * `service` - Vector receives data from one or more upstream
+//   sources, typically over a network protocol.
+#DeploymentRole: "aggregator" | "daemon" | "sidecar"
+
+// `#DevelopmentStatus` documents the development status of the component.
+//
+// * `beta` - The component is early in it's development cylce and the
+// API and reliability are not settled.
+// * `stable` - The component is production ready.
+// * `deprecated` - The component will be removed in a future version.
+#DevelopmentStatus: "beta" | "stable" | "deprecated"
+
+// `#EgressMethod` specified how a component outputs events.
+//
+// * `batch` - one or more events at a time
+// * `stream` - one event at a time
+#EgressMethod: "aggregate" | "batch" | "stream"
+
+#EncodingCodec: "json" | "ndjson" | "text"
+
+// `enum` restricts the value to a set of values.
+//
+//                enum: {
+//                 json: "Encodes the data via application/json"
+//                 text: "Encodes the data via text/plain"
+//                }
+#Enum: [Name=_]: string
+
+#Event: {
+	close({log: #LogEvent}) |
+	close({metric: #MetricEvent})
+}
+
+// `#EventType` represents one of Vector's supported event types.
+//
+// * `log` - log event
+// * `metric` - metric event
+#EventType: "log" | "metric"
+
+#Interface: {
+	close({binary: #InterfaceBinary}) |
+	close({ffi: close({})}) |
+	close({file_system: #InterfaceFileSystem}) |
+	close({socket: #InterfaceSocket}) |
+	close({stdin: close({})}) |
+	close({stdout: close({})})
+}
+
+#InterfaceBinary: {
+	name:         string
+	permissions?: #Permissions
+}
+
+#InterfaceFileSystem: {
+	directory: string
+}
+
+#InterfaceSocket: {
+	api?: {
+		title: string
+		url:   string
+	}
+	direction: "incoming" | "outgoing"
+
+	if direction == "outgoing" {
+		network_hops?: uint8
+		permissions?:  #Permissions
+	}
+
+	if direction == "incoming" {
+		port: uint16
+	}
+
+	protocols: [#Protocol, ...]
+	socket?: string
+	ssl:     "disabled" | "required" | "optional"
+}
+
+#Features: {
+	_args: {
+		egress_method: string
+		kind:          string
+	}
+	let Args = _args
+
+	if Args.kind == "source" {
+		collect?:  #FeaturesCollect
+		receive?:  #FeaturesReceive
+		generate?: close({})
+
+		// `multiline` should be enabled for sources that offer the ability
+		// to merge multiple lines together.
+		multiline: close({
+			enabled: bool
+		})
+	}
+
+	if Args.kind == "transform" {
+		convert?:  close({})
+		enrich?:   #FeaturesEnrich
+		filter?:   close({})
+		parse?:    #FeaturesParse
+		program?:  #FeaturesProgram
+		reduce?:   close({})
+		route?:    close({})
+		sanitize?: close({})
+		shape?:    close({})
+	}
+
+	if Args.kind == "sink" {
+		// `buffer` describes how the component buffers data.
+		buffer: close({
+			enabled: bool | string
+		})
+
+		// `healtcheck` notes if a component offers a healthcheck on boot.
+		healthcheck: close({
+			enabled: bool
+		})
+
+		exposes?: close({})
+		send?:    #FeaturesSend & {_args: Args}
+	}
+}
+
+#FeaturesCollect: {
+	// `checkpoint` describes how the component checkpoints its read
+	// position.
+	checkpoint: close({
+		enabled: bool
+	})
+
+	from?: #Service
+	tls?:  #FeaturesTLS & {_args: {mode: "connect"}}
+}
+
+#FeaturesEnrich: {
+	from: close({
+		name:     string
+		url:      string
+		versions: string | null
+	})
+}
+
+#FeaturesParse: {
+	format: close({
+		name:     string
+		url:      string | null
+		versions: string | null
+	})
+}
+
+#FeaturesProgram: {
+	runtime: #Runtime
+}
+
+#FeaturesReceive: {
+	from?: #Service
+	tls:   #FeaturesTLS & {_args: {mode: "accept"}}
+}
+
+#FeaturesSend: {
+	_args: {
+		egress_method: string
+		kind:          string
+	}
+	let Args = _args
+
+	if Args.egress_method == "batch" {
+		// `batch` describes how the component batches data. This is only
+		// relevant if a component has an `egress_method` of "batch".
+		batch: close({
+			enabled:      bool
+			common:       bool
+			max_bytes:    uint | null
+			max_events:   uint | null
+			timeout_secs: uint8
+		})
+	}
+
+	// `compression` describes how the component compresses data.
+	compression: {
+		enabled: bool
+
+		if enabled == true {
+			default: #CompressionAlgorithm
+			algorithms: [#CompressionAlgorithm, ...]
+			levels: [#CompressionLevel, ...]
+		}
+	}
+
+	// `encoding` describes how the component encodes data.
+	encoding: {
+		enabled: bool
+
+		if enabled {
+			codec: {
+				enabled: bool
+
+				if enabled {
+					default: #EncodingCodec | null
+					enum:    [#EncodingCodec, ...] | null
+				}
+			}
+		}
+	}
+
+	// `request` describes how the component issues and manages external
+	// requests.
+	request: {
+		enabled: bool
+
+		if enabled {
+			in_flight_limit:            uint8 | *5
+			rate_limit_duration_secs:   uint8
+			rate_limit_num:             uint16
+			retry_initial_backoff_secs: uint8
+			retry_max_duration_secs:    uint8
+			timeout_secs:               uint8
+		}
+	}
+
+	// `tls` describes if the component secures network communication
+	// via TLS.
+	tls: #FeaturesTLS & {_args: {mode: "connect"}}
+
+	to?: #Service
+}
+
+#FeaturesTLS: {
+	_args: {
+		mode: "accept" | "connect"
+	}
+	let Args = _args
+	enabled: bool
+
+	if enabled {
+		can_enable:             bool
+		can_verify_certificate: bool
+		if Args.mode == "connect" {
+			can_verify_hostname: bool
+		}
+		enabled_default: bool
+	}
+}
+
+#HowItWorks: [Name=string]: close({
+	name:  Name
+	title: string
+	body:  string
+	sub_sections?: [...{
+		title: string
+		body:  string
+	}]
+})
+
+#Input: {
+	logs:    bool
+	metrics: #MetricInput | null
+}
+
+#LogEvent: {
+	host?:      string | null
+	message?:   string | null
+	timestamp?: string | null
+	#Any
+}
+
+#LogOutput: [Name=string]: close({
+	description: string
+	name:        Name
+	fields:      #Schema
+})
+
+#MetricInput: {
+	counter:      bool
+	distribution: bool
+	gauge:        bool
+	histogram:    bool
+	summary:      bool
+	set:          bool
+}
+
+#MetricEvent: {
+	name: string
+	tags: [Name=string]: string
+	timestamp?: string
+	close({counter: #MetricEventCounter}) |
+	close({distribution: #MetricEventDistribution}) |
+	close({gauge: #MetricEventGauge}) |
+	close({histogram: #MetricEventHistogram}) |
+	close({set: #MetricEventSet}) |
+	close({summary: #MetricEventSummary})
+}
+
+#MetricEventCounter: {
+	value: float
+}
+
+#MetricEventDistribution: {
+	values: [float, ...]
+	sample_rates: [float, ...]
+	statistic: "histogram" | "summary"
+}
+
+#MetricEventGauge: {
+	value: float
+}
+
+#MetricEventHistogram: {
+	buckets: [float, ...]
+	counts: [int, ...]
+	count: int
+	sum:   float
+}
+
+#MetricEventSet: {
+	values: [string, ...]
+}
+
+#MetricEventSummary: {
+	quantiles: [float, ...]
+	values: [float, ...]
+	count: int
+	sum:   float
+}
+
+#MetricOutput: [Name=string]: close({
+	description:    string
+	relevant_when?: string
+	tags:           #MetricTags
+	name:           Name
+	type:           #MetricType
+})
+
+#MetricTags: [Name=string]: close({
+	description: string
+	examples: [string, ...]
+	required: bool
+	name:     Name
+})
+
+#MetricType: "counter" | "gauge" | "histogram" | "summary"
+
+#Object: {[_=string]: #Any}
+
+#Output: {
+	logs?:    #LogOutput
+	metrics?: #MetricOutput
+}
+
+#Permissions: {
+	unix: {
+		group: string
+	}
+}
+
+#Platforms: {
+	"aarch64-unknown-linux-gnu":  bool
+	"aarch64-unknown-linux-musl": bool
+	"x86_64-apple-darwin":        bool
+	"x86_64-pc-windows-msv":      bool
+	"x86_64-unknown-linux-gnu":   bool
+	"x86_64-unknown-linux-musl":  bool
+}
+
+#Protocol: "http" | "tcp" | "udp" | "unix"
+
+#Runtime: {
+	name:    string
+	url:     string
+	version: string | null
+}
+
+#Service: {
+	name:     string
+	thing:    string
+	url:      string
+	versions: string | null
+
+	interface?: #Interface
+
+	setup: [...string]
+}
+
+#Schema: [Name=string]: {
+	// `category` allows you to group options into categories.
+	//
+	// For example, all of the `*_key` options might be grouped under the
+	// "Context" category to make generated configuration examples easier to
+	// read.
+	category?: string
+
+	if strings.HasSuffix(name, "_key") {
+		category: "Mapping"
+	}
+
+	if type.object != _|_ {
+		category: strings.ToTitle(name)
+	}
+
+	// `desription` describes the option in a succinct fashion. Usually 1 to
+	// 2 sentences.
+	description: string
+
+	// `groups` groups options into categories.
+	//
+	// For example, the `influxdb_logs` sink supports both v1 and v2 of Influxdb
+	// and relevant options are placed in those groups.
+	groups?: [...string]
+
+	// `name` sets the name for this option. It is automatically set for you
+	// via the key you use.
+	name: Name
+
+	// `relevant_when` clarifies when an option is relevant.
+	//
+	// For example, if an option depends on the value of another option you can
+	// specify that here. We accept a string to allow for the expression of
+	// complex requirements.
+	//
+	//              relevant_when: 'strategy = "fingerprint"'
+	//              relevant_when: 'strategy = "fingerprint" or "inode"'
+	relevant_when?: string
+
+	// `required` requires the option to be set.
+	required: bool
+
+	// `warnings` warn the user about some aspects of the option.
+	//
+	// For example, the `tls.verify_hostname` option has a warning about
+	// reduced security if the option is disabled.
+	warnings: [...string]
+
+	if !required {
+		// `common` specifes that the option is commonly used. It will bring the
+		// option to the top of the documents, surfacing it from other
+		// less common, options.
+		common: bool
+	}
+
+	// `sort` sorts the option, otherwise options will be sorted alphabetically.
+	sort?: int8
+
+	// `types` sets the option's value type. External tagging is used since
+	// each type has its own set of fields.
+	type: #Type & {_args: "required": required}
+}
+
+#Support: {
+	_args: kind: string
+
+	// `platforms` describes which platforms this component is available on.
+	//
+	// For example, the `journald` source is only available on Linux
+	// environments.
+	platforms: #Platforms
+
+	// `requirements` describes any external requirements that the component
+	// needs to function properly.
+	//
+	// For example, the `journald` source requires the presence of the
+	// `journalctl` binary.
+	requirements: [...string] | null
+
+	// `warnings` describes any warnings the user should know about the
+	// component.
+	//
+	// For example, the `grok_parser` might offer a performance warning
+	// since the `regex_parser` and other transforms are faster.
+	warnings: [...string] | null
+
+	// `notices` communicates useful information to the user that is neither
+	// a requirement or a warning.
+	//
+	// For example, the `lua` transform offers a Lua version notice that
+	// communicate which version of Lua is embedded.
+	notices: [...string] | null
+}
+
+#Timestamp: =~"^\\d{4}-\\d{2}-\\d{2}T\\d{2}:\\d{2}:\\d{2}.\\d{6}Z"
+
+#Type: {
+	_args: {
+		arrays:   true
+		required: bool
+	}
+	let Args = _args
+
+	// `*` represents a wildcard type.
+	//
+	// For example, the `sinks.http.headers.*` option allows for arbitrary
+	// key/value pairs.
+	close({"array": #TypeArray & {_args: required: Args.required}}) |
+	#TypePrimitive
+}
+
+#TypePrimitive: {
+	_args: {
+		arrays:   true
+		required: bool
+	}
+	let Args = _args
+
+	// `*` represents a wildcard type.
+	//
+	// For example, the `sinks.http.headers.*` option allows for arbitrary
+	// key/value pairs.
+	close({"*": close({})}) |
+	close({"bool": #TypeBool & {_args: required: Args.required}}) |
+	close({"float": #TypeFloat & {_args: required: Args.required}}) |
+	close({"object": #TypeObject & {_args: required: Args.required}}) |
+	close({"string": #TypeString & {_args: required: Args.required}}) |
+	close({"timestamp": #TypeTimestamp & {_args: required: Args.required}}) |
+	close({"uint": #TypeUint & {_args: required: Args.required}})
+}
+
+#TypeArray: {
+	_args: required: bool
+	let Args = _args
+
+	if !Args.required {
+		// `default` sets the default value.
+		default: [...] | null
+	}
+
+	// Set `required` to `true` to force disable defaults. Defaults should
+	// be specified on the array level and not the type level.
+	items: type: #TypePrimitive & {_args: required: true}
+}
+
+#TypeBool: {
+	_args: required: bool
+	let Args = _args
+
+	if !Args.required {
+		// `default` sets the default value.
+		default: bool | null
+	}
+}
+
+#TypeFloat: {
+	_args: required: bool
+	let Args = _args
+
+	if !Args.required {
+		// `default` sets the default value.
+		default: float | null
+	}
+
+	// `examples` clarify values through examples. This should be used
+	// when examples cannot be derived from the `default` or `enum`
+	// options.
+	examples?: [...float]
+}
+
+#TypeObject: {
+	// `examples` clarify values through examples. This should be used
+	// when examples cannot be derived from the `default` or `enum`
+	// options.
+	examples: [#Object] | *[]
+
+	// `options` represent the child options for this option.
+	options: #Schema
+}
+
+#TypeString: {
+	_args: required: bool
+	let Args = _args
+
+	if !Args.required {
+		// `default` sets the default value.
+		default: string | null
+	}
+
+	// `enum` restricts the value to a set of values.
+	//
+	//      enum: {
+	//       json: "Encodes the data via application/json"
+	//       text: "Encodes the data via text/plain"
+	//      }
+	enum?: #Enum
+
+	// `examples` demonstrates example values. This should be used when
+	// examples cannot be derived from the `default` or `enum` options.
+	examples: [...string] | *[
+			for k, v in enum {
+			k
+		},
+	]
+
+	// `templateable` means that the option supports dynamic templated
+	// values.
+	templateable?: bool
+}
+
+#TypeTimestamp: {
+	_args: required: bool
+	let Args = _args
+
+	if !Args.required {
+		// `default` sets the default value.
+		default: #Timestamp | null
+	}
+
+	// `examples` clarify values through examples. This should be used
+	// when examples cannot be derived from the `default` or `enum`
+	// options.
+	examples: [_values.current_timestamp]
+}
+
+#TypeUint: {
+	_args: required: bool
+	let Args = _args
+
+	if !Args.required {
+		// `default` sets the default value.
+		default: uint | null
+	}
+
+	// `examples` clarify values through examples. This should be used
+	// when examples cannot be derived from the `default` or `enum`
+	// options.
+	examples?: [...uint]
+
+	// `unit` clarifies the value's unit. While this should be included
+	// as the suffix in the name, this helps to explicitly clarify that.
+	unit: #Unit | null
+}
+
+#Unit: "bytes" | "events" | "milliseconds" | "requests" | "seconds"
+
+components: close({
+	sources:    #Components
+	transforms: #Components
+	sinks:      #Components
+})
+
+data_model: close({
+	schema: #Schema
+})
+
 #Fields: [Name=string]: #Fields | _
 
 remap: {
@@ -39,803 +836,4 @@
     ]
     name: Name
   }
-}
-=======
-import (
-	"strings"
-)
-
-_values: {
-	current_timestamp: "2020-10-10T17:07:36.452332Z"
-	local_host:        "my-host.local"
-	remote_host:       "34.33.222.212"
-}
-
-// `#Any` allows for any value.
-#Any: _ | {[_=string]: #Any}
-
-// `#Classes` represent various `#Components` classifications.
-#Classes: {
-	_args: kind: string
-	let Args = _args
-
-	// `commonly_used` specifies if the component is commonly used or not.
-	// Setting this to `true` will surface the component from other,
-	// less commonly used, components.
-	commonly_used: bool
-
-	if Args.kind == "source" || Args.kind == "sink" {
-		delivery: #DeliveryStatus
-	}
-
-	if Args.kind == "source" {
-		// `deployment_roles` clarify when the component should be used under
-		// different deployment contexts.
-		deployment_roles: [#DeploymentRole, ...]
-	}
-	development: #DevelopmentStatus
-
-	// `egress_method` documents how the component outputs events.
-	egress_method: #EgressMethod
-
-	if Args.kind == "sink" {
-		// `service_providers` specify the service providers that support
-		// and host this service. This helps users find relevant sinks.
-		//
-		// For example, "AWS" is a service provider for many services, and
-		// a user on AWS can use this to filter for AWS supported
-		// components.
-		service_providers: [...string]
-	}
-}
-
-// `#ComponentKind` represent the kind of component.
-#ComponentKind: "sink" | "source" | "transform"
-
-// `#Components` are any transform, source, or sink.
-#Components: [Type=string]: {
-	// `kind` specified the component kind. This is set automatically.
-	kind: #ComponentKind
-	let Kind = kind
-
-	configuration: #Schema
-
-	// `description` describes the components with a single paragraph.
-	// It is used for SEO purposes and should be full of relevant keywords.
-	description?: =~"[.]$"
-
-	// `title` is the human friendly title for the component.
-	//
-	// For example, the `http` sink has a `HTTP` title.
-	title: string
-
-	// `type` is the component identifier. This is set automatically.
-	type: Type
-
-	// `classes` represent the various classifications for this component
-	classes: #Classes & {_args: kind: Kind}
-
-	// `examples` demonstrates various ways to use the component using an
-	// input, output, and example configuration.
-	examples: [
-		...close({
-			title:    string
-			context?: string
-			"configuration": {
-				for k, v in configuration {
-					"\( k )"?: _ | *null
-				}
-			}
-
-			if Kind == "source" {
-				input: string
-			}
-
-			if Kind != "source" {
-				input: #Event | [#Event, ...]
-			}
-
-			if Kind == "sink" {
-				output: string
-			}
-
-			if Kind != "sink" {
-				output: #Event | [#Event, ...] | null
-			}
-
-			notes?: string
-		}),
-	]
-
-	// `features` describes the various supported features of the component.
-	// Setting these helps to reduce boilerplate.
-	//
-	// For example, the `tls` feature will automatically add the appropriate
-	// `tls` options and `how_it_works` sections.
-	features: #Features & {_args: {egress_method: classes.egress_method, kind: Kind}}
-
-	// `how_it_works` contain sections that further describe the component's
-	// behavior. This is like a mini-manual for the component and should help
-	// answer any obvious questions the user might have. Options can link
-	// to these sections for deeper explanations of behavior.
-	how_it_works: #HowItWorks
-
-	if Kind != "source" {
-		input: #Input
-	}
-
-	if Kind != "sink" {
-		// `output` documents output of the component. This is very important
-		// as it communicate which events and fields are emitted.
-		output: #Output
-	}
-
-	// `support` communicates the varying levels of support of the component.
-	support: #Support & {_args: kind: Kind}
-}
-
-// `#CompressionAlgorithm` specified data compression algorithm.
-//
-// * `none` - compression is not applied
-// * `gzip` - gzip compression applied
-#CompressionAlgorithm: "none" | "gzip"
-
-#CompressionLevel: "none" | "fast" | "default" | "best" | >=0 & <=9
-
-// `#DeliveryStatus` documents the delivery guarantee.
-//
-// * `at_least_once` - The event will be delivered at least once and
-// could be delivered more than once.
-// * `best_effort` - We will make a best effort to deliver the event,
-// but the event is not guaranteed to be delivered.
-#DeliveryStatus: "at_least_once" | "best_effort"
-
-// `#DeploymentRoles` clarify when a component should be used under
-// certain deployment contexts.
-//
-// * `daemon` - Vector is installed as a single process on the host.
-// * `sidecar` - Vector is installed alongside each process it is
-//   monitoring. Therefore, there might be multiple Vector processes
-//   on the host.
-// * `service` - Vector receives data from one or more upstream
-//   sources, typically over a network protocol.
-#DeploymentRole: "aggregator" | "daemon" | "sidecar"
-
-// `#DevelopmentStatus` documents the development status of the component.
-//
-// * `beta` - The component is early in it's development cylce and the
-// API and reliability are not settled.
-// * `stable` - The component is production ready.
-// * `deprecated` - The component will be removed in a future version.
-#DevelopmentStatus: "beta" | "stable" | "deprecated"
-
-// `#EgressMethod` specified how a component outputs events.
-//
-// * `batch` - one or more events at a time
-// * `stream` - one event at a time
-#EgressMethod: "aggregate" | "batch" | "stream"
-
-#EncodingCodec: "json" | "ndjson" | "text"
-
-// `enum` restricts the value to a set of values.
-//
-//                enum: {
-//                 json: "Encodes the data via application/json"
-//                 text: "Encodes the data via text/plain"
-//                }
-#Enum: [Name=_]: string
-
-#Event: {
-	close({log: #LogEvent}) |
-	close({metric: #MetricEvent})
-}
-
-// `#EventType` represents one of Vector's supported event types.
-//
-// * `log` - log event
-// * `metric` - metric event
-#EventType: "log" | "metric"
-
-#Interface: {
-	close({binary: #InterfaceBinary}) |
-	close({ffi: close({})}) |
-	close({file_system: #InterfaceFileSystem}) |
-	close({socket: #InterfaceSocket}) |
-	close({stdin: close({})}) |
-	close({stdout: close({})})
-}
-
-#InterfaceBinary: {
-	name:         string
-	permissions?: #Permissions
-}
-
-#InterfaceFileSystem: {
-	directory: string
-}
-
-#InterfaceSocket: {
-	api?: {
-		title: string
-		url:   string
-	}
-	direction: "incoming" | "outgoing"
-
-	if direction == "outgoing" {
-		network_hops?: uint8
-		permissions?:  #Permissions
-	}
-
-	if direction == "incoming" {
-		port: uint16
-	}
-
-	protocols: [#Protocol, ...]
-	socket?: string
-	ssl:     "disabled" | "required" | "optional"
-}
-
-#Features: {
-	_args: {
-		egress_method: string
-		kind:          string
-	}
-	let Args = _args
-
-	if Args.kind == "source" {
-		collect?:  #FeaturesCollect
-		receive?:  #FeaturesReceive
-		generate?: close({})
-
-		// `multiline` should be enabled for sources that offer the ability
-		// to merge multiple lines together.
-		multiline: close({
-			enabled: bool
-		})
-	}
-
-	if Args.kind == "transform" {
-		convert?:  close({})
-		enrich?:   #FeaturesEnrich
-		filter?:   close({})
-		parse?:    #FeaturesParse
-		program?:  #FeaturesProgram
-		reduce?:   close({})
-		route?:    close({})
-		sanitize?: close({})
-		shape?:    close({})
-	}
-
-	if Args.kind == "sink" {
-		// `buffer` describes how the component buffers data.
-		buffer: close({
-			enabled: bool | string
-		})
-
-		// `healtcheck` notes if a component offers a healthcheck on boot.
-		healthcheck: close({
-			enabled: bool
-		})
-
-		exposes?: close({})
-		send?:    #FeaturesSend & {_args: Args}
-	}
-}
-
-#FeaturesCollect: {
-	// `checkpoint` describes how the component checkpoints its read
-	// position.
-	checkpoint: close({
-		enabled: bool
-	})
-
-	from?: #Service
-	tls?:  #FeaturesTLS & {_args: {mode: "connect"}}
-}
-
-#FeaturesEnrich: {
-	from: close({
-		name:     string
-		url:      string
-		versions: string | null
-	})
-}
-
-#FeaturesParse: {
-	format: close({
-		name:     string
-		url:      string | null
-		versions: string | null
-	})
-}
-
-#FeaturesProgram: {
-	runtime: #Runtime
-}
-
-#FeaturesReceive: {
-	from?: #Service
-	tls:   #FeaturesTLS & {_args: {mode: "accept"}}
-}
-
-#FeaturesSend: {
-	_args: {
-		egress_method: string
-		kind:          string
-	}
-	let Args = _args
-
-	if Args.egress_method == "batch" {
-		// `batch` describes how the component batches data. This is only
-		// relevant if a component has an `egress_method` of "batch".
-		batch: close({
-			enabled:      bool
-			common:       bool
-			max_bytes:    uint | null
-			max_events:   uint | null
-			timeout_secs: uint8
-		})
-	}
-
-	// `compression` describes how the component compresses data.
-	compression: {
-		enabled: bool
-
-		if enabled == true {
-			default: #CompressionAlgorithm
-			algorithms: [#CompressionAlgorithm, ...]
-			levels: [#CompressionLevel, ...]
-		}
-	}
-
-	// `encoding` describes how the component encodes data.
-	encoding: {
-		enabled: bool
-
-		if enabled {
-			codec: {
-				enabled: bool
-
-				if enabled {
-					default: #EncodingCodec | null
-					enum:    [#EncodingCodec, ...] | null
-				}
-			}
-		}
-	}
-
-	// `request` describes how the component issues and manages external
-	// requests.
-	request: {
-		enabled: bool
-
-		if enabled {
-			in_flight_limit:            uint8 | *5
-			rate_limit_duration_secs:   uint8
-			rate_limit_num:             uint16
-			retry_initial_backoff_secs: uint8
-			retry_max_duration_secs:    uint8
-			timeout_secs:               uint8
-		}
-	}
-
-	// `tls` describes if the component secures network communication
-	// via TLS.
-	tls: #FeaturesTLS & {_args: {mode: "connect"}}
-
-	to?: #Service
-}
-
-#FeaturesTLS: {
-	_args: {
-		mode: "accept" | "connect"
-	}
-	let Args = _args
-	enabled: bool
-
-	if enabled {
-		can_enable:             bool
-		can_verify_certificate: bool
-		if Args.mode == "connect" {
-			can_verify_hostname: bool
-		}
-		enabled_default: bool
-	}
-}
-
-#HowItWorks: [Name=string]: close({
-	name:  Name
-	title: string
-	body:  string
-	sub_sections?: [...{
-		title: string
-		body:  string
-	}]
-})
-
-#Input: {
-	logs:    bool
-	metrics: #MetricInput | null
-}
-
-#LogEvent: {
-	host?:      string | null
-	message?:   string | null
-	timestamp?: string | null
-	#Any
-}
-
-#LogOutput: [Name=string]: close({
-	description: string
-	name:        Name
-	fields:      #Schema
-})
-
-#MetricInput: {
-	counter:      bool
-	distribution: bool
-	gauge:        bool
-	histogram:    bool
-	summary:      bool
-	set:          bool
-}
-
-#MetricEvent: {
-	name: string
-	tags: [Name=string]: string
-	timestamp?: string
-	close({counter: #MetricEventCounter}) |
-	close({distribution: #MetricEventDistribution}) |
-	close({gauge: #MetricEventGauge}) |
-	close({histogram: #MetricEventHistogram}) |
-	close({set: #MetricEventSet}) |
-	close({summary: #MetricEventSummary})
-}
-
-#MetricEventCounter: {
-	value: float
-}
-
-#MetricEventDistribution: {
-	values: [float, ...]
-	sample_rates: [float, ...]
-	statistic: "histogram" | "summary"
-}
-
-#MetricEventGauge: {
-	value: float
-}
-
-#MetricEventHistogram: {
-	buckets: [float, ...]
-	counts: [int, ...]
-	count: int
-	sum:   float
-}
-
-#MetricEventSet: {
-	values: [string, ...]
-}
-
-#MetricEventSummary: {
-	quantiles: [float, ...]
-	values: [float, ...]
-	count: int
-	sum:   float
-}
-
-#MetricOutput: [Name=string]: close({
-	description:    string
-	relevant_when?: string
-	tags:           #MetricTags
-	name:           Name
-	type:           #MetricType
-})
-
-#MetricTags: [Name=string]: close({
-	description: string
-	examples: [string, ...]
-	required: bool
-	name:     Name
-})
-
-#MetricType: "counter" | "gauge" | "histogram" | "summary"
-
-#Object: {[_=string]: #Any}
-
-#Output: {
-	logs?:    #LogOutput
-	metrics?: #MetricOutput
-}
-
-#Permissions: {
-	unix: {
-		group: string
-	}
-}
-
-#Platforms: {
-	"aarch64-unknown-linux-gnu":  bool
-	"aarch64-unknown-linux-musl": bool
-	"x86_64-apple-darwin":        bool
-	"x86_64-pc-windows-msv":      bool
-	"x86_64-unknown-linux-gnu":   bool
-	"x86_64-unknown-linux-musl":  bool
-}
-
-#Protocol: "http" | "tcp" | "udp" | "unix"
-
-#Runtime: {
-	name:    string
-	url:     string
-	version: string | null
-}
-
-#Service: {
-	name:     string
-	thing:    string
-	url:      string
-	versions: string | null
-
-	interface?: #Interface
-
-	setup: [...string]
-}
-
-#Schema: [Name=string]: {
-	// `category` allows you to group options into categories.
-	//
-	// For example, all of the `*_key` options might be grouped under the
-	// "Context" category to make generated configuration examples easier to
-	// read.
-	category?: string
-
-	if strings.HasSuffix(name, "_key") {
-		category: "Mapping"
-	}
-
-	if type.object != _|_ {
-		category: strings.ToTitle(name)
-	}
-
-	// `desription` describes the option in a succinct fashion. Usually 1 to
-	// 2 sentences.
-	description: string
-
-	// `groups` groups options into categories.
-	//
-	// For example, the `influxdb_logs` sink supports both v1 and v2 of Influxdb
-	// and relevant options are placed in those groups.
-	groups?: [...string]
-
-	// `name` sets the name for this option. It is automatically set for you
-	// via the key you use.
-	name: Name
-
-	// `relevant_when` clarifies when an option is relevant.
-	//
-	// For example, if an option depends on the value of another option you can
-	// specify that here. We accept a string to allow for the expression of
-	// complex requirements.
-	//
-	//              relevant_when: 'strategy = "fingerprint"'
-	//              relevant_when: 'strategy = "fingerprint" or "inode"'
-	relevant_when?: string
-
-	// `required` requires the option to be set.
-	required: bool
-
-	// `warnings` warn the user about some aspects of the option.
-	//
-	// For example, the `tls.verify_hostname` option has a warning about
-	// reduced security if the option is disabled.
-	warnings: [...string]
-
-	if !required {
-		// `common` specifes that the option is commonly used. It will bring the
-		// option to the top of the documents, surfacing it from other
-		// less common, options.
-		common: bool
-	}
-
-	// `sort` sorts the option, otherwise options will be sorted alphabetically.
-	sort?: int8
-
-	// `types` sets the option's value type. External tagging is used since
-	// each type has its own set of fields.
-	type: #Type & {_args: "required": required}
-}
-
-#Support: {
-	_args: kind: string
-
-	// `platforms` describes which platforms this component is available on.
-	//
-	// For example, the `journald` source is only available on Linux
-	// environments.
-	platforms: #Platforms
-
-	// `requirements` describes any external requirements that the component
-	// needs to function properly.
-	//
-	// For example, the `journald` source requires the presence of the
-	// `journalctl` binary.
-	requirements: [...string] | null
-
-	// `warnings` describes any warnings the user should know about the
-	// component.
-	//
-	// For example, the `grok_parser` might offer a performance warning
-	// since the `regex_parser` and other transforms are faster.
-	warnings: [...string] | null
-
-	// `notices` communicates useful information to the user that is neither
-	// a requirement or a warning.
-	//
-	// For example, the `lua` transform offers a Lua version notice that
-	// communicate which version of Lua is embedded.
-	notices: [...string] | null
-}
-
-#Timestamp: =~"^\\d{4}-\\d{2}-\\d{2}T\\d{2}:\\d{2}:\\d{2}.\\d{6}Z"
-
-#Type: {
-	_args: {
-		arrays:   true
-		required: bool
-	}
-	let Args = _args
-
-	// `*` represents a wildcard type.
-	//
-	// For example, the `sinks.http.headers.*` option allows for arbitrary
-	// key/value pairs.
-	close({"array": #TypeArray & {_args: required: Args.required}}) |
-	#TypePrimitive
-}
-
-#TypePrimitive: {
-	_args: {
-		arrays:   true
-		required: bool
-	}
-	let Args = _args
-
-	// `*` represents a wildcard type.
-	//
-	// For example, the `sinks.http.headers.*` option allows for arbitrary
-	// key/value pairs.
-	close({"*": close({})}) |
-	close({"bool": #TypeBool & {_args: required: Args.required}}) |
-	close({"float": #TypeFloat & {_args: required: Args.required}}) |
-	close({"object": #TypeObject & {_args: required: Args.required}}) |
-	close({"string": #TypeString & {_args: required: Args.required}}) |
-	close({"timestamp": #TypeTimestamp & {_args: required: Args.required}}) |
-	close({"uint": #TypeUint & {_args: required: Args.required}})
-}
-
-#TypeArray: {
-	_args: required: bool
-	let Args = _args
-
-	if !Args.required {
-		// `default` sets the default value.
-		default: [...] | null
-	}
-
-	// Set `required` to `true` to force disable defaults. Defaults should
-	// be specified on the array level and not the type level.
-	items: type: #TypePrimitive & {_args: required: true}
-}
-
-#TypeBool: {
-	_args: required: bool
-	let Args = _args
-
-	if !Args.required {
-		// `default` sets the default value.
-		default: bool | null
-	}
-}
-
-#TypeFloat: {
-	_args: required: bool
-	let Args = _args
-
-	if !Args.required {
-		// `default` sets the default value.
-		default: float | null
-	}
-
-	// `examples` clarify values through examples. This should be used
-	// when examples cannot be derived from the `default` or `enum`
-	// options.
-	examples?: [...float]
-}
-
-#TypeObject: {
-	// `examples` clarify values through examples. This should be used
-	// when examples cannot be derived from the `default` or `enum`
-	// options.
-	examples: [#Object] | *[]
-
-	// `options` represent the child options for this option.
-	options: #Schema
-}
-
-#TypeString: {
-	_args: required: bool
-	let Args = _args
-
-	if !Args.required {
-		// `default` sets the default value.
-		default: string | null
-	}
-
-	// `enum` restricts the value to a set of values.
-	//
-	//      enum: {
-	//       json: "Encodes the data via application/json"
-	//       text: "Encodes the data via text/plain"
-	//      }
-	enum?: #Enum
-
-	// `examples` demonstrates example values. This should be used when
-	// examples cannot be derived from the `default` or `enum` options.
-	examples: [...string] | *[
-			for k, v in enum {
-			k
-		},
-	]
-
-	// `templateable` means that the option supports dynamic templated
-	// values.
-	templateable?: bool
-}
-
-#TypeTimestamp: {
-	_args: required: bool
-	let Args = _args
-
-	if !Args.required {
-		// `default` sets the default value.
-		default: #Timestamp | null
-	}
-
-	// `examples` clarify values through examples. This should be used
-	// when examples cannot be derived from the `default` or `enum`
-	// options.
-	examples: [_values.current_timestamp]
-}
-
-#TypeUint: {
-	_args: required: bool
-	let Args = _args
-
-	if !Args.required {
-		// `default` sets the default value.
-		default: uint | null
-	}
-
-	// `examples` clarify values through examples. This should be used
-	// when examples cannot be derived from the `default` or `enum`
-	// options.
-	examples?: [...uint]
-
-	// `unit` clarifies the value's unit. While this should be included
-	// as the suffix in the name, this helps to explicitly clarify that.
-	unit: #Unit | null
-}
-
-#Unit: "bytes" | "events" | "milliseconds" | "requests" | "seconds"
-
-components: close({
-	sources:    #Components
-	transforms: #Components
-	sinks:      #Components
-})
-
-data_model: close({
-	schema: #Schema
-})
->>>>>>> 2dc73c7c
+}