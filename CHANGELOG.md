
# Changelog for Vector v0.4.0-dev

All notable changes to this project will be documented in this file.

The format is based on [Keep a Changelog](http://keepachangelog.com/en/1.0.0/)
and this project adheres to [Semantic Versioning](http://semver.org/spec/v2.0.0.html).

## v0.4.0-dev

### Added

- [configuration] Added `--dry-run` and `--healthchecks-only` options [#233]
- aws_s3: Add `filename_extension` options.
- aws_cloudwatch_logs: `stream_name` now accepts `{{key}}` synatx for extracting values from events.
- aws_cloudwatch_logs: retry support added and more stablity improvements
- coercer: New transform to convert fields into specified types.
- aws_kinesis_streams: Added configurable partition keys

### Changed
<<<<<<< HEAD
- [configuration] Empty inputs are treated as errors instead of warnings [#506]
- aws_cloudwatch_logs: Now partitions events by `log_group`/`log_stream`.
- All sinks now return structured events instead of flattened events.
=======

- [configuration] Empty inputs are treated as errors instead of warnings [#506]
- aws_cloudwatch_logs: Now partitions events by `log_group`/`log_stream`.
- elasticsearch: `doc_type` is now optional defaulting to `_doc_`.
>>>>>>> f07e3ce4

### Deprecated

### Fixed

- aws_s3: Fixed #517 and trailing slash issues with the generated key.
- aws_cloudwatch_logs: Fixes #586 and now dynamically creates streams if they do not exist.

### Removed

### Security

## v0.3.X

The CHANGELOG for v0.3.X releases can be found in the [v0.3 branch](https://github.com/timberio/vector/blob/v0.3/CHANGELOG.md).<|MERGE_RESOLUTION|>--- conflicted
+++ resolved
@@ -18,16 +18,11 @@
 - aws_kinesis_streams: Added configurable partition keys
 
 ### Changed
-<<<<<<< HEAD
+
 - [configuration] Empty inputs are treated as errors instead of warnings [#506]
 - aws_cloudwatch_logs: Now partitions events by `log_group`/`log_stream`.
 - All sinks now return structured events instead of flattened events.
-=======
-
-- [configuration] Empty inputs are treated as errors instead of warnings [#506]
-- aws_cloudwatch_logs: Now partitions events by `log_group`/`log_stream`.
 - elasticsearch: `doc_type` is now optional defaulting to `_doc_`.
->>>>>>> f07e3ce4
 
 ### Deprecated
 
