
# Changelog for Vector v0.4.0-dev

All notable changes to this project will be documented in this file.

The format is based on [Keep a Changelog](http://keepachangelog.com/en/1.0.0/)
and this project adheres to [Semantic Versioning](http://semver.org/spec/v2.0.0.html).

## v0.4.0-dev

### Added

- [configuration] Added `--dry-run` and `--healthchecks-only` options [#233]
- aws_s3: Add `filename_extension` options.
- aws_cloudwatch_logs: `stream_name` now accepts `{{key}}` synatx for extracting values from events.
- aws_cloudwatch_logs: retry support added and more stablity improvements
- coercer: New transform to convert fields into specified types.
<<<<<<< HEAD
- file source: `data_dir` now falls back to global `data_dir` option if not specified
=======
- aws_kinesis_streams: Added configurable partition keys
>>>>>>> ce3bc8dd

### Changed

- [configuration] Empty inputs are treated as errors instead of warnings [#506]
- aws_cloudwatch_logs: Now partitions events by `log_group`/`log_stream`.
- All sinks now return structured events instead of flattened events.
- elasticsearch: `doc_type` is now optional defaulting to `_doc_`.

### Deprecated

### Fixed

- aws_s3: Fixed #517 and trailing slash issues with the generated key.
- aws_cloudwatch_logs: Fixes #586 and now dynamically creates streams if they do not exist.

### Removed

### Security

## v0.3.X

The CHANGELOG for v0.3.X releases can be found in the [v0.3 branch](https://github.com/timberio/vector/blob/v0.3/CHANGELOG.md).<|MERGE_RESOLUTION|>--- conflicted
+++ resolved
@@ -15,11 +15,8 @@
 - aws_cloudwatch_logs: `stream_name` now accepts `{{key}}` synatx for extracting values from events.
 - aws_cloudwatch_logs: retry support added and more stablity improvements
 - coercer: New transform to convert fields into specified types.
-<<<<<<< HEAD
 - file source: `data_dir` now falls back to global `data_dir` option if not specified
-=======
 - aws_kinesis_streams: Added configurable partition keys
->>>>>>> ce3bc8dd
 
 ### Changed
 
