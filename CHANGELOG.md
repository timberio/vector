
# Changelog for Vector v0.4.0-dev

All notable changes to this project will be documented in this file.

The format is based on [Keep a Changelog](http://keepachangelog.com/en/1.0.0/)
and this project adheres to [Semantic Versioning](http://semver.org/spec/v2.0.0.html).

## v0.4.0-dev

### Added

- [configuration] Added `--dry-run` and `--healthchecks-only` options [#233]
- aws_s3: Add `filename_extension` options.
- aws_cloudwatch_logs: `stream_name` now accepts `{{key}}` synatx for extracting values from events.
<<<<<<< HEAD
- aws_cloudwatch_logs: retry support added and more stablity improvements
=======
- coercer: New transform to convert fields into specified types.
>>>>>>> 89a32737

### Changed
  - [configuration] Empty inputs are treated as errors instead of warnings [#506]

- aws_cloudwatch_logs: Now partitions events by `log_group`/`log_stream`.

### Deprecated

### Fixed

- aws_s3: Fixed #517 and trailing slash issues with the generated key.
- aws_cloudwatch_logs: Fixes #586 and now dynamically creates streams if they do not exist.

### Removed

### Security

## v0.3.X

The CHANGELOG for v0.3.X releases can be found in the [v0.3 branch](https://github.com/timberio/vector/blob/v0.3/CHANGELOG.md).<|MERGE_RESOLUTION|>--- conflicted
+++ resolved
@@ -13,11 +13,8 @@
 - [configuration] Added `--dry-run` and `--healthchecks-only` options [#233]
 - aws_s3: Add `filename_extension` options.
 - aws_cloudwatch_logs: `stream_name` now accepts `{{key}}` synatx for extracting values from events.
-<<<<<<< HEAD
 - aws_cloudwatch_logs: retry support added and more stablity improvements
-=======
 - coercer: New transform to convert fields into specified types.
->>>>>>> 89a32737
 
 ### Changed
   - [configuration] Empty inputs are treated as errors instead of warnings [#506]
