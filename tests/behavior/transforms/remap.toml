--- conflicted
+++ resolved
@@ -1583,41 +1583,6 @@
       "millis.equals" = 1600077224000
       "nanos.equals" = 1600077224000000000
 
-<<<<<<< HEAD
-[transforms.remap_function_encode_base64]
-  inputs = []
-  type = "remap"
-  source = '''
-    .result = encode_base64(.message)
-  '''
-[[tests]]
-  name = "remap_function_encode_base64"
-  [tests.input]
-    insert_at = "remap_function_encode_base64"
-    type = "raw"
-    value = "Bron-Y-Aur Stomp"
-  [[tests.outputs]]
-    extract_from = "remap_function_encode_base64"
-    [[tests.outputs.conditions]]
-    "result.equals" = "QnJvbi1ZLUF1ciBTdG9tcA=="
-
-[transforms.remap_function_decode_base64]
-  inputs = []
-  type = "remap"
-  source = '''
-    .result = decode_base64(.message)
-  '''
-[[tests]]
-  name = "remap_function_decode_base64"
-  [tests.input]
-    insert_at = "remap_function_decode_base64"
-    type = "raw"
-    value = "QnJvbi1ZLUF1ciBTdG9tcA=="
-  [[tests.outputs]]
-    extract_from = "remap_function_decode_base64"
-    [[tests.outputs.conditions]]
-    "result.equals" = "Bron-Y-Aur Stomp"
-=======
 [transforms.remap_function_push_to_array]
   inputs = []
   type = "remap"
@@ -1661,4 +1626,37 @@
       "result[1].equals" = "orange"
       "result[2].equals" = "banana"
       "result[3].equals" = "mango"
->>>>>>> 69df85b5
+
+[transforms.remap_function_encode_base64]
+  inputs = []
+  type = "remap"
+  source = '''
+    .result = encode_base64(.message)
+  '''
+[[tests]]
+  name = "remap_function_encode_base64"
+  [tests.input]
+    insert_at = "remap_function_encode_base64"
+    type = "raw"
+    value = "Bron-Y-Aur Stomp"
+  [[tests.outputs]]
+    extract_from = "remap_function_encode_base64"
+    [[tests.outputs.conditions]]
+    "result.equals" = "QnJvbi1ZLUF1ciBTdG9tcA=="
+
+[transforms.remap_function_decode_base64]
+  inputs = []
+  type = "remap"
+  source = '''
+    .result = decode_base64(.message)
+  '''
+[[tests]]
+  name = "remap_function_decode_base64"
+  [tests.input]
+    insert_at = "remap_function_decode_base64"
+    type = "raw"
+    value = "QnJvbi1ZLUF1ciBTdG9tcA=="
+  [[tests.outputs]]
+    extract_from = "remap_function_decode_base64"
+    [[tests.outputs.conditions]]
+    "result.equals" = "Bron-Y-Aur Stomp"