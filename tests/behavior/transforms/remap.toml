[transforms.remap_nested]
  inputs = []
  type = "remap"
  source = """
    .a.b = 123
    .x.y = 456
    .x.z = 789
  """
[[tests]]
  name = "remap_nested"
  [tests.input]
    insert_at = "remap_nested"
    type = "raw"
    value = ""
  [[tests.outputs]]
    extract_from = "remap_nested"
    [[tests.outputs.conditions]]
      "a.b.equals" = 123
      "x.y.equals" = 456
      "x.z.equals" = 789

[transforms.remap_array]
  inputs = []
  type = "remap"
  source = """
    .a[0] = 0
    .a[1] = "1"
    .a[2] = 2.0
    .b[2] = "two"
    .b[0] = 0
  """
[[tests]]
  name = "remap_array"
  [tests.input]
    insert_at = "remap_array"
    type = "raw"
    value = ""
  [[tests.outputs]]
    extract_from = "remap_array"
    [[tests.outputs.conditions]]
      "a[0].equals" = 0
      "a[1].equals" = "1"
      "a[2].equals" = 2.0

      "b[0].equals" = 0
      "b[1].equals" = "<null>"
      "b[2].equals" = "two"

[transforms.remap_arithmetic]
  inputs = []
  type = "remap"
  source = """
    .result_a = .a * .b + .c - .d
    .result_b = .a * (.b + .c) - .d
    .result_c = .a + .b * .c / .d
    .result_d = (.a + .b) * (.c / .d)
    .result_e = .e / .c
    .result_f = .e // .c
  """
[[tests]]
  name = "remap_arithmetic"
  [tests.input]
    insert_at = "remap_arithmetic"
    type = "log"
    [tests.input.log_fields]
      a = 3
      b = 7
      c = 12
      d = 6
      e = 9
  [[tests.outputs]]
    extract_from = "remap_arithmetic"
    [[tests.outputs.conditions]]
      "result_a.equals" = 27
      "result_b.equals" = 51
      "result_c.equals" = 17
      "result_d.equals" = 20
      "result_e.equals" = 0.75
      "result_f.equals" = 0

[transforms.remap_arithmetic_error]
  inputs = []
  type = "remap"
  drop_on_err = true
  source = """
    .a / .b
  """
[[tests]]
  name = "remap_arithmetic_error"
  no_outputs_from = ["remap_arithmetic_error"]
  [tests.input]
    insert_at = "remap_arithmetic_error"
    type = "log"
    [tests.input.log_fields]
      a = 10
      b = 0

[transforms.remap_boolean_arithmetic]
  inputs = []
  type = "remap"
  source = """
    .result_a = .a + .b > 9
    .result_b = .a * .b < 20
    .result_c = 1 >= .a / .b
    .result_d = .a + .b > .c + .d
  """
[[tests]]
  name = "remap_boolean_arithmetic"
  [tests.input]
    insert_at = "remap_boolean_arithmetic"
    type = "log"
    [tests.input.log_fields]
      a = 3
      b = 7
      c = 12
      d = 6
  [[tests.outputs]]
    extract_from = "remap_boolean_arithmetic"
    [[tests.outputs.conditions]]
      "result_a.equals" = true
      "result_b.equals" = false
      "result_c.equals" = true
      "result_d.equals" = false

[transforms.remap_delete_only_fields]
  inputs = []
  type = "remap"
  source = """
    only_fields(.foo, .bar, .buz.second)
    del(.foo.second)
  """
[[tests]]
  name = "remap_delete_only_fields"
  [tests.input]
    insert_at = "remap_delete_only_fields"
    type = "log"
    [tests.input.log_fields]
      "foo.first" = "foo first value"
      "foo.second" = "foo second value"
      bar = "bar value"
      baz = "baz value"
      "buz.first" = "buz first value"
      "buz.second" = "buz second value"
  [[tests.outputs]]
    extract_from = "remap_delete_only_fields"
    [[tests.outputs.conditions]]
      "foo.first.equals" = "foo first value"
      "foo.second.exists" = false
      "bar.equals" = "bar value"
      "baz.exists" = false
      "buz.first.exists" = false
      "buz.second.equals" = "buz second value"

[transforms.remap_coercion]
  inputs = []
  type = "remap"
  source = """
    .foo = to_string(.foo)
    .bar = to_int(.bar)
    .baz = to_float(.baz)
    .bev = to_bool(.bev)
    .a = to_timestamp(.a)
    .b = to_timestamp(.nope, 10)
    .c = to_timestamp(.nope, "2020-09-14T12:51:12+02:00")
  """
[[tests]]
  name = "remap_coercion"
  [tests.input]
    insert_at = "remap_coercion"
    type = "log"
    [tests.input.log_fields]
      foo = 10
      bar = "20"
      baz = "30.3"
      bev = "true"
      quix = "19/06/2019:17:20:49 -0400"
      a = "2020-09-14T12:53:44+03:00"
  [[tests.outputs]]
    extract_from = "remap_coercion"
    [[tests.outputs.conditions]]
      "foo.equals" = "10"
      "bar.equals" = 20
      "baz.equals" = 30.3
      "bev.equals" = true
      "a.equals" = "2020-09-14T09:53:44Z"
      "b.equals" = "1970-01-01T00:00:10Z"
      "c.equals" = "2020-09-14T10:51:12Z"

[transforms.remap_quoted_path]
  inputs = []
  type = "remap"
  source = """
    .a."b.c" = ."d.e"
  """
[[tests]]
  name = "remap_quoted_path"
  [tests.input]
    insert_at = "remap_quoted_path"
    type = "log"
    [tests.input.log_fields]
      "a.b\\.c" = "bar"
      "d\\.e" = "baz"
  [[tests.outputs]]
    extract_from = "remap_quoted_path"
    [[tests.outputs.conditions]]
      "a.b\\.c.equals" = "baz"

[transforms.remap_function_arguments]
  inputs = []
  type = "remap"
  source = """
    .a = to_string(.in)
    .b = to_string(value = .in)
    .c = to_string(.in, 20)
    .d = to_string(.in, default = 20)
    .e = to_string(.nope, 20)
    .f = to_string(.nope, default = 20)
    .g = to_string(value = .in, default = 20)
    .h = to_string(value = .in, 20)
    .i = to_string(default = 20, .in)
    .j = to_string(default = 20, value = .in)
    .k = to_string(default = 20, value = .nope)
    .l = to_string(default = .other, value = .nope)
  """
[[tests]]
  name = "remap_function_arguments"
  [tests.input]
    insert_at = "remap_function_arguments"
    type = "log"
    [tests.input.log_fields]
      in = 10
      other = 30
  [[tests.outputs]]
    extract_from = "remap_function_arguments"
    [[tests.outputs.conditions]]
      "a.equals" = "10"
      "b.equals" = "10"
      "c.equals" = "10"
      "d.equals" = "10"
      "e.equals" = ""
      "f.equals" = ""
      "g.equals" = "10"
      "h.equals" = "10"
      "i.equals" = "10"
      "j.equals" = "10"
      "k.equals" = ""
      "l.equals" = ""

[transforms.remap_function_upcase]
  inputs = []
  type = "remap"
  source = """
    .a = upcase(.a)
    .b = upcase(.b)
    .c.c = upcase(.c.c)

    if upcase(.f) == "F" {
        .f = "ff"
    }
  """
[[tests]]
  name = "remap_function_upcase"
  [tests.input]
    insert_at = "remap_function_upcase"
    type = "log"
    [tests.input.log_fields]
      a = "a"
      b = "bbb bb"
      "c.c" = "c.c"
      f = "f"
  [[tests.outputs]]
    extract_from = "remap_function_upcase"
    [[tests.outputs.conditions]]
      "a.equals" = "A"
      "b.equals" = "BBB BB"
      "c.c.equals" = "C.C"
      "f.equals" = "ff"

[transforms.remap_function_upcase_error]
  inputs = []
  type = "remap"
  drop_on_err = true
  source = """
    .a = upcase(.a)
    .b = upcase(.b)
  """
[[tests]]
  name = "remap_function_upcase_error"
  no_outputs_from = ["remap_function_upcase_error"]
  [tests.input]
    insert_at = "remap_function_upcase_error"
    type = "log"
    [tests.input.log_fields]
      a = "a"
      b = true

[transforms.remap_function_downcase]
  inputs = []
  type = "remap"
  drop_on_err = true
  source = """
    .a = downcase(.a)
    .b = downcase(.b)
    .c.c = downcase(.c.c)

    if downcase(.f) == "f" {
        .f = "FF"
    }
  """
[[tests]]
  name = "remap_function_downcase"
  [tests.input]
    insert_at = "remap_function_downcase"
    type = "log"
    [tests.input.log_fields]
      a = "A"
      b = "BBB BB"
      "c.c" = "C.C"
      f = "F"
  [[tests.outputs]]
    extract_from = "remap_function_downcase"
    [[tests.outputs.conditions]]
      "a.equals" = "a"
      "b.equals" = "bbb bb"
      "c.c.equals" = "c.c"
      "f.equals" = "FF"

[transforms.remap_function_downcase_error]
  inputs = []
  type = "remap"
  drop_on_err = true
  source = """
    .a = downcase(.a)
    .b = downcase(.b)
  """
[[tests]]
  name = "remap_function_downcase_error"
  no_outputs_from = ["remap_function_downcase_error"]
  [tests.input]
    insert_at = "remap_function_downcase_error"
    type = "log"
    [tests.input.log_fields]
      a = "A"
      b = 10

[transforms.remap_function_uuid_v4]
  inputs = []
  type = "remap"
  source = """
    .a = uuid_v4()

    if uuid_v4() != "" {
        .b = "bar"
    }
  """
[[tests]]
  name = "remap_function_uuid_v4"
  [tests.input]
    insert_at = "remap_function_uuid_v4"
    type = "log"
    [tests.input.log_fields]
      b = "foo"
  [[tests.outputs]]
    extract_from = "remap_function_uuid_v4"
    [[tests.outputs.conditions]]
      "a.regex" = "(?i)^[0-9a-f]{8}-[0-9a-f]{4}-4[0-9a-f]{3}-[89ab][0-9a-f]{3}-[0-9a-f]{12}$"
      "b.equals" = "bar"

[transforms.remap_function_sha1]
  inputs = []
  type = "remap"
  source = """
    .a = sha1(.a)

    if sha1(.b) == "62cdb7020ff920e5aa642c3d4066950dd1f01f4d" {
        .b = sha1(.a + .b + "baz")
    }
  """
[[tests]]
  name = "remap_function_sha1"
  [tests.input]
    insert_at = "remap_function_sha1"
    type = "log"
    [tests.input.log_fields]
      a = "foo"
      b = "bar"
  [[tests.outputs]]
    extract_from = "remap_function_sha1"
    [[tests.outputs.conditions]]
      "a.equals" = "0beec7b5ea3f0fdbc95d0dd47f3c5bc275da8a33"
      "b.equals" = "6f74c252bb7f19f553115af5e49a733b9ff17138"

[transforms.remap_function_sha1_error]
  inputs = []
  type = "remap"
  drop_on_err = true
  source = """
    .a = sha1(.a)
    .b = sha1(.b)
  """
[[tests]]
  name = "remap_function_sha1_error"
  no_outputs_from = ["remap_function_sha1_error"]
  [tests.input]
    insert_at = "remap_function_sha1_error"
    type = "log"
    [tests.input.log_fields]
      a = "foo"
      b = true

[transforms.remap_function_md5]
  inputs = []
  type = "remap"
  source = """
    .a = md5(.a)

    if md5(.b) == "37b51d194a7513e45b56f6524f2d51f2" {
        .b = md5(.a + .b + "baz")
    }
  """
[[tests]]
  name = "remap_function_md5"
  [tests.input]
    insert_at = "remap_function_md5"
    type = "log"
    [tests.input.log_fields]
      a = "foo"
      b = "bar"
  [[tests.outputs]]
    extract_from = "remap_function_md5"
    [[tests.outputs.conditions]]
      "a.equals" = "acbd18db4cc2f85cedef654fccc4a4d8"
      "b.equals" = "223cfa6567e4c0599c9a23628bf7a234"

[transforms.remap_function_md5_error]
  inputs = []
  type = "remap"
  drop_on_err = true
  source = """
    .a = md5(.a)
    .b = md5(.b)
  """
[[tests]]
  name = "remap_function_md5_error"
  no_outputs_from = ["remap_function_md5_error"]
  [tests.input]
    insert_at = "remap_function_md5_error"
    type = "log"
    [tests.input.log_fields]
      a = "foo"
      b = true

[transforms.remap_function_now]
  inputs = []
  type = "remap"
  source = """
    .a = now()
  """
[[tests]]
  name = "remap_function_now"
  [tests.input]
    insert_at = "remap_function_now"
    type = "log"
    [tests.input.log_fields]
  [[tests.outputs]]
    extract_from = "remap_function_now"
    [[tests.outputs.conditions]]
      "a.ends_with" = "Z"

[transforms.remap_function_format_timestamp]
  inputs = []
  type = "remap"
  source = """
    .a = format_timestamp(to_timestamp(.foo), format = "%+")
  """
[[tests]]
  name = "remap_function_format_timestamp"
  [tests.input]
    insert_at = "remap_function_format_timestamp"
    type = "log"
    [tests.input.log_fields]
      foo = 10
  [[tests.outputs]]
    extract_from = "remap_function_format_timestamp"
    [[tests.outputs.conditions]]
      "a.equals" = "1970-01-01T00:00:10+00:00"

[transforms.remap_function_contains]
  inputs = []
  type = "remap"
  source = """
    .a = contains(.foo, substring = .bar)
    .b = contains(.bar, substring = "bar")
    .c = contains(.bar, substring = "BAR", case_sensitive = true)
    .d = contains(.bar, substring = "BAR", case_sensitive = false)
    .e = contains(.foobar, substring = "oba")
    .f = contains(.foobar, substring = "OBA", case_sensitive = true)
    .g = contains(.foobar, substring = "OBA", case_sensitive = false)
  """
[[tests]]
  name = "remap_function_contains"
  [tests.input]
    insert_at = "remap_function_contains"
    type = "log"
    [tests.input.log_fields]
      foo = "foo"
      bar = "bar"
      foobar = "foobar"
  [[tests.outputs]]
    extract_from = "remap_function_contains"
    [[tests.outputs.conditions]]
      "a.equals" = false
      "b.equals" = true
      "c.equals" = false
      "d.equals" = true
      "e.equals" = true
      "f.equals" = false
      "g.equals" = true

[transforms.remap_function_starts_with]
  inputs = []
  type = "remap"
  source = """
    .a = starts_with(.foobar, substring = .foo)
    .b = starts_with(.foobar, substring = "foo")
    .c = starts_with(.foobar, substring = "bar")
    .d = starts_with(.foobar, substring = "FOO", case_sensitive = true)
    .e = starts_with(.foobar, substring = "FOO", case_sensitive = false)
  """
[[tests]]
  name = "remap_function_starts_with"
  [tests.input]
    insert_at = "remap_function_starts_with"
    type = "log"
    [tests.input.log_fields]
      foo = "foo"
      foobar = "foobar"
  [[tests.outputs]]
    extract_from = "remap_function_starts_with"
    [[tests.outputs.conditions]]
      "a.equals" = true
      "b.equals" = true
      "c.equals" = false
      "d.equals" = false
      "e.equals" = true

[transforms.remap_function_ends_with]
  inputs = []
  type = "remap"
  source = """
    .a = ends_with(.foobar, substring = .bar)
    .b = ends_with(.foobar, substring = "bar")
    .c = ends_with(.foobar, substring = "foo")
    .d = ends_with(.foobar, substring = "BAR", case_sensitive = true)
    .e = ends_with(.foobar, substring = "BAR", case_sensitive = false)
  """
[[tests]]
  name = "remap_function_ends_with"
  [tests.input]
    insert_at = "remap_function_ends_with"
    type = "log"
    [tests.input.log_fields]
      bar = "bar"
      foobar = "foobar"
  [[tests.outputs]]
    extract_from = "remap_function_ends_with"
    [[tests.outputs.conditions]]
      "a.equals" = true
      "b.equals" = true
      "c.equals" = false
      "d.equals" = false
      "e.equals" = true

[transforms.remap_function_slice]
  inputs = []
  type = "remap"
  source = """
    .a = slice(.foo + .bar, 1)
    .b = slice(.foo + .bar, 0, 1)
    .c = slice(.foo + .bar, start = -2)
    .d = slice(.foo + .bar, start = 1, end = -1)
  """
[[tests]]
  name = "remap_function_slice"
  [tests.input]
    insert_at = "remap_function_slice"
    type = "log"
    [tests.input.log_fields]
      foo = "foo"
      bar = "bar"
  [[tests.outputs]]
    extract_from = "remap_function_slice"
    [[tests.outputs.conditions]]
      "a.equals" = "oobar"
      "b.equals" = "f"
      "c.equals" = "ar"
      "d.equals" = "ooba"

[transforms.remap_function_tokenize]
  inputs = []
  type = "remap"
  source = """
    .a = tokenize(.a)
    .b = tokenize(.b)
  """
[[tests]]
  name = "remap_function_tokenize"
  [tests.input]
    insert_at = "remap_function_tokenize"
    type = "log"
    [tests.input.log_fields]
      a = "217.250.207.207 - - [07/Sep/2020:16:38:00 -0400] \"DELETE /deliverables/next-generation/user-centric HTTP/1.1\" 205 11881"
      b = "bar"
  [[tests.outputs]]
    extract_from = "remap_function_tokenize"
    [[tests.outputs.conditions]]
      "a.length_eq" = 7
      "a[0].equals" = "217.250.207.207"
      "a[1].equals" = "<null>"
      "a[2].equals" = "<null>"
      "a[3].equals" = "07/Sep/2020:16:38:00 -0400"
      "a[4].equals" = "DELETE /deliverables/next-generation/user-centric HTTP/1.1"
      "a[5].equals" = "205"
      "a[6].equals" = "11881"
      "b.length_eq" = 1
      "b[0].equals" = "bar"

[transforms.remap_function_sha2]
  inputs = []
  type = "remap"
  source = """
    .a = sha2(.a)

    if sha2(.b) == "725eb523fe006a6ee0071380bd3b4c57590abd44b88614cd3eddf594e3afe1ac" {
        .b = sha2(.a + .b + "baz")
    }
  """
[[tests]]
  name = "remap_function_sha2"
  [tests.input]
    insert_at = "remap_function_sha2"
    type = "log"
    [tests.input.log_fields]
      a = "foo"
      b = "bar"
  [[tests.outputs]]
    extract_from = "remap_function_sha2"
    [[tests.outputs.conditions]]
      "a.equals" = "d58042e6aa5a335e03ad576c6a9e43b41591bfd2077f72dec9df7930e492055d"
      "b.equals" = "211adce11372368668b582f2a9420a2df7512856ff62f37b124b82d9f505b42f"

[transforms.remap_function_sha3]
  inputs = []
  type = "remap"
  source = """
    .a = sha3(.a)

    if sha3(.b) == "03457d23880d7847fc3f58780dd58cda7237a7144ac6758e76d45cec0e06ba69440a855e913ef03790c618777f5b0ec25fc34c4b82d7538151745b120b4f8b37" {
        .b = sha3(.a + .b + "baz")
    }
  """
[[tests]]
  name = "remap_function_sha3"
  [tests.input]
    insert_at = "remap_function_sha3"
    type = "log"
    [tests.input.log_fields]
      a = "foo"
      b = "bar"
  [[tests.outputs]]
    extract_from = "remap_function_sha3"
    [[tests.outputs.conditions]]
      "a.equals" = "4bca2b137edc580fe50a88983ef860ebaca36c857b1f492839d6d7392452a63c82cbebc68e3b70a2a1480b4bb5d437a7cba6ecf9d89f9ff3ccd14cd6146ea7e7"
      "b.equals" = "dbae094156f1bf73d9f442f75eb01e52398eb667cd12ba1dcb95748fc0151880ea260310c1451570d60b37bef8655d01f62280e5e24e70cffe3a55c23c2d7351"

[transforms.remap_function_parse_duration]
  inputs = []
  type = "remap"
  source = """
    .a = parse_duration(.a, "ms")
    .b = parse_duration("100ms", output = .b)
  """
[[tests]]
  name = "remap_function_parse_duration"
  [tests.input]
    insert_at = "remap_function_parse_duration"
    type = "log"
    [tests.input.log_fields]
      a = "2s"
      b = "s"
  [[tests.outputs]]
    extract_from = "remap_function_parse_duration"
    [[tests.outputs.conditions]]
      "a.equals" = 2000
      "b.equals" = 0.1

[transforms.remap_function_format_number]
  inputs = []
  type = "remap"
  source = """
    .a = format_number(.a, scale = 2, decimal_separator = ",", grouping_separator = ".")
  """
[[tests]]
  name = "remap_function_format_number"
  [tests.input]
    insert_at = "remap_function_format_number"
    type = "log"
    [tests.input.log_fields]
      a = 1234.567
  [[tests.outputs]]
    extract_from = "remap_function_format_number"
    [[tests.outputs.conditions]]
      "a.equals" = "1.234,56"

[transforms.remap_function_parse_url]
  inputs = []
  type = "remap"
  source = """
    .parts = parse_url(.url)
  """
[[tests]]
  name = "remap_function_parse_url"
  [tests.input]
    insert_at = "remap_function_parse_url"
    type = "log"
    [tests.input.log_fields]
      url = "https://master.vector.dev/docs/reference/transforms/merge/?hello=world#configuration"
  [[tests.outputs]]
    extract_from = "remap_function_parse_url"
    [[tests.outputs.conditions]]
      "parts.scheme.equals" = "https"
      "parts.username.equals" = ""
      "parts.password.equals" = ""
      "parts.host.equals" = "master.vector.dev"
      "parts.port.equals" = "<null>"
      "parts.path.equals" = "/docs/reference/transforms/merge/"
      "parts.query.length_eq" = 1
      "parts.query.hello.equals" = "world"
      "parts.fragment.equals" = "configuration"

[transforms.remap_function_ceil]
  inputs = []
  type = "remap"
  source = """
    .a = ceil(.num)
    .b = ceil(.num, precision = 1)
    .c = ceil(.num, precision = 2)
  """
[[tests]]
  name = "remap_function_ceil"
  [tests.input]
    insert_at = "remap_function_ceil"
    type = "log"
    [tests.input.log_fields]
      num = 92.489
  [[tests.outputs]]
    extract_from = "remap_function_ceil"
    [[tests.outputs.conditions]]
      "a.equals" = 93
      "b.equals" = 92.5
      "c.equals" = 92.49

[transforms.remap_function_floor]
  inputs = []
  type = "remap"
  source = """
    .a = floor(.num)
    .b = floor(.num, precision = 1)
    .c = floor(.num, precision = 2)
  """
[[tests]]
  name = "remap_function_floor"
  [tests.input]
    insert_at = "remap_function_floor"
    type = "log"
    [tests.input.log_fields]
      num = 92.489
  [[tests.outputs]]
    extract_from = "remap_function_floor"
    [[tests.outputs.conditions]]
      "a.equals" = 92
      "b.equals" = 92.4
      "c.equals" = 92.48

[transforms.remap_function_round]
  inputs = []
  type = "remap"
  source = """
    .a = round(.num)
    .b = round(.num, precision = 1)
    .c = round(.num, precision = 2)
  """
[[tests]]
  name = "remap_function_round"
  [tests.input]
    insert_at = "remap_function_round"
    type = "log"
    [tests.input.log_fields]
      num = 92.489
  [[tests.outputs]]
    extract_from = "remap_function_round"
    [[tests.outputs.conditions]]
      "a.equals" = 92
      "b.equals" = 92.5
      "c.equals" = 92.49

[transforms.remap_function_parse_syslog]
  inputs = []
  type = "remap"
  source = """
   .a = parse_syslog(.a)
   """
[[tests]]
  name = "remap_function_parse_syslog"
  [tests.input]
    insert_at = "remap_function_parse_syslog"
    type = "log"
    [tests.input.log_fields]
      a = "<28>1 2020-05-22T14:59:09.250-03:00 OX-XXX-MX204 OX-XXX-CONTEUDO:rpd 6589 - - bgp_listen_accept: %DAEMON-4: Connection attempt from unconfigured neighbor: 2001:XXX::219:166+57284"
  [[tests.outputs]]
  extract_from = "remap_function_parse_syslog"
  [[tests.outputs.conditions]]
    "a.facility.equals" = "daemon"
    "a.severity.equals" = "warning"
    "a.timestamp.equals" = "2020-05-22T17:59:09.250Z"
    "a.hostname.equals" = "OX-XXX-MX204"
    "a.appname.equals" = "OX-XXX-CONTEUDO:rpd"
    "a.procid.equals" = 6589
    "a.message.equals" = "bgp_listen_accept: %DAEMON-4: Connection attempt from unconfigured neighbor: 2001:XXX::219:166+57284"

[transforms.remap_function_split_regex]
  inputs=[]
  type = "remap"
  source = """
    .foo = split(.foo, /a.b/i, 3)
  """
[[tests]]
  name = "remap_function_split_regex"
  [tests.input]
    insert_at = "remap_function_split_regex"
    type = "log"
    [tests.input.log_fields]
      foo = "barAbBbataabfizzaxbbuzz"
  [[tests.outputs]]
    extract_from = "remap_function_split_regex"
    [[tests.outputs.conditions]]
    "foo[0].equals" = "bar"
    "foo[1].equals" = "bat"
    "foo[2].equals" = "fizzaxbbuzz"

[transforms.remap_function_split_string]
  inputs=[]
  type = "remap"
  source = """
    .foo = split(.foo, " ", 3)
  """
[[tests]]
  name = "remap_function_split_string"
  [tests.input]
    insert_at = "remap_function_split_string"
    type = "log"
    [tests.input.log_fields]
      foo = "bar bat fizz buzz"
  [[tests.outputs]]
    extract_from = "remap_function_split_string"
    [[tests.outputs.conditions]]
    "foo[0].equals" = "bar"
    "foo[1].equals" = "bat"
    "foo[2].equals" = "fizz buzz"

[transforms.remap_function_parse_timestamp]
  inputs = []
  type = "remap"
  source = """
    .foo = parse_timestamp("10", "%s")
  """
[[tests]]
  name = "remap_function_parse_timestamp"
  [tests.input]
    insert_at = "remap_function_parse_timestamp"
    type = "raw"
    value = ""
  [[tests.outputs]]
    extract_from = "remap_function_parse_timestamp"
    [[tests.outputs.conditions]]
    "foo.equals" = "1970-01-01T00:00:10Z"

[transforms.remap_function_truncate]
  inputs = []
  type = "remap"
  source = """
    .foo = truncate("foobar", limit = 3)
    .bar = truncate("foobar", limit = 4, ellipsis = true)
  """
[[tests]]
  name = "remap_function_truncate"
  [tests.input]
    insert_at = "remap_function_truncate"
    type = "raw"
    value = ""
  [[tests.outputs]]
    extract_from = "remap_function_truncate"
    [[tests.outputs.conditions]]
    "foo.equals" = "foo"
    "bar.equals" = "foob..."

[transforms.remap_function_strip_whitespace]
  inputs = []
  type = "remap"
  source = """
    .foo = strip_whitespace("  foobar  ")
  """
[[tests]]
  name = "remap_function_strip_whitespace"
  [tests.input]
    insert_at = "remap_function_strip_whitespace"
    type = "raw"
    value = ""
  [[tests.outputs]]
    extract_from = "remap_function_strip_whitespace"
    [[tests.outputs.conditions]]
    "foo.equals" = "foobar"

[transforms.remap_function_parse_grok]
  inputs = []
  type = "remap"
  source = """
    .grokked = parse_grok(.message, "%{TIMESTAMP_ISO8601:timestamp} (%{EMAILADDRESS:email}|%{LOGLEVEL:level}) %{GREEDYDATA:message}")
    .grokked2 = parse_grok(.message, "%{TIMESTAMP_ISO8601:timestamp} (%{EMAILADDRESS:email}|%{LOGLEVEL:level}) %{GREEDYDATA:message}", remove_empty = true)
    """
[[tests]]
  name = "remap_function_parse_grok"
  [tests.input]
    insert_at = "remap_function_parse_grok"
    type = "log"
    [tests.input.log_fields]
      message = "2020-10-02T23:22:12.223222Z info Hello world"
  [[tests.outputs]]
    extract_from = "remap_function_parse_grok"
    [[tests.outputs.conditions]]
    "grokked.timestamp.equals" = "2020-10-02T23:22:12.223222Z"
    "grokked.level.equals" = "info"
    "grokked.message.equals" = "Hello world"
    "grokked.email.equals" = ""
    "grokked2.timestamp.equals" = "2020-10-02T23:22:12.223222Z"
    "grokked2.level.equals" = "info"
    "grokked2.email.exists" = false
    "grokked2.message.equals" = "Hello world"

[transforms.remap_function_ip_subnet]
  inputs = []
  type = "remap"
  source = """
    .a = ip_subnet("192.168.10.23", "255.255.0.0")
    .b = ip_subnet("192.168.10.23", "/8")
    .c = ip_subnet("2404:6800:4003:c02::64", "ffff:ffff::")
    .d = ip_subnet("2404:6800:4003:c02::64", "/16")
  """
[[tests]]
  name = "remap_function_ip_subnet"
  [tests.input]
    insert_at = "remap_function_ip_subnet"
    type = "raw"
    value = ""
  [[tests.outputs]]
    extract_from = "remap_function_ip_subnet"
    [[tests.outputs.conditions]]
    "a.equals" = "192.168.0.0"
    "b.equals" = "192.0.0.0"
    "c.equals" = "2404:6800::"
    "d.equals" = "2404::"

[transforms.remap_function_ip_cidr_contains]
  inputs = []
  type = "remap"
  source = """
    .a = ip_cidr_contains(cidr = "192.168.0.0/16", value = "192.168.10.2")
    .b = ip_cidr_contains(cidr = "192.168.0.0/16", value = "192.169.10.2")
    .c = ip_cidr_contains(cidr = "2404:6800:4003:c02::/64", value = "2404:6800:4003:c02::aaaa")
    .d = ip_cidr_contains("2404:6800:4003:c02::/64", "2404:6800:4004:c02::aaaa")
  """
[[tests]]
  name = "remap_function_ip_cidr_contains"
  [tests.input]
    insert_at = "remap_function_ip_cidr_contains"
    type = "raw"
    value = ""
  [[tests.outputs]]
    extract_from = "remap_function_ip_cidr_contains"
    [[tests.outputs.conditions]]
    "a.equals" = true
    "b.equals" = false
    "c.equals" = true
    "d.equals" = false

[transforms.remap_function_ip_to_ipv6]
  inputs = []
  type = "remap"
  source = """
    .a = ip_to_ipv6("192.168.10.2")
  """
[[tests]]
  name = "remap_function_ip_to_ipv6"
  [tests.input]
    insert_at = "remap_function_ip_to_ipv6"
    type = "raw"
    value = ""
  [[tests.outputs]]
    extract_from = "remap_function_ip_to_ipv6"
    [[tests.outputs.conditions]]
    "a.equals" = "::ffff:192.168.10.2"

[transforms.remap_function_ipv6_to_ipv4]
  inputs = []
  type = "remap"
  source = """
    .a = ipv6_to_ipv4("::ffff:192.168.10.2")
  """
[[tests]]
  name = "remap_function_ipv6_to_ipv4"
  [tests.input]
    insert_at = "remap_function_ipv6_to_ipv4"
    type = "raw"
    value = ""
  [[tests.outputs]]
    extract_from = "remap_function_ipv6_to_ipv4"
    [[tests.outputs.conditions]]
    "a.equals" = "192.168.10.2"

[transforms.remap_function_exists]
  inputs = []
  type = "remap"
  source = """
    .data = parse_json(.data)
    .a = exists(.foo)
    .b = exists(.bar)
    .c = exists(.data.child)
    .d = exists(.data.nochild)
    .e = exists(.data.arr[2])
    .f = exists(.data.arr[3])
  """
[[tests]]
  name = "remap_function_exists"
  [tests.input]
    insert_at = "remap_function_exists"
    type = "log"
    [tests.input.log_fields]
      data = """
        { "child": 42, "arr": [1,3,3] }
      """
      foo = 42
  [[tests.outputs]]
    extract_from = "remap_function_exists"
    [[tests.outputs.conditions]]
    "a.equals" = true
    "b.equals" = false
    "c.equals" = true
    "d.equals" = false
    "e.equals" = true
    "f.equals" = false

[transforms.remap_function_compact]
  inputs = []
  type = "remap"
  source = """
    .compactarr = compact(parse_json(.arr))
    .compactmap = compact(parse_json(.map))
    .a = exists(.compactmap.field1)
    .b = exists(.compactmap.field2)
    .c = exists(.compactmap.field3)
    .d = exists(.compactmap.field4.nested1)
    .e = exists(.compactmap.field4.nested2)
  """
[[tests]]
  name = "remap_function_compact"
  [tests.input]
    insert_at = "remap_function_compact"
    type = "log"
    [tests.input.log_fields]
      arr = """
          [null, "", [], 1]
          """
      map = """
          {"field1": null,
           "field2": 32,
           "field3": "",
           "field4": { "nested1": 3,
                       "nested2": null } }
            """
  [[tests.outputs]]
    extract_from = "remap_function_compact"
    [[tests.outputs.conditions]]
    "a.equals" = false
    "b.equals" = true
    "c.equals" = false
    "d.equals" = true
    "e.equals" = false
    "compactarr[0].equals" = 1

[transforms.remap_function_assert_pass]
  inputs = []
  type = "remap"
  drop_on_err = true
  source = """
    assert(.foo, message = "assert failed")
    .check = "checked"
  """
[[tests]]
  name = "remap_function_assert_pass"
  [tests.input]
    insert_at = "remap_function_assert_pass"
    type = "log"
    [tests.input.log_fields]
      foo = true
  [[tests.outputs]]
  extract_from = "remap_function_assert_pass"
  [[tests.outputs.conditions]]
  "check.equals" = "checked"

[transforms.remap_function_assert_fail]
  inputs = []
  type = "remap"
  drop_on_err = true
  source = """
    assert(.foo, message = "assert failed")
  """
[[tests]]
  name = "remap_function_assert_fail"
  no_outputs_from = ["remap_function_assert_fail"]
  [tests.input]
    insert_at = "remap_function_assert_fail"
    type = "log"
    [tests.input.log_fields]
      foo = false

[transforms.remap_function_log]
  inputs=[]
  type = "remap"
  source = """
    log(.foo, level="info")
  """
[[tests]]
  name = "remap_function_log"
  [tests.input]
    insert_at = "remap_function_log"
    type = "log"
    [tests.input.log_fields]
      foo = "this should be unchanged"
  [[tests.outputs]]
    extract_from = "remap_function_log"
    [[tests.outputs.conditions]]
    "foo.equals" = "this should be unchanged"

[transforms.remap_function_merge]
  inputs=[]
  type = "remap"
  source = """
    .foo = parse_json(.foo)
    .bar = parse_json(.bar)
    merge(.bar, .foo, deep = true)
  """
[[tests]]
  name = "remap_function_merge"
  [tests.input]
    insert_at = "remap_function_merge"
    type = "log"
    [tests.input.log_fields]
      bar = """
        {"field1": "ook"}
      """
      foo = """
        {"field2": "ook ook"}
      """
  [[tests.outputs]]
    extract_from = "remap_function_merge"
    [[tests.outputs.conditions]]
    "bar.field1.equals" = "ook"
    "bar.field2.equals" = "ook ook"

[transforms.remap_function_flatten]
  inputs = []
  type = "remap"
  source = """
      .arr = flatten(parse_json(.arr))
      .map = flatten(parse_json(.map))
      .a = .map."field1.field2"
      .b = .map."field1.field3"
      """
[[tests]]
  name = "remap_function_flatten"
  [tests.input]
    insert_at = "remap_function_flatten"
    type = "log"
    [tests.input.log_fields]
      arr = "[1, 2, [3, 4, [5, 6]]]"
      map = """
        {"field1": {"field2": 1, "field3": 2} }
        """
  [[tests.outputs]]
    extract_from = "remap_function_flatten"
    [[tests.outputs.conditions]]
    "arr[0].equals" = 1
    "arr[1].equals" = 2
    "arr[2].equals" = 3
    "arr[3].equals" = 4
    "arr[4].equals" = 5
    "arr[5].equals" = 6
    "a.equals" = 1
    "b.equals" = 2

[transforms.remap_function_redact]
  inputs = []
  type = "remap"
  source = """
    .a = redact(.input, filters = ["pattern"], patterns = ["hello"])
    .b = redact(.input, filters = ["pattern"], patterns = ["hello", "wor"])
    .c = redact(.input, filters = ["pattern"], patterns = [/world|universe/])
    .d = redact(.input, filters = ["pattern"], patterns = [])
    .e = redact(.input, filters = ["pattern"], patterns = ["hello", /[uieao]/])
  """
[[tests]]
  name = "remap_function_redact"
  [tests.input]
    insert_at = "remap_function_redact"
    type = "log"
    [tests.input.log_fields]
      input = "hello world, hello universe"
  [[tests.outputs]]
    extract_from = "remap_function_redact"
    [[tests.outputs.conditions]]
    "a.equals" = "**** world, **** universe"
    "b.equals" = "**** ****ld, **** universe"
    "c.equals" = "hello ****, hello ****"
    "d.equals" = "hello world, hello universe"
    "e.equals" = "**** w****rld, **** ****n****v****rs****"

[transforms.remap_function_replace]
  inputs = []
  type = "remap"
  source = """
    .a = replace("foo", pattern = "o", with = "bar", 1)
    .b = replace("foo", pattern = /o/, with = "bar")
  """
[[tests]]
  name = "remap_function_replace"
  [tests.input]
    insert_at = "remap_function_replace"
    type = "log"
    [tests.input.log_fields]
      input = "hello world, hello universe"
  [[tests.outputs]]
    extract_from = "remap_function_replace"
    [[tests.outputs.conditions]]
    "a.equals" = "fbaro"
    "b.equals" = "fbarbar"

[transforms.remap_function_ok]
  inputs = []
  type = "remap"
  source = """
    .pass = ok(.a = .a * 3)
    .fail = ok(.b = true * false)
  """
[[tests]]
  name = "remap_function_ok"
  [tests.input]
    insert_at = "remap_function_ok"
    type = "log"
    [tests.input.log_fields]
      a = "a"
      b = "nope"
  [[tests.outputs]]
    extract_from = "remap_function_ok"
    [[tests.outputs.conditions]]
    "a.equals" = "aaa"
    "b.equals" = "nope"
    "pass.equals" = true
    "fail.equals" = false

[transforms.remap_function_parse_aws_alb_log]
  inputs = []
  type = "remap"
  source = """
    .parts = parse_aws_alb_log(.log)
  """
[[tests]]
  name = "remap_function_parse_aws_alb_log"
  [tests.input]
    insert_at = "remap_function_parse_aws_alb_log"
    type = "log"
    [tests.input.log_fields]
      log = 'http 2018-11-30T22:23:00.186641Z app/my-loadbalancer/50dc6c495c0c9188 192.168.131.39:2817 - 0.000 0.001 0.000 200 200 34 366 "GET http://www.example.com:80/ HTTP/1.1" "curl/7.46.0" - - arn:aws:elasticloadbalancing:us-east-2:123456789012:targetgroup/my-targets/73e2d6bc24d8a067 "Root=1-58337364-23a8c76965a2ef7629b185e3" "-" "-" 0 2018-11-30T22:22:48.364000Z "forward" "-" "-" "-" "-" "-" "-"'
  [[tests.outputs]]
    extract_from = "remap_function_parse_aws_alb_log"
    [[tests.outputs.conditions]]
      "parts.type.equals" = "http"
      "parts.timestamp.equals" = "2018-11-30T22:23:00.186641Z"
      "parts.elb.equals" = "app/my-loadbalancer/50dc6c495c0c9188"
      "parts.client_host.equals" = "192.168.131.39:2817"
      "parts.target_host.equals" = "<null>"
      "parts.request_processing_time.equals" = 0.0
      "parts.target_processing_time.equals" = 0.001
      "parts.response_processing_time.equals" = 0.0
      "parts.elb_status_code.equals" = "200"
      "parts.target_status_code.equals" = "200"
      "parts.received_bytes.equals" = 34
      "parts.sent_bytes.equals" = 366
      "parts.request_method.equals" = "GET"
      "parts.request_url.equals" = "http://www.example.com:80/"
      "parts.request_protocol.equals" = "HTTP/1.1"
      "parts.user_agent.equals" = "curl/7.46.0"
      "parts.ssl_cipher.equals" = "<null>"
      "parts.ssl_protocol.equals" = "<null>"
      "parts.target_group_arn.equals" = "arn:aws:elasticloadbalancing:us-east-2:123456789012:targetgroup/my-targets/73e2d6bc24d8a067"
      "parts.trace_id.equals" = "Root=1-58337364-23a8c76965a2ef7629b185e3"
      "parts.domain_name.equals" = "<null>"
      "parts.chosen_cert_arn.equals" = "<null>"
      "parts.matched_rule_priority.equals" = "0"
      "parts.request_creation_time.equals" = "2018-11-30T22:22:48.364000Z"
      "parts.actions_executed.equals" = "forward"
      "parts.redirect_url.equals" = "<null>"
      "parts.error_reason.equals" = "<null>"
      "parts.classification.equals" = "<null>"
      "parts.classification_reason.equals" = "<null>"

[transforms.remap_function_parse_aws_vpc_flow_log]
  inputs = []
  type = "remap"
  source = """
    .a = parse_aws_vpc_flow_log(.a)
    .b = parse_aws_vpc_flow_log(.b, format = "instance_id interface_id srcaddr dstaddr pkt_srcaddr pkt_dstaddr")
  """
[[tests]]
  name = "remap_function_parse_aws_vpc_flow_log"
  [tests.input]
    insert_at = "remap_function_parse_aws_vpc_flow_log"
    type = "log"
    [tests.input.log_fields]
      a = "2 123456789010 eni-1235b8ca123456789 - - - - - - - 1431280876 1431280934 - NODATA"
      b = "- eni-1235b8ca123456789 10.0.1.5 10.0.0.220 10.0.1.5 203.0.113.5"
  [[tests.outputs]]
    extract_from = "remap_function_parse_aws_vpc_flow_log"
    [[tests.outputs.conditions]]
      "a.version.equals" = 2
      "a.account_id.equals" = 123456789010
      "a.interface_id.equals" = "eni-1235b8ca123456789"
      "a.srcaddr.equals" = "<null>"
      "a.dstaddr.equals" = "<null>"
      "a.srcport.equals" = "<null>"
      "a.dstport.equals" = "<null>"
      "a.protocol.equals" = "<null>"
      "a.packets.equals" = "<null>"
      "a.bytes.equals" = "<null>"
      "a.start.equals" = 1431280876
      "a.end.equals" = 1431280934
      "a.action.equals" = "<null>"
      "a.log_status.equals" = "NODATA"
      "b.instance_id.equals" = "<null>"
      "b.interface_id.equals" = "eni-1235b8ca123456789"
      "b.srcaddr.equals" = "10.0.1.5"
      "b.dstaddr.equals" = "10.0.0.220"
      "b.pkt_srcaddr.equals" = "10.0.1.5"
      "b.pkt_dstaddr.equals" = "203.0.113.5"

[transforms.remap_metrics]
  inputs = []
  type = "remap"
  source = """
      .tags.host = "ook"
      .tags.name = .name
      .tags.namespace = .namespace
      .tags.type = .type
   """
[[tests]]
  name = "remap_metrics"
  [tests.input]
    insert_at = "remap_metrics"
    type = "metric"
    [tests.input.metric]
      name = "example counter"
      namespace = "zork"
      kind = "absolute"
      counter.value = 1.0
  [[tests.outputs]]
    extract_from = "remap_metrics"
    [[tests.outputs.conditions]]
      "name.equals" = "example counter"
      "namespace.equals" = "zork"
      "host.equals" = "ook"
      "type.equals" = "counter"

[transforms.remap_function_encode_json]
  inputs = []
  type = "remap"
  source = """
    .a = encode_json(parse_json(.a))
    .b = encode_json(parse_json(.b))
  """
[[tests]]
  name = "remap_function_encode_json"
  [tests.input]
    insert_at = "remap_function_encode_json"
    type = "log"
    [tests.input.log_fields]
      a = "[1, 2, 3]"
      b = """{"field1": {"field2": 1, "field3": null}}"""
  [[tests.outputs]]
    extract_from = "remap_function_encode_json"
    [[tests.outputs.conditions]]
      "a.equals" = "[1,2,3]"
      "b.equals" = """{"field1":{"field2":1,"field3":null}}"""

[transforms.remap_function_parse_regex]
  inputs = []
  type = "remap"
  source = '''
    . = parse_regex(.message, /^(?P<host>[\w\.]+) - (?P<user>[\w]+) (?P<bytes_in>[\d]+) \[(?P<timestamp>.*)\] "(?P<method>[\w]+) (?P<path>.*)" (?P<status>[\d]+) (?P<bytes_out>[\d]+)$/)
    .bytes_in = to_int(.bytes_in)
    .status = to_int(.status)
    .bytes_out = to_int(.bytes_out)
  '''
[[tests]]
  name = "remap_function_parse_regex"
  [tests.input]
    insert_at = "remap_function_parse_regex"
    type = "log"
    [tests.input.log_fields]
      message = "5.86.210.12 - zieme4647 5667 [19/06/2019:17:20:49 -0400] \"GET /embrace/supply-chains/dynamic/vertical\" 201 20574"
  [[tests.outputs]]
    extract_from = "remap_function_parse_regex"
    [[tests.outputs.conditions]]
    "bytes_in.equals" = 5667
    "host.equals" = "5.86.210.12"
    "user.equals" = "zieme4647"
    "timestamp.equals" = "19/06/2019:17:20:49 -0400"
    "method.equals" = "GET"
    "path.equals" = "/embrace/supply-chains/dynamic/vertical"
    "status.equals" = 201
    "bytes_out.equals" = 20574
    "0.equals" = "5.86.210.12 - zieme4647 5667 [19/06/2019:17:20:49 -0400] \"GET /embrace/supply-chains/dynamic/vertical\" 201 20574"

[transforms.remap_function_parse_regex_all]
  inputs = []
  type = "remap"
  source = '''
    .result = parse_regex_all(.message, /(?P<fruit>[\w\.]+) and (?P<veg>[\w]+)/)
  '''
[[tests]]
  name = "remap_function_parse_regex_all"
  [tests.input]
    insert_at = "remap_function_parse_regex_all"
    type = "log"
    [tests.input.log_fields]
      message = "apples and carrots, peaches and peas"
  [[tests.outputs]]
    extract_from = "remap_function_parse_regex_all"
    [[tests.outputs.conditions]]
    "result[0].fruit.equals" = "apples"
    "result[0].veg.equals" = "carrots"
    "result[0].0.equals" = "apples and carrots"
    "result[1].fruit.equals" = "peaches"
    "result[1].veg.equals" = "peas"
    "result[1].0.equals" = "peaches and peas"

[transforms.remap_function_parse_aws_cloudwatch_log_subscription_message]
  inputs = []
  type = "remap"
  source = '''
    .result = parse_aws_cloudwatch_log_subscription_message(.message)
  '''
[[tests]]
  name = "remap_function_parse_aws_cloudwatch_log_subscription_message"
  [tests.input]
    insert_at = "remap_function_parse_aws_cloudwatch_log_subscription_message"
    type = "log"
    [tests.input.log_fields]
      message = "{\"messageType\":\"CONTROL_MESSAGE\",\"owner\":\"CloudwatchLogs\",\"logGroup\":\"\",\"logStream\":\"\",\"subscriptionFilters\":[],\"logEvents\":[{\"id\":\"\",\"timestamp\":1600110003794,\"message\":\"CWL CONTROL MESSAGE: Checking health of destination Firehose.\"}]}"
  [[tests.outputs]]
    extract_from = "remap_function_parse_aws_cloudwatch_log_subscription_message"
    [[tests.outputs.conditions]]
      "result.owner.equals" = "CloudwatchLogs"
      "result.message_type.equals" = "CONTROL_MESSAGE"
      "result.log_group.equals" = ""
      "result.log_stream.equals" = ""
      "result.subscription_filters.length_eq" = 0
      "result.log_events.length_eq" = 1
      "result.log_events[0].id.equals" = ""
      "result.log_events[0].timestamp.equals" = "2020-09-14T19:00:03.794Z"
      "result.log_events[0].message.equals" = "CWL CONTROL MESSAGE: Checking health of destination Firehose."

<<<<<<< HEAD
[transforms.remap_function_encode_base64]
  inputs = []
  type = "remap"
  source = '''
    .result = encode_base64(.message)
  '''
[[tests]]
  name = "remap_function_encode_base64"
  [tests.input]
    insert_at = "remap_function_encode_base64"
    type = "raw"
    value = "Bron-Y-Aur Stomp"
  [[tests.outputs]]
    extract_from = "remap_function_encode_base64"
    [[tests.outputs.conditions]]
    "result.equals" = "QnJvbi1ZLUF1ciBTdG9tcA=="

[transforms.remap_function_decode_base64]
  inputs = []
  type = "remap"
  source = '''
    .result = decode_base64(.message)
  '''
[[tests]]
  name = "remap_function_decode_base64"
  [tests.input]
    insert_at = "remap_function_decode_base64"
    type = "raw"
    value = "QnJvbi1ZLUF1ciBTdG9tcA=="
  [[tests.outputs]]
    extract_from = "remap_function_decode_base64"
    [[tests.outputs.conditions]]
    "result.equals" = "Bron-Y-Aur Stomp"
=======
[transforms.remap_function_parse_key_value]
  inputs = []
  type = "remap"
  source = '''
    . = parse_key_value(.message, key_value_delimiter = "=", field_delimiter = " ")
  '''
[[tests]]
  name = "remap_function_parse_key_value"
  [tests.input]
    insert_at = "remap_function_parse_key_value"
    type = "log"
    [tests.input.log_fields]
      message = '''
	path="/cart_link" host=lumberjack-store.herokuapp.com request_id=6ad70ccd-40db-477c-afce-f7e3719a886b fwd="108.30.189.26" dyno=web.1 connect=0ms service=73ms status=304 bytes=656 protocol=https
	'''
  [[tests.outputs]]
    extract_from = "remap_function_parse_key_value"
    [[tests.outputs.conditions]]
    "path.equals" = "/cart_link"
    "host.equals" = "lumberjack-store.herokuapp.com"
    "request_id.equals" = "6ad70ccd-40db-477c-afce-f7e3719a886b"
    "fwd.equals" = "108.30.189.26"
    "dyno.equals" = "web.1"
    "connect.equals" = "0ms"
    "service.equals" = "73ms"
    "status.equals" = "304"
    "bytes.equals" = "656"
    "protocol.equals" = "https"
>>>>>>> 5da64297
<|MERGE_RESOLUTION|>--- conflicted
+++ resolved
@@ -1488,41 +1488,6 @@
       "result.log_events[0].timestamp.equals" = "2020-09-14T19:00:03.794Z"
       "result.log_events[0].message.equals" = "CWL CONTROL MESSAGE: Checking health of destination Firehose."
 
-<<<<<<< HEAD
-[transforms.remap_function_encode_base64]
-  inputs = []
-  type = "remap"
-  source = '''
-    .result = encode_base64(.message)
-  '''
-[[tests]]
-  name = "remap_function_encode_base64"
-  [tests.input]
-    insert_at = "remap_function_encode_base64"
-    type = "raw"
-    value = "Bron-Y-Aur Stomp"
-  [[tests.outputs]]
-    extract_from = "remap_function_encode_base64"
-    [[tests.outputs.conditions]]
-    "result.equals" = "QnJvbi1ZLUF1ciBTdG9tcA=="
-
-[transforms.remap_function_decode_base64]
-  inputs = []
-  type = "remap"
-  source = '''
-    .result = decode_base64(.message)
-  '''
-[[tests]]
-  name = "remap_function_decode_base64"
-  [tests.input]
-    insert_at = "remap_function_decode_base64"
-    type = "raw"
-    value = "QnJvbi1ZLUF1ciBTdG9tcA=="
-  [[tests.outputs]]
-    extract_from = "remap_function_decode_base64"
-    [[tests.outputs.conditions]]
-    "result.equals" = "Bron-Y-Aur Stomp"
-=======
 [transforms.remap_function_parse_key_value]
   inputs = []
   type = "remap"
@@ -1551,4 +1516,37 @@
     "status.equals" = "304"
     "bytes.equals" = "656"
     "protocol.equals" = "https"
->>>>>>> 5da64297
+
+[transforms.remap_function_encode_base64]
+  inputs = []
+  type = "remap"
+  source = '''
+    .result = encode_base64(.message)
+  '''
+[[tests]]
+  name = "remap_function_encode_base64"
+  [tests.input]
+    insert_at = "remap_function_encode_base64"
+    type = "raw"
+    value = "Bron-Y-Aur Stomp"
+  [[tests.outputs]]
+    extract_from = "remap_function_encode_base64"
+    [[tests.outputs.conditions]]
+    "result.equals" = "QnJvbi1ZLUF1ciBTdG9tcA=="
+
+[transforms.remap_function_decode_base64]
+  inputs = []
+  type = "remap"
+  source = '''
+    .result = decode_base64(.message)
+  '''
+[[tests]]
+  name = "remap_function_decode_base64"
+  [tests.input]
+    insert_at = "remap_function_decode_base64"
+    type = "raw"
+    value = "QnJvbi1ZLUF1ciBTdG9tcA=="
+  [[tests.outputs]]
+    extract_from = "remap_function_decode_base64"
+    [[tests.outputs.conditions]]
+    "result.equals" = "Bron-Y-Aur Stomp"