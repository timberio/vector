[transforms.remap_nested]
  inputs = []
  type = "remap"
  source = """
    .a.b = 123
    .x.y = 456
    .x.z = 789
  """
[[tests]]
  name = "remap_nested"
  [tests.input]
    insert_at = "remap_nested"
    type = "raw"
    value = ""
  [[tests.outputs]]
    extract_from = "remap_nested"
    [[tests.outputs.conditions]]
      "a.b.equals" = 123
      "x.y.equals" = 456
      "x.z.equals" = 789

[transforms.remap_array]
  inputs = []
  type = "remap"
  source = """
    .a[0] = 0
    .a[1] = "1"
    .a[2] = 2.0
    .b[2] = "two"
    .b[0] = 0
  """
[[tests]]
  name = "remap_array"
  [tests.input]
    insert_at = "remap_array"
    type = "raw"
    value = ""
  [[tests.outputs]]
    extract_from = "remap_array"
    [[tests.outputs.conditions]]
      "a[0].equals" = 0
      "a[1].equals" = "1"
      "a[2].equals" = 2.0

      "b[0].equals" = 0
      "b[1].equals" = "<null>"
      "b[2].equals" = "two"

[transforms.remap_arithmetic]
  inputs = []
  type = "remap"
  source = """
    .result_a = .a * .b + .c - .d
    .result_b = .a * (.b + .c) - .d
    .result_c = .a + .b * .c / .d
    .result_d = (.a + .b) * (.c / .d)
    .result_e = .e / .c
    .result_f = .e // .c
  """
[[tests]]
  name = "remap_arithmetic"
  [tests.input]
    insert_at = "remap_arithmetic"
    type = "log"
    [tests.input.log_fields]
      a = 3
      b = 7
      c = 12
      d = 6
      e = 9
  [[tests.outputs]]
    extract_from = "remap_arithmetic"
    [[tests.outputs.conditions]]
      "result_a.equals" = 27
      "result_b.equals" = 51
      "result_c.equals" = 17
      "result_d.equals" = 20
      "result_e.equals" = 0.75
      "result_f.equals" = 0

[transforms.remap_arithmetic_error]
  inputs = []
  type = "remap"
  drop_on_err = true
  source = """
    .a / .b
  """
[[tests]]
  name = "remap_arithmetic_error"
  no_outputs_from = ["remap_arithmetic_error"]
  [tests.input]
    insert_at = "remap_arithmetic_error"
    type = "log"
    [tests.input.log_fields]
      a = 10
      b = 0

[transforms.remap_boolean_arithmetic]
  inputs = []
  type = "remap"
  source = """
    .result_a = .a + .b > 9
    .result_b = .a * .b < 20
    .result_c = 1 >= .a / .b
    .result_d = .a + .b > .c + .d
  """
[[tests]]
  name = "remap_boolean_arithmetic"
  [tests.input]
    insert_at = "remap_boolean_arithmetic"
    type = "log"
    [tests.input.log_fields]
      a = 3
      b = 7
      c = 12
      d = 6
  [[tests.outputs]]
    extract_from = "remap_boolean_arithmetic"
    [[tests.outputs.conditions]]
      "result_a.equals" = true
      "result_b.equals" = false
      "result_c.equals" = true
      "result_d.equals" = false

[transforms.remap_delete_only_fields]
  inputs = []
  type = "remap"
  source = """
    only_fields(.foo, .bar, .buz.second)
    del(.foo.second)
  """
[[tests]]
  name = "remap_delete_only_fields"
  [tests.input]
    insert_at = "remap_delete_only_fields"
    type = "log"
    [tests.input.log_fields]
      "foo.first" = "foo first value"
      "foo.second" = "foo second value"
      bar = "bar value"
      baz = "baz value"
      "buz.first" = "buz first value"
      "buz.second" = "buz second value"
  [[tests.outputs]]
    extract_from = "remap_delete_only_fields"
    [[tests.outputs.conditions]]
      "foo.first.equals" = "foo first value"
      "foo.second.exists" = false
      "bar.equals" = "bar value"
      "baz.exists" = false
      "buz.first.exists" = false
      "buz.second.equals" = "buz second value"

[transforms.remap_coercion]
  inputs = []
  type = "remap"
  source = """
    .foo = to_string(.foo)
    .bar = to_int(.bar)
    .baz = to_float(.baz)
    .bev = to_bool(.bev)
    .a = to_timestamp(.a)
    .b = to_timestamp(.nope, 10)
    .c = to_timestamp(.nope, "2020-09-14T12:51:12+02:00")
  """
[[tests]]
  name = "remap_coercion"
  [tests.input]
    insert_at = "remap_coercion"
    type = "log"
    [tests.input.log_fields]
      foo = 10
      bar = "20"
      baz = "30.3"
      bev = "true"
      quix = "19/06/2019:17:20:49 -0400"
      a = "2020-09-14T12:53:44+03:00"
  [[tests.outputs]]
    extract_from = "remap_coercion"
    [[tests.outputs.conditions]]
      "foo.equals" = "10"
      "bar.equals" = 20
      "baz.equals" = 30.3
      "bev.equals" = true
      "a.equals" = "2020-09-14T09:53:44Z"
      "b.equals" = "1970-01-01T00:00:10Z"
      "c.equals" = "2020-09-14T10:51:12Z"

[transforms.remap_quoted_path]
  inputs = []
  type = "remap"
  source = """
    .a."b.c" = ."d.e"
  """
[[tests]]
  name = "remap_quoted_path"
  [tests.input]
    insert_at = "remap_quoted_path"
    type = "log"
    [tests.input.log_fields]
      "a.b\\.c" = "bar"
      "d\\.e" = "baz"
  [[tests.outputs]]
    extract_from = "remap_quoted_path"
    [[tests.outputs.conditions]]
      "a.b\\.c.equals" = "baz"

[transforms.remap_function_arguments]
  inputs = []
  type = "remap"
  source = """
    .a = to_string(.in)
    .b = to_string(value = .in)
    .c = to_string(.in, 20)
    .d = to_string(.in, default = 20)
    .e = to_string(.nope, 20)
    .f = to_string(.nope, default = 20)
    .g = to_string(value = .in, default = 20)
    .h = to_string(value = .in, 20)
    .i = to_string(default = 20, .in)
    .j = to_string(default = 20, value = .in)
    .k = to_string(default = 20, value = .nope)
    .l = to_string(default = .other, value = .nope)
  """
[[tests]]
  name = "remap_function_arguments"
  [tests.input]
    insert_at = "remap_function_arguments"
    type = "log"
    [tests.input.log_fields]
      in = 10
      other = 30
  [[tests.outputs]]
    extract_from = "remap_function_arguments"
    [[tests.outputs.conditions]]
      "a.equals" = "10"
      "b.equals" = "10"
      "c.equals" = "10"
      "d.equals" = "10"
      "e.equals" = ""
      "f.equals" = ""
      "g.equals" = "10"
      "h.equals" = "10"
      "i.equals" = "10"
      "j.equals" = "10"
      "k.equals" = ""
      "l.equals" = ""

[transforms.remap_function_upcase]
  inputs = []
  type = "remap"
  source = """
    .a = upcase(.a)
    .b = upcase(.b)
    .c.c = upcase(.c.c)

    if upcase(.f) == "F" {
        .f = "ff"
    }
  """
[[tests]]
  name = "remap_function_upcase"
  [tests.input]
    insert_at = "remap_function_upcase"
    type = "log"
    [tests.input.log_fields]
      a = "a"
      b = "bbb bb"
      "c.c" = "c.c"
      f = "f"
  [[tests.outputs]]
    extract_from = "remap_function_upcase"
    [[tests.outputs.conditions]]
      "a.equals" = "A"
      "b.equals" = "BBB BB"
      "c.c.equals" = "C.C"
      "f.equals" = "ff"

[transforms.remap_function_upcase_error]
  inputs = []
  type = "remap"
  drop_on_err = true
  source = """
    .a = upcase(.a)
    .b = upcase(.b)
  """
[[tests]]
  name = "remap_function_upcase_error"
  no_outputs_from = ["remap_function_upcase_error"]
  [tests.input]
    insert_at = "remap_function_upcase_error"
    type = "log"
    [tests.input.log_fields]
      a = "a"
      b = true

[transforms.remap_function_downcase]
  inputs = []
  type = "remap"
  drop_on_err = true
  source = """
    .a = downcase(.a)
    .b = downcase(.b)
    .c.c = downcase(.c.c)

    if downcase(.f) == "f" {
        .f = "FF"
    }
  """
[[tests]]
  name = "remap_function_downcase"
  [tests.input]
    insert_at = "remap_function_downcase"
    type = "log"
    [tests.input.log_fields]
      a = "A"
      b = "BBB BB"
      "c.c" = "C.C"
      f = "F"
  [[tests.outputs]]
    extract_from = "remap_function_downcase"
    [[tests.outputs.conditions]]
      "a.equals" = "a"
      "b.equals" = "bbb bb"
      "c.c.equals" = "c.c"
      "f.equals" = "FF"

[transforms.remap_function_downcase_error]
  inputs = []
  type = "remap"
  drop_on_err = true
  source = """
    .a = downcase(.a)
    .b = downcase(.b)
  """
[[tests]]
  name = "remap_function_downcase_error"
  no_outputs_from = ["remap_function_downcase_error"]
  [tests.input]
    insert_at = "remap_function_downcase_error"
    type = "log"
    [tests.input.log_fields]
      a = "A"
      b = 10

[transforms.remap_function_uuid_v4]
  inputs = []
  type = "remap"
  source = """
    .a = uuid_v4()

    if uuid_v4() != "" {
        .b = "bar"
    }
  """
[[tests]]
  name = "remap_function_uuid_v4"
  [tests.input]
    insert_at = "remap_function_uuid_v4"
    type = "log"
    [tests.input.log_fields]
      b = "foo"
  [[tests.outputs]]
    extract_from = "remap_function_uuid_v4"
    [[tests.outputs.conditions]]
      "a.regex" = "(?i)^[0-9a-f]{8}-[0-9a-f]{4}-4[0-9a-f]{3}-[89ab][0-9a-f]{3}-[0-9a-f]{12}$"
      "b.equals" = "bar"

[transforms.remap_function_sha1]
  inputs = []
  type = "remap"
  source = """
    .a = sha1(.a)

    if sha1(.b) == "62cdb7020ff920e5aa642c3d4066950dd1f01f4d" {
        .b = sha1(.a + .b + "baz")
    }
  """
[[tests]]
  name = "remap_function_sha1"
  [tests.input]
    insert_at = "remap_function_sha1"
    type = "log"
    [tests.input.log_fields]
      a = "foo"
      b = "bar"
  [[tests.outputs]]
    extract_from = "remap_function_sha1"
    [[tests.outputs.conditions]]
      "a.equals" = "0beec7b5ea3f0fdbc95d0dd47f3c5bc275da8a33"
      "b.equals" = "6f74c252bb7f19f553115af5e49a733b9ff17138"

[transforms.remap_function_sha1_error]
  inputs = []
  type = "remap"
  drop_on_err = true
  source = """
    .a = sha1(.a)
    .b = sha1(.b)
  """
[[tests]]
  name = "remap_function_sha1_error"
  no_outputs_from = ["remap_function_sha1_error"]
  [tests.input]
    insert_at = "remap_function_sha1_error"
    type = "log"
    [tests.input.log_fields]
      a = "foo"
      b = true

[transforms.remap_function_md5]
  inputs = []
  type = "remap"
  source = """
    .a = md5(.a)

    if md5(.b) == "37b51d194a7513e45b56f6524f2d51f2" {
        .b = md5(.a + .b + "baz")
    }
  """
[[tests]]
  name = "remap_function_md5"
  [tests.input]
    insert_at = "remap_function_md5"
    type = "log"
    [tests.input.log_fields]
      a = "foo"
      b = "bar"
  [[tests.outputs]]
    extract_from = "remap_function_md5"
    [[tests.outputs.conditions]]
      "a.equals" = "acbd18db4cc2f85cedef654fccc4a4d8"
      "b.equals" = "223cfa6567e4c0599c9a23628bf7a234"

[transforms.remap_function_md5_error]
  inputs = []
  type = "remap"
  drop_on_err = true
  source = """
    .a = md5(.a)
    .b = md5(.b)
  """
[[tests]]
  name = "remap_function_md5_error"
  no_outputs_from = ["remap_function_md5_error"]
  [tests.input]
    insert_at = "remap_function_md5_error"
    type = "log"
    [tests.input.log_fields]
      a = "foo"
      b = true

[transforms.remap_function_now]
  inputs = []
  type = "remap"
  source = """
    .a = now()
  """
[[tests]]
  name = "remap_function_now"
  [tests.input]
    insert_at = "remap_function_now"
    type = "log"
    [tests.input.log_fields]
  [[tests.outputs]]
    extract_from = "remap_function_now"
    [[tests.outputs.conditions]]
      "a.ends_with" = "Z"

[transforms.remap_function_format_timestamp]
  inputs = []
  type = "remap"
  source = """
    .a = format_timestamp(to_timestamp(.foo), format = "%+")
  """
[[tests]]
  name = "remap_function_format_timestamp"
  [tests.input]
    insert_at = "remap_function_format_timestamp"
    type = "log"
    [tests.input.log_fields]
      foo = 10
  [[tests.outputs]]
    extract_from = "remap_function_format_timestamp"
    [[tests.outputs.conditions]]
      "a.equals" = "1970-01-01T00:00:10+00:00"

[transforms.remap_function_contains]
  inputs = []
  type = "remap"
  source = """
    .a = contains(.foo, substring = .bar)
    .b = contains(.bar, substring = "bar")
    .c = contains(.bar, substring = "BAR", case_sensitive = true)
    .d = contains(.bar, substring = "BAR", case_sensitive = false)
    .e = contains(.foobar, substring = "oba")
    .f = contains(.foobar, substring = "OBA", case_sensitive = true)
    .g = contains(.foobar, substring = "OBA", case_sensitive = false)
  """
[[tests]]
  name = "remap_function_contains"
  [tests.input]
    insert_at = "remap_function_contains"
    type = "log"
    [tests.input.log_fields]
      foo = "foo"
      bar = "bar"
      foobar = "foobar"
  [[tests.outputs]]
    extract_from = "remap_function_contains"
    [[tests.outputs.conditions]]
      "a.equals" = false
      "b.equals" = true
      "c.equals" = false
      "d.equals" = true
      "e.equals" = true
      "f.equals" = false
      "g.equals" = true

[transforms.remap_function_starts_with]
  inputs = []
  type = "remap"
  source = """
    .a = starts_with(.foobar, substring = .foo)
    .b = starts_with(.foobar, substring = "foo")
    .c = starts_with(.foobar, substring = "bar")
    .d = starts_with(.foobar, substring = "FOO", case_sensitive = true)
    .e = starts_with(.foobar, substring = "FOO", case_sensitive = false)
  """
[[tests]]
  name = "remap_function_starts_with"
  [tests.input]
    insert_at = "remap_function_starts_with"
    type = "log"
    [tests.input.log_fields]
      foo = "foo"
      foobar = "foobar"
  [[tests.outputs]]
    extract_from = "remap_function_starts_with"
    [[tests.outputs.conditions]]
      "a.equals" = true
      "b.equals" = true
      "c.equals" = false
      "d.equals" = false
      "e.equals" = true

[transforms.remap_function_ends_with]
  inputs = []
  type = "remap"
  source = """
    .a = ends_with(.foobar, substring = .bar)
    .b = ends_with(.foobar, substring = "bar")
    .c = ends_with(.foobar, substring = "foo")
    .d = ends_with(.foobar, substring = "BAR", case_sensitive = true)
    .e = ends_with(.foobar, substring = "BAR", case_sensitive = false)
  """
[[tests]]
  name = "remap_function_ends_with"
  [tests.input]
    insert_at = "remap_function_ends_with"
    type = "log"
    [tests.input.log_fields]
      bar = "bar"
      foobar = "foobar"
  [[tests.outputs]]
    extract_from = "remap_function_ends_with"
    [[tests.outputs.conditions]]
      "a.equals" = true
      "b.equals" = true
      "c.equals" = false
      "d.equals" = false
      "e.equals" = true

[transforms.remap_function_slice]
  inputs = []
  type = "remap"
  source = """
    .a = slice(.foo + .bar, 1)
    .b = slice(.foo + .bar, 0, 1)
    .c = slice(.foo + .bar, start = -2)
    .d = slice(.foo + .bar, start = 1, end = -1)
  """
[[tests]]
  name = "remap_function_slice"
  [tests.input]
    insert_at = "remap_function_slice"
    type = "log"
    [tests.input.log_fields]
      foo = "foo"
      bar = "bar"
  [[tests.outputs]]
    extract_from = "remap_function_slice"
    [[tests.outputs.conditions]]
      "a.equals" = "oobar"
      "b.equals" = "f"
      "c.equals" = "ar"
      "d.equals" = "ooba"

[transforms.remap_function_tokenize]
  inputs = []
  type = "remap"
  source = """
    .a = tokenize(.a)
    .b = tokenize(.b)
  """
[[tests]]
  name = "remap_function_tokenize"
  [tests.input]
    insert_at = "remap_function_tokenize"
    type = "log"
    [tests.input.log_fields]
      a = "217.250.207.207 - - [07/Sep/2020:16:38:00 -0400] \"DELETE /deliverables/next-generation/user-centric HTTP/1.1\" 205 11881"
      b = "bar"
  [[tests.outputs]]
    extract_from = "remap_function_tokenize"
    [[tests.outputs.conditions]]
      "a.length_eq" = 7
      "a[0].equals" = "217.250.207.207"
      "a[1].equals" = "<null>"
      "a[2].equals" = "<null>"
      "a[3].equals" = "07/Sep/2020:16:38:00 -0400"
      "a[4].equals" = "DELETE /deliverables/next-generation/user-centric HTTP/1.1"
      "a[5].equals" = "205"
      "a[6].equals" = "11881"
      "b.length_eq" = 1
      "b[0].equals" = "bar"

[transforms.remap_function_sha2]
  inputs = []
  type = "remap"
  source = """
    .a = sha2(.a)

    if sha2(.b) == "725eb523fe006a6ee0071380bd3b4c57590abd44b88614cd3eddf594e3afe1ac" {
        .b = sha2(.a + .b + "baz")
    }
  """
[[tests]]
  name = "remap_function_sha2"
  [tests.input]
    insert_at = "remap_function_sha2"
    type = "log"
    [tests.input.log_fields]
      a = "foo"
      b = "bar"
  [[tests.outputs]]
    extract_from = "remap_function_sha2"
    [[tests.outputs.conditions]]
      "a.equals" = "d58042e6aa5a335e03ad576c6a9e43b41591bfd2077f72dec9df7930e492055d"
      "b.equals" = "211adce11372368668b582f2a9420a2df7512856ff62f37b124b82d9f505b42f"

[transforms.remap_function_sha3]
  inputs = []
  type = "remap"
  source = """
    .a = sha3(.a)

    if sha3(.b) == "03457d23880d7847fc3f58780dd58cda7237a7144ac6758e76d45cec0e06ba69440a855e913ef03790c618777f5b0ec25fc34c4b82d7538151745b120b4f8b37" {
        .b = sha3(.a + .b + "baz")
    }
  """
[[tests]]
  name = "remap_function_sha3"
  [tests.input]
    insert_at = "remap_function_sha3"
    type = "log"
    [tests.input.log_fields]
      a = "foo"
      b = "bar"
  [[tests.outputs]]
    extract_from = "remap_function_sha3"
    [[tests.outputs.conditions]]
      "a.equals" = "4bca2b137edc580fe50a88983ef860ebaca36c857b1f492839d6d7392452a63c82cbebc68e3b70a2a1480b4bb5d437a7cba6ecf9d89f9ff3ccd14cd6146ea7e7"
      "b.equals" = "dbae094156f1bf73d9f442f75eb01e52398eb667cd12ba1dcb95748fc0151880ea260310c1451570d60b37bef8655d01f62280e5e24e70cffe3a55c23c2d7351"

[transforms.remap_function_parse_duration]
  inputs = []
  type = "remap"
  source = """
    .a = parse_duration(.a, "ms")
    .b = parse_duration("100ms", output = .b)
  """
[[tests]]
  name = "remap_function_parse_duration"
  [tests.input]
    insert_at = "remap_function_parse_duration"
    type = "log"
    [tests.input.log_fields]
      a = "2s"
      b = "s"
  [[tests.outputs]]
    extract_from = "remap_function_parse_duration"
    [[tests.outputs.conditions]]
      "a.equals" = 2000
      "b.equals" = 0.1

[transforms.remap_function_format_number]
  inputs = []
  type = "remap"
  source = """
    .a = format_number(.a, scale = 2, decimal_separator = ",", grouping_separator = ".")
  """
[[tests]]
  name = "remap_function_format_number"
  [tests.input]
    insert_at = "remap_function_format_number"
    type = "log"
    [tests.input.log_fields]
      a = 1234.567
  [[tests.outputs]]
    extract_from = "remap_function_format_number"
    [[tests.outputs.conditions]]
      "a.equals" = "1.234,56"

[transforms.remap_function_parse_url]
  inputs = []
  type = "remap"
  source = """
    .parts = parse_url(.url)
  """
[[tests]]
  name = "remap_function_parse_url"
  [tests.input]
    insert_at = "remap_function_parse_url"
    type = "log"
    [tests.input.log_fields]
      url = "https://master.vector.dev/docs/reference/transforms/merge/?hello=world#configuration"
  [[tests.outputs]]
    extract_from = "remap_function_parse_url"
    [[tests.outputs.conditions]]
      "parts.scheme.equals" = "https"
      "parts.username.equals" = ""
      "parts.password.equals" = ""
      "parts.host.equals" = "master.vector.dev"
      "parts.port.equals" = "<null>"
      "parts.path.equals" = "/docs/reference/transforms/merge/"
      "parts.query.length_eq" = 1
      "parts.query.hello.equals" = "world"
      "parts.fragment.equals" = "configuration"

[transforms.remap_function_ceil]
  inputs = []
  type = "remap"
  source = """
    .a = ceil(.num)
    .b = ceil(.num, precision = 1)
    .c = ceil(.num, precision = 2)
  """
[[tests]]
  name = "remap_function_ceil"
  [tests.input]
    insert_at = "remap_function_ceil"
    type = "log"
    [tests.input.log_fields]
      num = 92.489
  [[tests.outputs]]
    extract_from = "remap_function_ceil"
    [[tests.outputs.conditions]]
      "a.equals" = 93
      "b.equals" = 92.5
      "c.equals" = 92.49

[transforms.remap_function_floor]
  inputs = []
  type = "remap"
  source = """
    .a = floor(.num)
    .b = floor(.num, precision = 1)
    .c = floor(.num, precision = 2)
  """
[[tests]]
  name = "remap_function_floor"
  [tests.input]
    insert_at = "remap_function_floor"
    type = "log"
    [tests.input.log_fields]
      num = 92.489
  [[tests.outputs]]
    extract_from = "remap_function_floor"
    [[tests.outputs.conditions]]
      "a.equals" = 92
      "b.equals" = 92.4
      "c.equals" = 92.48

[transforms.remap_function_round]
  inputs = []
  type = "remap"
  source = """
    .a = round(.num)
    .b = round(.num, precision = 1)
    .c = round(.num, precision = 2)
  """
[[tests]]
  name = "remap_function_round"
  [tests.input]
    insert_at = "remap_function_round"
    type = "log"
    [tests.input.log_fields]
      num = 92.489
  [[tests.outputs]]
    extract_from = "remap_function_round"
    [[tests.outputs.conditions]]
      "a.equals" = 92
      "b.equals" = 92.5
      "c.equals" = 92.49

[transforms.remap_function_parse_syslog]
  inputs = []
  type = "remap"
  source = """
   .a = parse_syslog(.a)
   """
[[tests]]
  name = "remap_function_parse_syslog"
  [tests.input]
    insert_at = "remap_function_parse_syslog"
    type = "log"
    [tests.input.log_fields]
      a = "<28>1 2020-05-22T14:59:09.250-03:00 OX-XXX-MX204 OX-XXX-CONTEUDO:rpd 6589 - - bgp_listen_accept: %DAEMON-4: Connection attempt from unconfigured neighbor: 2001:XXX::219:166+57284"
  [[tests.outputs]]
  extract_from = "remap_function_parse_syslog"
  [[tests.outputs.conditions]]
    "a.facility.equals" = "daemon"
    "a.severity.equals" = "warning"
    "a.timestamp.equals" = "2020-05-22T17:59:09.250Z"
    "a.hostname.equals" = "OX-XXX-MX204"
    "a.appname.equals" = "OX-XXX-CONTEUDO:rpd"
    "a.procid.equals" = 6589
    "a.message.equals" = "bgp_listen_accept: %DAEMON-4: Connection attempt from unconfigured neighbor: 2001:XXX::219:166+57284"

[transforms.remap_function_split_regex]
  inputs=[]
  type = "remap"
  source = """
    .foo = split(.foo, /a.b/i, 3)
  """
[[tests]]
  name = "remap_function_split_regex"
  [tests.input]
    insert_at = "remap_function_split_regex"
    type = "log"
    [tests.input.log_fields]
      foo = "barAbBbataabfizzaxbbuzz"
  [[tests.outputs]]
    extract_from = "remap_function_split_regex"
    [[tests.outputs.conditions]]
    "foo[0].equals" = "bar"
    "foo[1].equals" = "bat"
    "foo[2].equals" = "fizzaxbbuzz"

[transforms.remap_function_split_string]
  inputs=[]
  type = "remap"
  source = """
    .foo = split(.foo, " ", 3)
  """
[[tests]]
  name = "remap_function_split_string"
  [tests.input]
    insert_at = "remap_function_split_string"
    type = "log"
    [tests.input.log_fields]
      foo = "bar bat fizz buzz"
  [[tests.outputs]]
    extract_from = "remap_function_split_string"
    [[tests.outputs.conditions]]
    "foo[0].equals" = "bar"
    "foo[1].equals" = "bat"
    "foo[2].equals" = "fizz buzz"

[transforms.remap_function_parse_timestamp]
  inputs = []
  type = "remap"
  source = """
    .foo = parse_timestamp("10", "%s")
  """
[[tests]]
  name = "remap_function_parse_timestamp"
  [tests.input]
    insert_at = "remap_function_parse_timestamp"
    type = "raw"
    value = ""
  [[tests.outputs]]
    extract_from = "remap_function_parse_timestamp"
    [[tests.outputs.conditions]]
    "foo.equals" = "1970-01-01T00:00:10Z"

[transforms.remap_function_truncate]
  inputs = []
  type = "remap"
  source = """
    .foo = truncate("foobar", limit = 3)
    .bar = truncate("foobar", limit = 4, ellipsis = true)
  """
[[tests]]
  name = "remap_function_truncate"
  [tests.input]
    insert_at = "remap_function_truncate"
    type = "raw"
    value = ""
  [[tests.outputs]]
    extract_from = "remap_function_truncate"
    [[tests.outputs.conditions]]
    "foo.equals" = "foo"
    "bar.equals" = "foob..."

[transforms.remap_function_strip_whitespace]
  inputs = []
  type = "remap"
  source = """
    .foo = strip_whitespace("  foobar  ")
  """
[[tests]]
  name = "remap_function_strip_whitespace"
  [tests.input]
    insert_at = "remap_function_strip_whitespace"
    type = "raw"
    value = ""
  [[tests.outputs]]
    extract_from = "remap_function_strip_whitespace"
    [[tests.outputs.conditions]]
    "foo.equals" = "foobar"

[transforms.remap_function_parse_grok]
  inputs = []
  type = "remap"
  source = """
    .grokked = parse_grok(.message, "%{TIMESTAMP_ISO8601:timestamp} (%{EMAILADDRESS:email}|%{LOGLEVEL:level}) %{GREEDYDATA:message}")
    .grokked2 = parse_grok(.message, "%{TIMESTAMP_ISO8601:timestamp} (%{EMAILADDRESS:email}|%{LOGLEVEL:level}) %{GREEDYDATA:message}", remove_empty = true)
    """
[[tests]]
  name = "remap_function_parse_grok"
  [tests.input]
    insert_at = "remap_function_parse_grok"
    type = "log"
    [tests.input.log_fields]
      message = "2020-10-02T23:22:12.223222Z info Hello world"
  [[tests.outputs]]
    extract_from = "remap_function_parse_grok"
    [[tests.outputs.conditions]]
    "grokked.timestamp.equals" = "2020-10-02T23:22:12.223222Z"
    "grokked.level.equals" = "info"
    "grokked.message.equals" = "Hello world"
    "grokked.email.equals" = ""
    "grokked2.timestamp.equals" = "2020-10-02T23:22:12.223222Z"
    "grokked2.level.equals" = "info"
    "grokked2.email.exists" = false
    "grokked2.message.equals" = "Hello world"

[transforms.remap_function_ip_subnet]
  inputs = []
  type = "remap"
  source = """
    .a = ip_subnet("192.168.10.23", "255.255.0.0")
    .b = ip_subnet("192.168.10.23", "/8")
    .c = ip_subnet("2404:6800:4003:c02::64", "ffff:ffff::")
    .d = ip_subnet("2404:6800:4003:c02::64", "/16")
  """
[[tests]]
  name = "remap_function_ip_subnet"
  [tests.input]
    insert_at = "remap_function_ip_subnet"
    type = "raw"
    value = ""
  [[tests.outputs]]
    extract_from = "remap_function_ip_subnet"
    [[tests.outputs.conditions]]
    "a.equals" = "192.168.0.0"
    "b.equals" = "192.0.0.0"
    "c.equals" = "2404:6800::"
    "d.equals" = "2404::"

[transforms.remap_function_ip_cidr_contains]
  inputs = []
  type = "remap"
  source = """
    .a = ip_cidr_contains(cidr = "192.168.0.0/16", value = "192.168.10.2")
    .b = ip_cidr_contains(cidr = "192.168.0.0/16", value = "192.169.10.2")
    .c = ip_cidr_contains(cidr = "2404:6800:4003:c02::/64", value = "2404:6800:4003:c02::aaaa")
    .d = ip_cidr_contains("2404:6800:4003:c02::/64", "2404:6800:4004:c02::aaaa")
  """
[[tests]]
  name = "remap_function_ip_cidr_contains"
  [tests.input]
    insert_at = "remap_function_ip_cidr_contains"
    type = "raw"
    value = ""
  [[tests.outputs]]
    extract_from = "remap_function_ip_cidr_contains"
    [[tests.outputs.conditions]]
    "a.equals" = true
    "b.equals" = false
    "c.equals" = true
    "d.equals" = false

[transforms.remap_function_ip_to_ipv6]
  inputs = []
  type = "remap"
  source = """
    .a = ip_to_ipv6("192.168.10.2")
  """
[[tests]]
  name = "remap_function_ip_to_ipv6"
  [tests.input]
    insert_at = "remap_function_ip_to_ipv6"
    type = "raw"
    value = ""
  [[tests.outputs]]
    extract_from = "remap_function_ip_to_ipv6"
    [[tests.outputs.conditions]]
    "a.equals" = "::ffff:192.168.10.2"

[transforms.remap_function_ipv6_to_ipv4]
  inputs = []
  type = "remap"
  source = """
    .a = ipv6_to_ipv4("::ffff:192.168.10.2")
  """
[[tests]]
  name = "remap_function_ipv6_to_ipv4"
  [tests.input]
    insert_at = "remap_function_ipv6_to_ipv4"
    type = "raw"
    value = ""
  [[tests.outputs]]
    extract_from = "remap_function_ipv6_to_ipv4"
    [[tests.outputs.conditions]]
    "a.equals" = "192.168.10.2"

[transforms.remap_function_exists]
  inputs = []
  type = "remap"
  source = """
    .data = parse_json(.data)
    .a = exists(.foo)
    .b = exists(.bar)
    .c = exists(.data.child)
    .d = exists(.data.nochild)
    .e = exists(.data.arr[2])
    .f = exists(.data.arr[3])
  """
[[tests]]
  name = "remap_function_exists"
  [tests.input]
    insert_at = "remap_function_exists"
    type = "log"
    [tests.input.log_fields]
      data = """
        { "child": 42, "arr": [1,3,3] }
      """
      foo = 42
  [[tests.outputs]]
    extract_from = "remap_function_exists"
    [[tests.outputs.conditions]]
    "a.equals" = true
    "b.equals" = false
    "c.equals" = true
    "d.equals" = false
    "e.equals" = true
    "f.equals" = false

[transforms.remap_function_compact]
  inputs = []
  type = "remap"
  source = """
    .compactarr = compact(parse_json(.arr))
    .compactmap = compact(parse_json(.map))
    .a = exists(.compactmap.field1)
    .b = exists(.compactmap.field2)
    .c = exists(.compactmap.field3)
    .d = exists(.compactmap.field4.nested1)
    .e = exists(.compactmap.field4.nested2)
  """
[[tests]]
  name = "remap_function_compact"
  [tests.input]
    insert_at = "remap_function_compact"
    type = "log"
    [tests.input.log_fields]
      arr = """
          [null, "", [], 1]
          """
      map = """
          {"field1": null,
           "field2": 32,
           "field3": "",
           "field4": { "nested1": 3,
                       "nested2": null } }
            """
  [[tests.outputs]]
    extract_from = "remap_function_compact"
    [[tests.outputs.conditions]]
    "a.equals" = false
    "b.equals" = true
    "c.equals" = false
    "d.equals" = true
    "e.equals" = false
    "compactarr[0].equals" = 1

[transforms.remap_function_assert_pass]
  inputs = []
  type = "remap"
  drop_on_err = true
  source = """
    assert(.foo, message = "assert failed")
    .check = "checked"
  """
[[tests]]
  name = "remap_function_assert_pass"
  [tests.input]
    insert_at = "remap_function_assert_pass"
    type = "log"
    [tests.input.log_fields]
      foo = true
  [[tests.outputs]]
  extract_from = "remap_function_assert_pass"
  [[tests.outputs.conditions]]
  "check.equals" = "checked"

[transforms.remap_function_assert_fail]
  inputs = []
  type = "remap"
  drop_on_err = true
  source = """
    assert(.foo, message = "assert failed")
  """
[[tests]]
  name = "remap_function_assert_fail"
  no_outputs_from = ["remap_function_assert_fail"]
  [tests.input]
    insert_at = "remap_function_assert_fail"
    type = "log"
    [tests.input.log_fields]
      foo = false

[transforms.remap_function_log]
  inputs=[]
  type = "remap"
  source = """
    log(.foo, level="info")
  """
[[tests]]
  name = "remap_function_log"
  [tests.input]
    insert_at = "remap_function_log"
    type = "log"
    [tests.input.log_fields]
      foo = "this should be unchanged"
  [[tests.outputs]]
    extract_from = "remap_function_log"
    [[tests.outputs.conditions]]
    "foo.equals" = "this should be unchanged"

[transforms.remap_function_merge]
  inputs=[]
  type = "remap"
  source = """
    .foo = parse_json(.foo)
    .bar = parse_json(.bar)
    merge(.bar, .foo, deep = true)
  """
[[tests]]
  name = "remap_function_merge"
  [tests.input]
    insert_at = "remap_function_merge"
    type = "log"
    [tests.input.log_fields]
      bar = """
        {"field1": "ook"}
      """
      foo = """
        {"field2": "ook ook"}
      """
  [[tests.outputs]]
    extract_from = "remap_function_merge"
    [[tests.outputs.conditions]]
    "bar.field1.equals" = "ook"
    "bar.field2.equals" = "ook ook"

[transforms.remap_function_flatten]
  inputs = []
  type = "remap"
  source = """
      .arr = flatten(parse_json(.arr))
      .map = flatten(parse_json(.map))
      .a = .map."field1.field2"
      .b = .map."field1.field3"
      """
[[tests]]
  name = "remap_function_flatten"
  [tests.input]
    insert_at = "remap_function_flatten"
    type = "log"
    [tests.input.log_fields]
      arr = "[1, 2, [3, 4, [5, 6]]]"
      map = """
        {"field1": {"field2": 1, "field3": 2} }
        """
  [[tests.outputs]]
    extract_from = "remap_function_flatten"
    [[tests.outputs.conditions]]
    "arr[0].equals" = 1
    "arr[1].equals" = 2
    "arr[2].equals" = 3
    "arr[3].equals" = 4
    "arr[4].equals" = 5
    "arr[5].equals" = 6
    "a.equals" = 1
    "b.equals" = 2

[transforms.remap_function_redact]
  inputs = []
  type = "remap"
  source = """
    .a = redact(.input, filters = ["pattern"], patterns = ["hello"])
    .b = redact(.input, filters = ["pattern"], patterns = ["hello", "wor"])
    .c = redact(.input, filters = ["pattern"], patterns = [/world|universe/])
    .d = redact(.input, filters = ["pattern"], patterns = [])
    .e = redact(.input, filters = ["pattern"], patterns = ["hello", /[uieao]/])
  """
[[tests]]
  name = "remap_function_redact"
  [tests.input]
    insert_at = "remap_function_redact"
    type = "log"
    [tests.input.log_fields]
      input = "hello world, hello universe"
  [[tests.outputs]]
    extract_from = "remap_function_redact"
    [[tests.outputs.conditions]]
    "a.equals" = "**** world, **** universe"
    "b.equals" = "**** ****ld, **** universe"
    "c.equals" = "hello ****, hello ****"
    "d.equals" = "hello world, hello universe"
    "e.equals" = "**** w****rld, **** ****n****v****rs****"

[transforms.remap_function_replace]
  inputs = []
  type = "remap"
  source = """
    .a = replace("foo", pattern = "o", with = "bar", 1)
    .b = replace("foo", pattern = /o/, with = "bar")
  """
[[tests]]
  name = "remap_function_replace"
  [tests.input]
    insert_at = "remap_function_replace"
    type = "log"
    [tests.input.log_fields]
      input = "hello world, hello universe"
  [[tests.outputs]]
    extract_from = "remap_function_replace"
    [[tests.outputs.conditions]]
    "a.equals" = "fbaro"
    "b.equals" = "fbarbar"

[transforms.remap_function_ok]
  inputs = []
  type = "remap"
  source = """
    .pass = ok(.a = .a * 3)
    .fail = ok(.b = true * false)
  """
[[tests]]
  name = "remap_function_ok"
  [tests.input]
    insert_at = "remap_function_ok"
    type = "log"
    [tests.input.log_fields]
      a = "a"
      b = "nope"
  [[tests.outputs]]
    extract_from = "remap_function_ok"
    [[tests.outputs.conditions]]
    "a.equals" = "aaa"
    "b.equals" = "nope"
    "pass.equals" = true
    "fail.equals" = false

[transforms.remap_function_parse_aws_alb_log]
  inputs = []
  type = "remap"
  source = """
    .parts = parse_aws_alb_log(.log)
  """
[[tests]]
  name = "remap_function_parse_aws_alb_log"
  [tests.input]
    insert_at = "remap_function_parse_aws_alb_log"
    type = "log"
    [tests.input.log_fields]
      log = 'http 2018-11-30T22:23:00.186641Z app/my-loadbalancer/50dc6c495c0c9188 192.168.131.39:2817 - 0.000 0.001 0.000 200 200 34 366 "GET http://www.example.com:80/ HTTP/1.1" "curl/7.46.0" - - arn:aws:elasticloadbalancing:us-east-2:123456789012:targetgroup/my-targets/73e2d6bc24d8a067 "Root=1-58337364-23a8c76965a2ef7629b185e3" "-" "-" 0 2018-11-30T22:22:48.364000Z "forward" "-" "-" "-" "-" "-" "-"'
  [[tests.outputs]]
    extract_from = "remap_function_parse_aws_alb_log"
    [[tests.outputs.conditions]]
      "parts.type.equals" = "http"
      "parts.timestamp.equals" = "2018-11-30T22:23:00.186641Z"
      "parts.elb.equals" = "app/my-loadbalancer/50dc6c495c0c9188"
      "parts.client_host.equals" = "192.168.131.39:2817"
      "parts.target_host.equals" = "<null>"
      "parts.request_processing_time.equals" = 0.0
      "parts.target_processing_time.equals" = 0.001
      "parts.response_processing_time.equals" = 0.0
      "parts.elb_status_code.equals" = "200"
      "parts.target_status_code.equals" = "200"
      "parts.received_bytes.equals" = 34
      "parts.sent_bytes.equals" = 366
      "parts.request_method.equals" = "GET"
      "parts.request_url.equals" = "http://www.example.com:80/"
      "parts.request_protocol.equals" = "HTTP/1.1"
      "parts.user_agent.equals" = "curl/7.46.0"
      "parts.ssl_cipher.equals" = "<null>"
      "parts.ssl_protocol.equals" = "<null>"
      "parts.target_group_arn.equals" = "arn:aws:elasticloadbalancing:us-east-2:123456789012:targetgroup/my-targets/73e2d6bc24d8a067"
      "parts.trace_id.equals" = "Root=1-58337364-23a8c76965a2ef7629b185e3"
      "parts.domain_name.equals" = "<null>"
      "parts.chosen_cert_arn.equals" = "<null>"
      "parts.matched_rule_priority.equals" = "0"
      "parts.request_creation_time.equals" = "2018-11-30T22:22:48.364000Z"
      "parts.actions_executed.equals" = "forward"
      "parts.redirect_url.equals" = "<null>"
      "parts.error_reason.equals" = "<null>"
      "parts.classification.equals" = "<null>"
      "parts.classification_reason.equals" = "<null>"

[transforms.remap_function_parse_aws_vpc_flow_log]
  inputs = []
  type = "remap"
  source = """
    .a = parse_aws_vpc_flow_log(.a)
    .b = parse_aws_vpc_flow_log(.b, format = "instance_id interface_id srcaddr dstaddr pkt_srcaddr pkt_dstaddr")
  """
[[tests]]
  name = "remap_function_parse_aws_vpc_flow_log"
  [tests.input]
    insert_at = "remap_function_parse_aws_vpc_flow_log"
    type = "log"
    [tests.input.log_fields]
      a = "2 123456789010 eni-1235b8ca123456789 - - - - - - - 1431280876 1431280934 - NODATA"
      b = "- eni-1235b8ca123456789 10.0.1.5 10.0.0.220 10.0.1.5 203.0.113.5"
  [[tests.outputs]]
    extract_from = "remap_function_parse_aws_vpc_flow_log"
    [[tests.outputs.conditions]]
      "a.version.equals" = 2
      "a.account_id.equals" = 123456789010
      "a.interface_id.equals" = "eni-1235b8ca123456789"
      "a.srcaddr.equals" = "<null>"
      "a.dstaddr.equals" = "<null>"
      "a.srcport.equals" = "<null>"
      "a.dstport.equals" = "<null>"
      "a.protocol.equals" = "<null>"
      "a.packets.equals" = "<null>"
      "a.bytes.equals" = "<null>"
      "a.start.equals" = 1431280876
      "a.end.equals" = 1431280934
      "a.action.equals" = "<null>"
      "a.log_status.equals" = "NODATA"
      "b.instance_id.equals" = "<null>"
      "b.interface_id.equals" = "eni-1235b8ca123456789"
      "b.srcaddr.equals" = "10.0.1.5"
      "b.dstaddr.equals" = "10.0.0.220"
      "b.pkt_srcaddr.equals" = "10.0.1.5"
      "b.pkt_dstaddr.equals" = "203.0.113.5"

[transforms.remap_metrics]
  inputs = []
  type = "remap"
  source = """
      .tags.host = "ook"
      .tags.name = .name
      .tags.namespace = .namespace
      .tags.type = .type
   """
[[tests]]
  name = "remap_metrics"
  [tests.input]
    insert_at = "remap_metrics"
    type = "metric"
    [tests.input.metric]
      name = "example counter"
      namespace = "zork"
      kind = "absolute"
      counter.value = 1.0
  [[tests.outputs]]
    extract_from = "remap_metrics"
    [[tests.outputs.conditions]]
      "name.equals" = "example counter"
      "namespace.equals" = "zork"
      "host.equals" = "ook"
      "type.equals" = "counter"

[transforms.remap_function_encode_json]
  inputs = []
  type = "remap"
  source = """
    .a = encode_json(parse_json(.a))
    .b = encode_json(parse_json(.b))
  """
[[tests]]
  name = "remap_function_encode_json"
  [tests.input]
    insert_at = "remap_function_encode_json"
    type = "log"
    [tests.input.log_fields]
      a = "[1, 2, 3]"
      b = """{"field1": {"field2": 1, "field3": null}}"""
  [[tests.outputs]]
    extract_from = "remap_function_encode_json"
    [[tests.outputs.conditions]]
      "a.equals" = "[1,2,3]"
      "b.equals" = """{"field1":{"field2":1,"field3":null}}"""

[transforms.remap_function_parse_regex]
  inputs = []
  type = "remap"
  source = '''
    . = parse_regex(.message, /^(?P<host>[\w\.]+) - (?P<user>[\w]+) (?P<bytes_in>[\d]+) \[(?P<timestamp>.*)\] "(?P<method>[\w]+) (?P<path>.*)" (?P<status>[\d]+) (?P<bytes_out>[\d]+)$/)
    .bytes_in = to_int(.bytes_in)
    .status = to_int(.status)
    .bytes_out = to_int(.bytes_out)
  '''
[[tests]]
  name = "remap_function_parse_regex"
  [tests.input]
    insert_at = "remap_function_parse_regex"
    type = "log"
    [tests.input.log_fields]
      message = "5.86.210.12 - zieme4647 5667 [19/06/2019:17:20:49 -0400] \"GET /embrace/supply-chains/dynamic/vertical\" 201 20574"
  [[tests.outputs]]
    extract_from = "remap_function_parse_regex"
    [[tests.outputs.conditions]]
    "bytes_in.equals" = 5667
    "host.equals" = "5.86.210.12"
    "user.equals" = "zieme4647"
    "timestamp.equals" = "19/06/2019:17:20:49 -0400"
    "method.equals" = "GET"
    "path.equals" = "/embrace/supply-chains/dynamic/vertical"
    "status.equals" = 201
    "bytes_out.equals" = 20574
    "0.equals" = "5.86.210.12 - zieme4647 5667 [19/06/2019:17:20:49 -0400] \"GET /embrace/supply-chains/dynamic/vertical\" 201 20574"

[transforms.remap_function_parse_regex_all]
  inputs = []
  type = "remap"
  source = '''
    .result = parse_regex_all(.message, /(?P<fruit>[\w\.]+) and (?P<veg>[\w]+)/)
  '''
[[tests]]
  name = "remap_function_parse_regex_all"
  [tests.input]
    insert_at = "remap_function_parse_regex_all"
    type = "log"
    [tests.input.log_fields]
      message = "apples and carrots, peaches and peas"
  [[tests.outputs]]
    extract_from = "remap_function_parse_regex_all"
    [[tests.outputs.conditions]]
    "result[0].fruit.equals" = "apples"
    "result[0].veg.equals" = "carrots"
    "result[0].0.equals" = "apples and carrots"
    "result[1].fruit.equals" = "peaches"
    "result[1].veg.equals" = "peas"
    "result[1].0.equals" = "peaches and peas"

[transforms.remap_function_parse_aws_cloudwatch_log_subscription_message]
  inputs = []
  type = "remap"
  source = '''
    .result = parse_aws_cloudwatch_log_subscription_message(.message)
  '''
[[tests]]
  name = "remap_function_parse_aws_cloudwatch_log_subscription_message"
  [tests.input]
    insert_at = "remap_function_parse_aws_cloudwatch_log_subscription_message"
    type = "log"
    [tests.input.log_fields]
      message = "{\"messageType\":\"CONTROL_MESSAGE\",\"owner\":\"CloudwatchLogs\",\"logGroup\":\"\",\"logStream\":\"\",\"subscriptionFilters\":[],\"logEvents\":[{\"id\":\"\",\"timestamp\":1600110003794,\"message\":\"CWL CONTROL MESSAGE: Checking health of destination Firehose.\"}]}"
  [[tests.outputs]]
    extract_from = "remap_function_parse_aws_cloudwatch_log_subscription_message"
    [[tests.outputs.conditions]]
      "result.owner.equals" = "CloudwatchLogs"
      "result.message_type.equals" = "CONTROL_MESSAGE"
      "result.log_group.equals" = ""
      "result.log_stream.equals" = ""
      "result.subscription_filters.length_eq" = 0
      "result.log_events.length_eq" = 1
      "result.log_events[0].id.equals" = ""
      "result.log_events[0].timestamp.equals" = "2020-09-14T19:00:03.794Z"
      "result.log_events[0].message.equals" = "CWL CONTROL MESSAGE: Checking health of destination Firehose."

[transforms.remap_function_parse_key_value]
  inputs = []
  type = "remap"
  source = '''
    . = parse_key_value(.message, key_value_delimiter = "=", field_delimiter = " ")
  '''
[[tests]]
  name = "remap_function_parse_key_value"
  [tests.input]
    insert_at = "remap_function_parse_key_value"
    type = "log"
    [tests.input.log_fields]
      message = '''
	path="/cart_link" host=lumberjack-store.herokuapp.com request_id=6ad70ccd-40db-477c-afce-f7e3719a886b fwd="108.30.189.26" dyno=web.1 connect=0ms service=73ms status=304 bytes=656 protocol=https
	'''
  [[tests.outputs]]
    extract_from = "remap_function_parse_key_value"
    [[tests.outputs.conditions]]
    "path.equals" = "/cart_link"
    "host.equals" = "lumberjack-store.herokuapp.com"
    "request_id.equals" = "6ad70ccd-40db-477c-afce-f7e3719a886b"
    "fwd.equals" = "108.30.189.26"
    "dyno.equals" = "web.1"
    "connect.equals" = "0ms"
    "service.equals" = "73ms"
    "status.equals" = "304"
    "bytes.equals" = "656"
    "protocol.equals" = "https"

<<<<<<< HEAD
[transforms.remap_function_encode_base64]
  inputs = []
  type = "remap"
  source = '''
    .result = encode_base64(.message)
  '''
[[tests]]
  name = "remap_function_encode_base64"
  [tests.input]
    insert_at = "remap_function_encode_base64"
    type = "raw"
    value = "Bron-Y-Aur Stomp"
  [[tests.outputs]]
    extract_from = "remap_function_encode_base64"
    [[tests.outputs.conditions]]
    "result.equals" = "QnJvbi1ZLUF1ciBTdG9tcA=="

[transforms.remap_function_decode_base64]
  inputs = []
  type = "remap"
  source = '''
    .result = decode_base64(.message)
  '''
[[tests]]
  name = "remap_function_decode_base64"
  [tests.input]
    insert_at = "remap_function_decode_base64"
    type = "raw"
    value = "QnJvbi1ZLUF1ciBTdG9tcA=="
  [[tests.outputs]]
    extract_from = "remap_function_decode_base64"
    [[tests.outputs.conditions]]
    "result.equals" = "Bron-Y-Aur Stomp"
=======
[transforms.remap_function_is_nullish]
  inputs = []
  type = "remap"
  source = """
    .a = is_nullish(.a)
    .b = is_nullish(.b)
    .c = is_nullish(.c)
    .d = is_nullish(.d)
    .e = is_nullish(.e)
    .f = is_nullish(.f)
    .g = is_nullish(.g)
  """
[[tests]]
  name = "remap_function_is_nullish"
  [tests.input]
    insert_at = "remap_function_is_nullish"
    type = "log"
    [tests.input.log_fields]
      a = ""
      b = " "
      c = "     "
      d = "-"
      e = "\n"
      f = "\r"
      g = "i am a teapot"
  [[tests.outputs]]
    extract_from = "remap_function_is_nullish"
    [[tests.outputs.conditions]]
      "a.equals" = true
      "b.equals" = true
      "c.equals" = true
      "d.equals" = true
      "e.equals" = true
      "f.equals" = true
      "g.equals" = false
>>>>>>> 852fde28
<|MERGE_RESOLUTION|>--- conflicted
+++ resolved
@@ -1517,41 +1517,6 @@
     "bytes.equals" = "656"
     "protocol.equals" = "https"
 
-<<<<<<< HEAD
-[transforms.remap_function_encode_base64]
-  inputs = []
-  type = "remap"
-  source = '''
-    .result = encode_base64(.message)
-  '''
-[[tests]]
-  name = "remap_function_encode_base64"
-  [tests.input]
-    insert_at = "remap_function_encode_base64"
-    type = "raw"
-    value = "Bron-Y-Aur Stomp"
-  [[tests.outputs]]
-    extract_from = "remap_function_encode_base64"
-    [[tests.outputs.conditions]]
-    "result.equals" = "QnJvbi1ZLUF1ciBTdG9tcA=="
-
-[transforms.remap_function_decode_base64]
-  inputs = []
-  type = "remap"
-  source = '''
-    .result = decode_base64(.message)
-  '''
-[[tests]]
-  name = "remap_function_decode_base64"
-  [tests.input]
-    insert_at = "remap_function_decode_base64"
-    type = "raw"
-    value = "QnJvbi1ZLUF1ciBTdG9tcA=="
-  [[tests.outputs]]
-    extract_from = "remap_function_decode_base64"
-    [[tests.outputs.conditions]]
-    "result.equals" = "Bron-Y-Aur Stomp"
-=======
 [transforms.remap_function_is_nullish]
   inputs = []
   type = "remap"
@@ -1587,4 +1552,37 @@
       "e.equals" = true
       "f.equals" = true
       "g.equals" = false
->>>>>>> 852fde28
+
+[transforms.remap_function_encode_base64]
+  inputs = []
+  type = "remap"
+  source = '''
+    .result = encode_base64(.message)
+  '''
+[[tests]]
+  name = "remap_function_encode_base64"
+  [tests.input]
+    insert_at = "remap_function_encode_base64"
+    type = "raw"
+    value = "Bron-Y-Aur Stomp"
+  [[tests.outputs]]
+    extract_from = "remap_function_encode_base64"
+    [[tests.outputs.conditions]]
+    "result.equals" = "QnJvbi1ZLUF1ciBTdG9tcA=="
+
+[transforms.remap_function_decode_base64]
+  inputs = []
+  type = "remap"
+  source = '''
+    .result = decode_base64(.message)
+  '''
+[[tests]]
+  name = "remap_function_decode_base64"
+  [tests.input]
+    insert_at = "remap_function_decode_base64"
+    type = "raw"
+    value = "QnJvbi1ZLUF1ciBTdG9tcA=="
+  [[tests.outputs]]
+    extract_from = "remap_function_decode_base64"
+    [[tests.outputs.conditions]]
+    "result.equals" = "Bron-Y-Aur Stomp"