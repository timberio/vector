--- conflicted
+++ resolved
@@ -1517,45 +1517,6 @@
     "bytes.equals" = "656"
     "protocol.equals" = "https"
 
-<<<<<<< HEAD
-[transforms.remap_function_push_to_array]
-  inputs = []
-  type = "remap"
-  source = """
-    .fruits = push(.fruits, .fruit)
-  """
-[[tests]]
-  name = "remap_function_push_to_array"
-  [tests.input]
-    insert_at = "remap_function_push_to_array"
-    type = "log"
-    [tests.input.log_fields]
-      fruits = ["apple", "orange", "banana"]
-      fruit = "mango"
-  [[tests.outputs]]
-    extract_from = "remap_function_push_to_array"
-    [[tests.outputs.conditions]]
-      "fruits.equals" = ["apple", "orange", "banana", "mango"]
-
-[transforms.remap_function_append_to_array]
-  inputs = []
-  type = "remap"
-  source = """
-    .fruits = append(.fruits1, .fruits2)
-  """
-[[tests]]
-  name = "remap_function_append_to_array"
-  [tests.input]
-    insert_at = "remap_function_append_to_array"
-    type = "log"
-    [tests.input.log_fields]
-      fruits1 = ["apple", "orange"]
-      fruits2 = ["banana", "mango"]
-  [[tests.outputs]]
-    extract_from = "remap_function_append_to_array"
-    [[tests.outputs.conditions]]
-      "fruits.equals" = ["apple", "orange", "banana", "mango"]
-=======
 [transforms.remap_function_is_nullish]
   inputs = []
   type = "remap"
@@ -1591,4 +1552,41 @@
       "e.equals" = true
       "f.equals" = true
       "g.equals" = false
->>>>>>> b2e8c268
+
+[transforms.remap_function_push_to_array]
+  inputs = []
+  type = "remap"
+  source = """
+    .fruits = push(.fruits, .fruit)
+  """
+[[tests]]
+  name = "remap_function_push_to_array"
+  [tests.input]
+    insert_at = "remap_function_push_to_array"
+    type = "log"
+    [tests.input.log_fields]
+      fruits = ["apple", "orange", "banana"]
+      fruit = "mango"
+  [[tests.outputs]]
+    extract_from = "remap_function_push_to_array"
+    [[tests.outputs.conditions]]
+      "fruits.equals" = ["apple", "orange", "banana", "mango"]
+
+[transforms.remap_function_append_to_array]
+  inputs = []
+  type = "remap"
+  source = """
+    .fruits = append(.fruits1, .fruits2)
+  """
+[[tests]]
+  name = "remap_function_append_to_array"
+  [tests.input]
+    insert_at = "remap_function_append_to_array"
+    type = "log"
+    [tests.input.log_fields]
+      fruits1 = ["apple", "orange"]
+      fruits2 = ["banana", "mango"]
+  [[tests.outputs]]
+    extract_from = "remap_function_append_to_array"
+    [[tests.outputs.conditions]]
+      "fruits.equals" = ["apple", "orange", "banana", "mango"]