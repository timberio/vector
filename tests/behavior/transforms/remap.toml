--- conflicted
+++ resolved
@@ -1410,7 +1410,6 @@
       "a.equals" = "[1,2,3]"
       "b.equals" = """{"field1":{"field2":1,"field3":null}}"""
 
-<<<<<<< HEAD
 [transforms.remap_function_is_blank]
   inputs = []
   type = "remap"
@@ -1430,10 +1429,11 @@
     [tests.input.log_fields]
       a = ""
       b = " "
-      c = "-"
-      d = "null"
-      e = "i am a teapot"
-      f = 127
+      c = "     "
+      d = "-"
+      e = "null"
+      f = "i am a teapot"
+      g = 127
   [[tests.outputs]]
     extract_from = "remap_function_is_blank"
     [[tests.outputs.conditions]]
@@ -1441,9 +1441,10 @@
       "b.equals" = true
       "c.equals" = true
       "d.equals" = true
-      "e.equals" = false
+      "e.equals" = true
       "f.equals" = false
-=======
+      "g.equals" = false
+
 [transforms.remap_function_parse_regex]
   inputs = []
   type = "remap"
@@ -1494,5 +1495,4 @@
     "result[0].0.equals" = "apples and carrots"
     "result[1].fruit.equals" = "peaches"
     "result[1].veg.equals" = "peas"
-    "result[1].0.equals" = "peaches and peas"
->>>>>>> 3b16679f
+    "result[1].0.equals" = "peaches and peas"