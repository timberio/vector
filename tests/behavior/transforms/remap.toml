--- conflicted
+++ resolved
@@ -1462,45 +1462,6 @@
     "result[1].veg.equals" = "peas"
     "result[1].0.equals" = "peaches and peas"
 
-<<<<<<< HEAD
-[transforms.remap_function_push_to_array]
-  inputs = []
-  type = "remap"
-  source = """
-    .fruits = push(.fruits, .fruit)
-  """
-[[tests]]
-  name = "remap_function_push_to_array"
-  [tests.input]
-    insert_at = "remap_function_push_to_array"
-    type = "log"
-    [tests.input.log_fields]
-      fruits = ["apple", "orange", "banana"]
-      fruit = "mango"
-  [[tests.outputs]]
-    extract_from = "remap_function_push_to_array"
-    [[tests.outputs.conditions]]
-      "fruits.equals" = ["apple", "orange", "banana", "mango"]
-
-[transforms.remap_function_append_to_array]
-  inputs = []
-  type = "remap"
-  source = """
-    .fruits = append(.fruits1, .fruits2)
-  """
-[[tests]]
-  name = "append_to_array"
-  [tests.input]
-    insert_at = "append_to_array"
-    type = "log"
-    [tests.input.log_fields]
-      fruits1 = ["apple", "orange"]
-      fruits2 = ["banana", "mango"]
-  [[tests.outputs]]
-    extract_from = "append_to_array"
-    [[tests.outputs.conditions]]
-      "fruits.equals" = ["apple", "orange", "banana", "mango"]
-=======
 [transforms.remap_function_parse_aws_cloudwatch_log_subscription_message]
   inputs = []
   type = "remap"
@@ -1555,4 +1516,41 @@
     "status.equals" = "304"
     "bytes.equals" = "656"
     "protocol.equals" = "https"
->>>>>>> e56fed70
+
+[transforms.remap_function_push_to_array]
+  inputs = []
+  type = "remap"
+  source = """
+    .fruits = push(.fruits, .fruit)
+  """
+[[tests]]
+  name = "remap_function_push_to_array"
+  [tests.input]
+    insert_at = "remap_function_push_to_array"
+    type = "log"
+    [tests.input.log_fields]
+      fruits = ["apple", "orange", "banana"]
+      fruit = "mango"
+  [[tests.outputs]]
+    extract_from = "remap_function_push_to_array"
+    [[tests.outputs.conditions]]
+      "fruits.equals" = ["apple", "orange", "banana", "mango"]
+
+[transforms.remap_function_append_to_array]
+  inputs = []
+  type = "remap"
+  source = """
+    .fruits = append(.fruits1, .fruits2)
+  """
+[[tests]]
+  name = "append_to_array"
+  [tests.input]
+    insert_at = "append_to_array"
+    type = "log"
+    [tests.input.log_fields]
+      fruits1 = ["apple", "orange"]
+      fruits2 = ["banana", "mango"]
+  [[tests.outputs]]
+    extract_from = "append_to_array"
+    [[tests.outputs.conditions]]
+      "fruits.equals" = ["apple", "orange", "banana", "mango"]