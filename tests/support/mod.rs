// Using a shared mod like this is probably not the best idea, since we have to
// disable the `dead_code` lint, as we don't need all of the helpers from here
// all over the place.
#![allow(clippy::type_complexity)]
#![allow(dead_code)]

use async_trait::async_trait;
use futures::{
    compat::Sink01CompatExt, future, stream::BoxStream, FutureExt, Sink, SinkExt, StreamExt,
    TryFutureExt,
};
use futures01::{sink::Sink as Sink01, stream, sync::mpsc::Receiver, Async, Future, Stream};
use serde::{Deserialize, Serialize};
use snafu::Snafu;
use std::{
    fs::{create_dir, OpenOptions},
    io::Write,
    path::PathBuf,
    sync::{
        atomic::{AtomicUsize, Ordering},
        Arc, Mutex,
    },
};
use tracing::{error, info};
<<<<<<< HEAD
use vector::{
    buffers::Acker,
    config::{
        DataType, GlobalOptions, SinkConfig, SinkContext, SourceConfig, TransformConfig,
        TransformContext,
    },
    event::{metric::MetricValue, Value},
    shutdown::ShutdownSignal,
    sinks::{util::StreamSink, Healthcheck, VectorSink},
    sources::Source,
    test_util::{temp_dir, temp_file},
    transforms::Transform,
    Event, Pipeline,
=======
use vector::config::{
    DataType, GlobalOptions, SinkConfig, SinkContext, SourceConfig, TransformConfig,
>>>>>>> b036f347
};

pub fn sink(channel_size: usize) -> (Receiver<Event>, MockSinkConfig<Pipeline>) {
    let (tx, rx) = Pipeline::new_with_buffer(channel_size);
    let sink = MockSinkConfig::new(tx, true);
    (rx, sink)
}

pub fn sink_failing_healthcheck(
    channel_size: usize,
) -> (Receiver<Event>, MockSinkConfig<Pipeline>) {
    let (tx, rx) = Pipeline::new_with_buffer(channel_size);
    let sink = MockSinkConfig::new(tx, false);
    (rx, sink)
}

pub fn sink_dead() -> MockSinkConfig<DeadSink<Event>> {
    MockSinkConfig::new(DeadSink::new(), false)
}

pub fn source() -> (Pipeline, MockSourceConfig) {
    let (tx, rx) = Pipeline::new_with_buffer(0);
    let source = MockSourceConfig::new(rx);
    (tx, source)
}

pub fn source_with_event_counter() -> (Pipeline, MockSourceConfig, Arc<AtomicUsize>) {
    let event_counter = Arc::new(AtomicUsize::new(0));
    let (tx, rx) = Pipeline::new_with_buffer(0);
    let source = MockSourceConfig::new_with_event_counter(rx, event_counter.clone());
    (tx, source, event_counter)
}

pub fn transform(suffix: &str, increase: f64) -> MockTransformConfig {
    MockTransformConfig::new(suffix.to_owned(), increase)
}

/// Creates a file with given content
pub fn create_file(config: &str) -> PathBuf {
    let path = temp_file();
    overwrite_file(path.clone(), config);
    path
}

/// Overwrites file with given content
pub fn overwrite_file(path: PathBuf, config: &str) {
    let mut file = OpenOptions::new()
        .create(true)
        .write(true)
        .truncate(true)
        .open(path)
        .unwrap();

    file.write_all(config.as_bytes()).unwrap();
    file.flush().unwrap();
    file.sync_all().unwrap();
}

pub fn create_directory() -> PathBuf {
    let path = temp_dir();
    create_dir(path.clone()).unwrap();
    path
}

#[derive(Debug, Deserialize, Serialize)]
pub struct MockSourceConfig {
    #[serde(skip)]
    receiver: Arc<Mutex<Option<Receiver<Event>>>>,
    #[serde(skip)]
    event_counter: Option<Arc<AtomicUsize>>,
    #[serde(skip)]
    data_type: Option<DataType>,
}

impl MockSourceConfig {
    pub fn new(receiver: Receiver<Event>) -> Self {
        Self {
            receiver: Arc::new(Mutex::new(Some(receiver))),
            event_counter: None,
            data_type: Some(DataType::Any),
        }
    }

    pub fn new_with_event_counter(
        receiver: Receiver<Event>,
        event_counter: Arc<AtomicUsize>,
    ) -> Self {
        Self {
            receiver: Arc::new(Mutex::new(Some(receiver))),
            event_counter: Some(event_counter),
            data_type: Some(DataType::Any),
        }
    }

    pub fn set_data_type(&mut self, data_type: DataType) {
        self.data_type = Some(data_type)
    }
}

#[async_trait]
#[typetag::serde(name = "mock")]
impl SourceConfig for MockSourceConfig {
    async fn build(
        &self,
        _name: &str,
        _globals: &GlobalOptions,
        shutdown: ShutdownSignal,
        out: Pipeline,
    ) -> Result<Source, vector::Error> {
        let wrapped = self.receiver.clone();
        let event_counter = self.event_counter.clone();
        let mut recv = wrapped.lock().unwrap().take().unwrap();
        let mut shutdown = Some(shutdown.unit_error().boxed().compat());
        let mut _token = None;
        let source =
            futures01::future::lazy(move || {
                stream::poll_fn(move || {
                    if let Some(until) = shutdown.as_mut() {
                        match until.poll() {
                            Ok(Async::Ready(res)) => {
                                _token = Some(res);
                                shutdown.take();
                                recv.close();
                            }
                            Err(_) => {
                                shutdown.take();
                            }
                            Ok(Async::NotReady) => {}
                        }
                    }

                    recv.poll()
                })
                .map(move |x| {
                    if let Some(counter) = &event_counter {
                        counter.fetch_add(1, Ordering::Relaxed);
                    }
                    x
                })
                .forward(out.sink_map_err(
                    |error| error!(message = "Error sending in sink..", error = ?error),
                ))
                .map(|_| info!("Finished sending."))
            });
        Ok(Box::new(source))
    }

    fn output_type(&self) -> DataType {
        self.data_type.clone().unwrap()
    }

    fn source_type(&self) -> &'static str {
        "mock"
    }
}

pub struct MockTransform {
    suffix: String,
    increase: f64,
}

impl Transform for MockTransform {
    fn transform(&mut self, mut event: Event) -> Option<Event> {
        match &mut event {
            Event::Log(log) => {
                let mut v = log
                    .get(vector::config::log_schema().message_key())
                    .unwrap()
                    .to_string_lossy();
                v.push_str(&self.suffix);
                log.insert(vector::config::log_schema().message_key(), Value::from(v));
            }
            Event::Metric(metric) => match metric.value {
                MetricValue::Counter { ref mut value } => {
                    *value += self.increase;
                }
                MetricValue::Distribution {
                    ref mut values,
                    ref mut sample_rates,
                    statistic: _,
                } => {
                    values.push(self.increase);
                    sample_rates.push(1);
                }
                MetricValue::AggregatedHistogram {
                    ref mut count,
                    ref mut sum,
                    ..
                } => {
                    *count += 1;
                    *sum += self.increase;
                }
                MetricValue::AggregatedSummary {
                    ref mut count,
                    ref mut sum,
                    ..
                } => {
                    *count += 1;
                    *sum += self.increase;
                }
                MetricValue::Gauge { ref mut value, .. } => {
                    *value += self.increase;
                }
                MetricValue::Set { ref mut values, .. } => {
                    values.insert(self.suffix.clone());
                }
            },
        };
        Some(event)
    }
}

#[derive(Debug, Deserialize, Serialize)]
pub struct MockTransformConfig {
    suffix: String,
    increase: f64,
}

impl MockTransformConfig {
    pub fn new(suffix: String, increase: f64) -> Self {
        Self { suffix, increase }
    }
}

#[async_trait]
#[typetag::serde(name = "mock")]
impl TransformConfig for MockTransformConfig {
    async fn build(&self) -> Result<Box<dyn Transform>, vector::Error> {
        Ok(Box::new(MockTransform {
            suffix: self.suffix.clone(),
            increase: self.increase,
        }))
    }

    fn input_type(&self) -> DataType {
        DataType::Any
    }

    fn output_type(&self) -> DataType {
        DataType::Any
    }

    fn transform_type(&self) -> &'static str {
        "mock"
    }
}

#[derive(Debug, Deserialize, Serialize)]
pub struct MockSinkConfig<T>
where
    T: Sink01<SinkItem = Event> + std::fmt::Debug + Clone + Send + 'static,
    <T as Sink01>::SinkError: std::fmt::Debug,
{
    #[serde(skip)]
    sink: Option<T>,
    #[serde(skip)]
    healthy: bool,
}

impl<T> MockSinkConfig<T>
where
    T: Sink01<SinkItem = Event> + std::fmt::Debug + Clone + Send + 'static,
    <T as Sink01>::SinkError: std::fmt::Debug,
{
    pub fn new(sink: T, healthy: bool) -> Self {
        Self {
            sink: Some(sink),
            healthy,
        }
    }
}

#[derive(Debug, Snafu)]
enum HealthcheckError {
    #[snafu(display("unhealthy"))]
    Unhealthy,
}

#[async_trait]
#[typetag::serialize(name = "mock")]
impl<T> SinkConfig for MockSinkConfig<T>
where
    T: Sink01<SinkItem = Event> + std::fmt::Debug + Clone + Send + Sync + 'static,
    <T as Sink01>::SinkError: std::fmt::Debug,
{
    async fn build(&self, cx: SinkContext) -> Result<(VectorSink, Healthcheck), vector::Error> {
        let sink = MockSink {
            acker: cx.acker(),
            sink: self.sink.clone().unwrap().sink_compat(),
        };

        let healthcheck = if self.healthy {
            future::ok(())
        } else {
            future::err(HealthcheckError::Unhealthy.into())
        };

        Ok((VectorSink::Stream(Box::new(sink)), healthcheck.boxed()))
    }

    fn input_type(&self) -> DataType {
        DataType::Any
    }

    fn sink_type(&self) -> &'static str {
        "mock"
    }

    fn typetag_deserialize(&self) {
        unimplemented!("not intended for use in real configs")
    }
}

struct MockSink<S> {
    acker: Acker,
    sink: S,
}

#[async_trait]
impl<S> StreamSink for MockSink<S>
where
    S: Sink<Event> + Send + std::marker::Unpin,
    <S as Sink<Event>>::Error: std::fmt::Debug,
{
    async fn run(&mut self, mut input: BoxStream<'_, Event>) -> Result<(), ()> {
        while let Some(event) = input.next().await {
            if let Err(error) = self.sink.send(event).await {
                error!(message = "Ingesting an event failed at mock sink.", ?error);
            }

            self.acker.ack(1);
        }

        Ok(())
    }
}

/// Represents a sink that's never ready.
/// Useful to simulate an upstream sink server that is down.
#[derive(Debug, Clone)]
pub struct DeadSink<T>(std::marker::PhantomData<T>);

impl<T> DeadSink<T> {
    pub fn new() -> Self {
        Self(std::marker::PhantomData)
    }
}

impl<T> Sink01 for DeadSink<T> {
    type SinkItem = T;
    type SinkError = &'static str;

    fn start_send(
        &mut self,
        item: Self::SinkItem,
    ) -> futures01::StartSend<Self::SinkItem, Self::SinkError> {
        Ok(futures01::AsyncSink::NotReady(item))
    }

    fn poll_complete(&mut self) -> futures01::Poll<(), Self::SinkError> {
        Ok(futures01::Async::Ready(()))
    }
}<|MERGE_RESOLUTION|>--- conflicted
+++ resolved
@@ -22,13 +22,9 @@
     },
 };
 use tracing::{error, info};
-<<<<<<< HEAD
 use vector::{
     buffers::Acker,
-    config::{
-        DataType, GlobalOptions, SinkConfig, SinkContext, SourceConfig, TransformConfig,
-        TransformContext,
-    },
+    config::{DataType, GlobalOptions, SinkConfig, SinkContext, SourceConfig, TransformConfig},
     event::{metric::MetricValue, Value},
     shutdown::ShutdownSignal,
     sinks::{util::StreamSink, Healthcheck, VectorSink},
@@ -36,10 +32,6 @@
     test_util::{temp_dir, temp_file},
     transforms::Transform,
     Event, Pipeline,
-=======
-use vector::config::{
-    DataType, GlobalOptions, SinkConfig, SinkContext, SourceConfig, TransformConfig,
->>>>>>> b036f347
 };
 
 pub fn sink(channel_size: usize) -> (Receiver<Event>, MockSinkConfig<Pipeline>) {
