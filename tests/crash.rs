#![cfg(all(feature = "sources-socket", feature = "sinks-socket"))]

use futures::compat::Future01CompatExt;
use futures01::{future, Async, AsyncSink, Sink, Stream};
use serde::{Deserialize, Serialize};
use tokio::time::{delay_for, Duration};
use vector::{
    config::{self, GlobalOptions, SinkContext},
    shutdown::ShutdownSignal,
<<<<<<< HEAD
    test_util::{
        next_addr, random_lines, runtime, send_lines, shutdown_on_idle, start_topology,
        wait_for_tcp, CountReceiver,
=======
    test_util::{next_addr, random_lines, runtime, send_lines, wait_for_tcp, CountReceiver},
    topology::{
        self,
        config::{self, GlobalOptions, SinkContext},
>>>>>>> 07c44489
    },
    Event, Pipeline, {sinks, sources},
};

#[derive(Debug, Serialize, Deserialize)]
struct PanicSink;

#[typetag::serde(name = "panic")]
impl config::SinkConfig for PanicSink {
    fn build(
        &self,
        _cx: SinkContext,
    ) -> Result<(sinks::RouterSink, sinks::Healthcheck), vector::Error> {
        Ok((Box::new(PanicSink), Box::new(future::ok(()))))
    }

    fn input_type(&self) -> config::DataType {
        config::DataType::Log
    }

    fn sink_type(&self) -> &'static str {
        "panic"
    }
}

impl Sink for PanicSink {
    type SinkItem = Event;
    type SinkError = ();

    fn start_send(
        &mut self,
        _item: Self::SinkItem,
    ) -> Result<AsyncSink<Self::SinkItem>, Self::SinkError> {
        panic!();
    }

    fn poll_complete(&mut self) -> Result<Async<()>, Self::SinkError> {
        panic!();
    }
}

#[test]
fn test_sink_panic() {
    let num_lines: usize = 10;

    let in_addr = next_addr();
    let out_addr = next_addr();

    let mut config = config::Config::empty();
    config.add_source(
        "in",
        sources::socket::SocketConfig::make_tcp_config(in_addr),
    );
    config.add_sink(
        "out",
        &["in"],
        sinks::socket::SocketSinkConfig::make_basic_tcp_config(out_addr.to_string()),
    );
    config.add_sink("panic", &["in"], PanicSink);

    let mut rt = runtime();
    rt.block_on_std(async move {
        let mut output_lines = CountReceiver::receive_lines(out_addr);

        std::panic::set_hook(Box::new(|_| {})); // Suppress panic print on background thread
        let (topology, crash) = start_topology(config, false).await;
        // Wait for server to accept traffic
        wait_for_tcp(in_addr).await;
        delay_for(Duration::from_millis(100)).await;

        // Wait for output to connect
        output_lines.connected().await;

        let input_lines = random_lines(100).take(num_lines).collect::<Vec<_>>();
        send_lines(in_addr, input_lines.clone()).await.unwrap();
        delay_for(Duration::from_millis(100)).await;

        let _ = std::panic::take_hook();
        assert!(crash.wait().next().is_some());
        topology.stop().compat().await.unwrap();
        delay_for(Duration::from_millis(100)).await;

        let output_lines = output_lines.wait().await;
        assert_eq!(num_lines, output_lines.len());
        assert_eq!(input_lines, output_lines);
    });
}

#[derive(Debug, Serialize, Deserialize)]
struct ErrorSink;

#[typetag::serde(name = "panic")]
impl config::SinkConfig for ErrorSink {
    fn build(
        &self,
        _cx: SinkContext,
    ) -> Result<(sinks::RouterSink, sinks::Healthcheck), vector::Error> {
        Ok((Box::new(ErrorSink), Box::new(future::ok(()))))
    }

    fn input_type(&self) -> config::DataType {
        config::DataType::Log
    }

    fn sink_type(&self) -> &'static str {
        "panic"
    }
}

impl Sink for ErrorSink {
    type SinkItem = Event;
    type SinkError = ();

    fn start_send(
        &mut self,
        _item: Self::SinkItem,
    ) -> Result<AsyncSink<Self::SinkItem>, Self::SinkError> {
        Err(())
    }

    fn poll_complete(&mut self) -> Result<Async<()>, Self::SinkError> {
        Err(())
    }
}

#[test]
fn test_sink_error() {
    let num_lines: usize = 10;

    let in_addr = next_addr();
    let out_addr = next_addr();

    let mut config = config::Config::empty();
    config.add_source(
        "in",
        sources::socket::SocketConfig::make_tcp_config(in_addr),
    );
    config.add_sink(
        "out",
        &["in"],
        sinks::socket::SocketSinkConfig::make_basic_tcp_config(out_addr.to_string()),
    );
    config.add_sink("error", &["in"], ErrorSink);

    let mut rt = runtime();
    rt.block_on_std(async move {
        let mut output_lines = CountReceiver::receive_lines(out_addr);

        let (topology, crash) = start_topology(config, false).await;
        // Wait for server to accept traffic
        wait_for_tcp(in_addr).await;
        delay_for(Duration::from_millis(100)).await;

        // Wait for output to connect
        output_lines.connected().await;

        let input_lines = random_lines(100).take(num_lines).collect::<Vec<_>>();
        send_lines(in_addr, input_lines.clone()).await.unwrap();
        delay_for(Duration::from_millis(100)).await;

        assert!(crash.wait().next().is_some());
        topology.stop().compat().await.unwrap();
        delay_for(Duration::from_millis(100)).await;

        let output_lines = output_lines.wait().await;
        assert_eq!(num_lines, output_lines.len());
        assert_eq!(input_lines, output_lines);
    });
}

#[derive(Deserialize, Serialize, Debug)]
struct ErrorSourceConfig;

#[typetag::serde(name = "tcp")]
impl config::SourceConfig for ErrorSourceConfig {
    fn build(
        &self,
        _name: &str,
        _globals: &GlobalOptions,
        _shutdown: ShutdownSignal,
        _out: Pipeline,
    ) -> Result<sources::Source, vector::Error> {
        Ok(Box::new(future::err(())))
    }

    fn output_type(&self) -> config::DataType {
        config::DataType::Log
    }

    fn source_type(&self) -> &'static str {
        "tcp"
    }
}

#[test]
fn test_source_error() {
    let num_lines: usize = 10;

    let in_addr = next_addr();
    let out_addr = next_addr();

    let mut config = config::Config::empty();
    config.add_source(
        "in",
        sources::socket::SocketConfig::make_tcp_config(in_addr),
    );
    config.add_source("error", ErrorSourceConfig);
    config.add_sink(
        "out",
        &["in", "error"],
        sinks::socket::SocketSinkConfig::make_basic_tcp_config(out_addr.to_string()),
    );

    let mut rt = runtime();
    rt.block_on_std(async move {
        let mut output_lines = CountReceiver::receive_lines(out_addr);

        let (topology, crash) = start_topology(config, false).await;
        // Wait for server to accept traffic
        wait_for_tcp(in_addr).await;
        delay_for(Duration::from_millis(100)).await;

        // Wait for output to connect
        output_lines.connected().await;

        let input_lines = random_lines(100).take(num_lines).collect::<Vec<_>>();
        send_lines(in_addr, input_lines.clone()).await.unwrap();
        delay_for(Duration::from_millis(100)).await;

        assert!(crash.wait().next().is_some());
        topology.stop().compat().await.unwrap();
        delay_for(Duration::from_millis(100)).await;

        let output_lines = output_lines.wait().await;
        assert_eq!(num_lines, output_lines.len());
        assert_eq!(input_lines, output_lines);
    });
}

#[derive(Deserialize, Serialize, Debug)]
struct PanicSourceConfig;

#[typetag::serde(name = "tcp")]
impl config::SourceConfig for PanicSourceConfig {
    fn build(
        &self,
        _name: &str,
        _globals: &GlobalOptions,
        _shutdown: ShutdownSignal,
        _out: Pipeline,
    ) -> Result<sources::Source, vector::Error> {
        Ok(Box::new(future::lazy::<_, future::FutureResult<(), ()>>(
            || panic!(),
        )))
    }

    fn output_type(&self) -> config::DataType {
        config::DataType::Log
    }

    fn source_type(&self) -> &'static str {
        "tcp"
    }
}

#[test]
fn test_source_panic() {
    let num_lines: usize = 10;

    let in_addr = next_addr();
    let out_addr = next_addr();

    let mut config = config::Config::empty();
    config.add_source(
        "in",
        sources::socket::SocketConfig::make_tcp_config(in_addr),
    );
    config.add_source("panic", PanicSourceConfig);
    config.add_sink(
        "out",
        &["in", "panic"],
        sinks::socket::SocketSinkConfig::make_basic_tcp_config(out_addr.to_string()),
    );

    let mut rt = runtime();
    rt.block_on_std(async move {
        let mut output_lines = CountReceiver::receive_lines(out_addr);

        std::panic::set_hook(Box::new(|_| {})); // Suppress panic print on background thread
        let (topology, crash) = start_topology(config, false).await;
        // Wait for server to accept traffic
        wait_for_tcp(in_addr).await;
        delay_for(Duration::from_millis(100)).await;

        // Wait for output to connect
        output_lines.connected().await;

        let input_lines = random_lines(100).take(num_lines).collect::<Vec<_>>();
        send_lines(in_addr, input_lines.clone()).await.unwrap();
        delay_for(Duration::from_millis(100)).await;
        let _ = std::panic::take_hook();

        assert!(crash.wait().next().is_some());
        topology.stop().compat().await.unwrap();
        delay_for(Duration::from_millis(100)).await;

        let output_lines = output_lines.wait().await;
        assert_eq!(num_lines, output_lines.len());
        assert_eq!(input_lines, output_lines);
    });
}<|MERGE_RESOLUTION|>--- conflicted
+++ resolved
@@ -7,16 +7,8 @@
 use vector::{
     config::{self, GlobalOptions, SinkContext},
     shutdown::ShutdownSignal,
-<<<<<<< HEAD
     test_util::{
-        next_addr, random_lines, runtime, send_lines, shutdown_on_idle, start_topology,
-        wait_for_tcp, CountReceiver,
-=======
-    test_util::{next_addr, random_lines, runtime, send_lines, wait_for_tcp, CountReceiver},
-    topology::{
-        self,
-        config::{self, GlobalOptions, SinkContext},
->>>>>>> 07c44489
+        next_addr, random_lines, runtime, send_lines, start_topology, wait_for_tcp, CountReceiver,
     },
     Event, Pipeline, {sinks, sources},
 };
