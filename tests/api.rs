#[cfg(feature = "api")]
#[macro_use]
extern crate matches;

mod support;

#[cfg(feature = "api")]
mod tests {
    use crate::support::{sink, source};
    use chrono::Utc;
    use futures::StreamExt;
    use graphql_client::*;
<<<<<<< HEAD
    use std::sync::Arc;
    use std::{sync::Once, time::Duration};
=======
    use std::{
        sync::Once,
        time::{Duration, Instant},
    };
>>>>>>> 9f7cbad9
    use tokio::{select, sync::oneshot};
    use vector::api::Server;
    use vector::{
        self,
        api::{self, client::subscription::SubscriptionClient},
        config::Config,
        internal_events::{emit, GeneratorEventProcessed, Heartbeat},
        test_util::{next_addr, retry_until},
    };

    static METRICS_INIT: Once = Once::new();

    #[derive(GraphQLQuery)]
    #[graphql(
        schema_path = "graphql/schema.json",
        query_path = "graphql/queries/health.graphql",
        response_derives = "Debug"
    )]
    struct HealthQuery;

    type DateTime = chrono::DateTime<chrono::Utc>;

    #[derive(GraphQLQuery)]
    #[graphql(
        schema_path = "graphql/schema.json",
        query_path = "graphql/subscriptions/heartbeat.graphql",
        response_derives = "Debug"
    )]
    struct HeartbeatSubscription;

    #[derive(GraphQLQuery)]
    #[graphql(
        schema_path = "graphql/schema.json",
        query_path = "graphql/subscriptions/uptime_metrics.graphql",
        response_derives = "Debug"
    )]
    struct UptimeMetricsSubscription;

    #[derive(GraphQLQuery)]
    #[graphql(
        schema_path = "graphql/schema.json",
        query_path = "graphql/subscriptions/events_processed_metrics.graphql",
        response_derives = "Debug"
    )]
    struct EventsProcessedMetricsSubscription;

    // Initialize the metrics system. Idempotent.
    fn init_metrics() -> oneshot::Sender<()> {
        METRICS_INIT.call_once(|| {
            let _ = vector::metrics::init();
        });

        let (shutdown_tx, mut shutdown_rx) = oneshot::channel::<()>();
        tokio::spawn(async move {
            let since = Instant::now();
            let mut timer = tokio::time::interval(Duration::from_secs(1));

            loop {
                select! {
                    _ = &mut shutdown_rx => break,
                    _ = timer.tick() => {
                        emit(Heartbeat { since });
                    }
                }
            }
        });

        shutdown_tx
    }

    // Provides a config that enables the API server, assigned to a random port. Implicitly
    // tests that the config shape matches expectations
    fn api_enabled_config() -> Config {
        let mut config = Config::builder();
        config.add_source("in1", source().1);
        config.add_sink("out1", &["in1"], sink(10).1);
        config.api.enabled = true;
        config.api.bind = Some(next_addr());

        config.build().unwrap()
    }

    // Starts and returns the server
    fn start_server() -> Server {
        let config = api_enabled_config();

        api::Server::start(Arc::new(config))
    }

    // Returns the result of a URL test against the API. Wraps the test in retry_until
    // to guard against the race condition of the TCP listener not being ready
    async fn url_test(config: Config, url: &'static str) -> reqwest::Response {
        let addr = config.api.bind.unwrap();
        let url = format!("http://{}:{}/{}", addr.ip(), addr.port(), url);

        let _server = api::Server::start(Arc::new(config));

        // Build the request
        let client = reqwest::Client::new();

        retry_until(
            || client.get(&url).send(),
            Duration::from_millis(100),
            Duration::from_secs(10),
        )
        .await
    }

    async fn query<T: GraphQLQuery>(
        request_body: &graphql_client::QueryBody<T::Variables>,
    ) -> graphql_client::Response<T::ResponseData> {
        let config = api_enabled_config();
        let addr = config.api.bind.unwrap();
        let url = format!("http://{}:{}/graphql", addr.ip(), addr.port());

        let _server = api::Server::start(Arc::new(config));
        let client = reqwest::Client::new();

        retry_until(
            || client.post(&url).json(&request_body).send(),
            Duration::from_millis(100),
            Duration::from_secs(10),
        )
        .await
        .json()
        .await
        .unwrap()
    }

    // Creates and returns a new subscription client. Connection is re-attempted until
    // the specified timeout
    async fn new_subscription_client(bind: std::net::SocketAddr) -> SubscriptionClient {
        retry_until(
            || api::make_subscription_client(bind),
            Duration::from_millis(50),
            Duration::from_secs(10),
        )
        .await
    }

    // Emits fake generate events every 10ms until the returned shutdown falls out of scope
    fn emit_fake_generator_events() -> oneshot::Sender<()> {
        let (shutdown_tx, mut shutdown_rx) = oneshot::channel::<()>();
        tokio::spawn(async move {
            let mut timer = tokio::time::interval(Duration::from_millis(10));

            loop {
                select! {
                    _ = &mut shutdown_rx => break,
                    _ = timer.tick() => {
                        emit(GeneratorEventProcessed);
                    }
                }
            }
        });

        shutdown_tx
    }

    async fn new_heartbeat_subscription(
        client: &SubscriptionClient,
        num_results: usize,
        interval: i64,
    ) {
        let request_body =
            HeartbeatSubscription::build_query(heartbeat_subscription::Variables { interval });

        let subscription = client
            .start::<HeartbeatSubscription>(&request_body)
            .await
            .unwrap();

        tokio::pin! {
            let heartbeats = subscription.stream().take(num_results);
        }

        // Should get 3x timestamps that are at least `interval` apart. The first one
        // will be almost immediate, so move it by `interval` to account for the diff
        let now = Utc::now() - chrono::Duration::milliseconds(interval);

        for mul in 1..=num_results {
            let diff = heartbeats
                .next()
                .await
                .unwrap()
                .unwrap()
                .data
                .unwrap()
                .heartbeat
                .utc
                - now;

            assert!(diff.num_milliseconds() > mul as i64 * interval);
        }

        // Stream should have stopped after `num_results`
        assert_matches!(heartbeats.next().await, None);
    }

    async fn new_uptime_subscription(client: &SubscriptionClient) {
        let request_body =
            UptimeMetricsSubscription::build_query(uptime_metrics_subscription::Variables);

        let subscription = client
            .start::<UptimeMetricsSubscription>(&request_body)
            .await
            .unwrap();

        tokio::pin! {
            let uptime = subscription.stream().skip(1);
        }

        // Uptime should be above zero
        assert!(
            uptime
                .take(1)
                .next()
                .await
                .unwrap()
                .unwrap()
                .data
                .unwrap()
                .uptime_metrics
                .seconds
                > 0.00
        )
    }

    async fn new_events_processed_subscription(
        client: &SubscriptionClient,
        num_results: usize,
        interval: i64,
    ) {
        // Emit events for the duration of the test
        let _shutdown = emit_fake_generator_events();

        // Defaults to a 1 second interval, which we'll leave as-is since uptimeMetrics.seconds
        // isn't any more granular
        let request_body = EventsProcessedMetricsSubscription::build_query(
            events_processed_metrics_subscription::Variables { interval },
        );

        let subscription = client
            .start::<EventsProcessedMetricsSubscription>(&request_body)
            .await
            .unwrap();

        tokio::pin! {
            let events_processed = subscription.stream().take(num_results);
        }

        let mut last_result = 0.0;

        for _ in 0..num_results {
            let ep = events_processed
                .next()
                .await
                .unwrap()
                .unwrap()
                .data
                .unwrap()
                .events_processed_metrics
                .events_processed;

            assert!(ep > last_result);
            last_result = ep
        }
    }

    #[tokio::test]
    /// Tests the /health endpoint returns a 200 responses (non-GraphQL)
    async fn api_health() {
        let res = url_test(api_enabled_config(), "health")
            .await
            .text()
            .await
            .unwrap();

        assert!(res.contains("ok"));
    }

    #[tokio::test]
    /// Tests that the API playground is enabled when playground = true (implicit)
    async fn api_playground_enabled() {
        let mut config = api_enabled_config();
        config.api.playground = true;

        let res = url_test(config, "playground").await.status();

        assert!(res.is_success());
    }

    #[tokio::test]
    /// Tests that the /playground URL is inaccessible if it's been explicitly disabled
    async fn api_playground_disabled() {
        let mut config = api_enabled_config();
        config.api.playground = false;

        let res = url_test(config, "playground").await.status();

        assert!(res.is_client_error());
    }

    #[tokio::test]
    /// Tests the health query
    async fn api_graphql_health() {
        let request_body = HealthQuery::build_query(health_query::Variables);
        let res = query::<HealthQuery>(&request_body).await;

        assert_matches!(
            res,
            graphql_client::Response {
                data: Some(health_query::ResponseData { health: true }),
                errors: None,
            }
        );
    }

    #[tokio::test]
    /// Tests that the heartbeat subscription returns a UTC payload every 1/2 second
    async fn api_graphql_heartbeat() {
        let server = start_server();
        let client = new_subscription_client(server.addr()).await;

        new_heartbeat_subscription(&client, 3, 500).await;
    }

    #[tokio::test]
    /// Tests for Vector instance uptime in seconds
    async fn api_graphql_uptime_metrics() {
        let server = start_server();
        let client = new_subscription_client(server.addr()).await;

        let _metrics = init_metrics();

        new_uptime_subscription(&client).await;
    }

    #[tokio::test]
    /// Tests for events processed metrics, using fake generator events
    async fn api_graphql_event_processed_metrics() {
        let server = start_server();
        let client = new_subscription_client(server.addr()).await;

        let _metrics = init_metrics();

        new_events_processed_subscription(&client, 3, 100).await;
    }

    #[tokio::test]
    /// Tests whether 2 disparate subscriptions can run against a single client
    async fn api_graphql_combined_heartbeat_uptime() {
        let server = start_server();
        let client = new_subscription_client(server.addr()).await;

        let _metrics = init_metrics();

        futures::join! {
            new_uptime_subscription(&client),
            new_heartbeat_subscription(&client, 3, 500),
        };
    }
}<|MERGE_RESOLUTION|>--- conflicted
+++ resolved
@@ -10,15 +10,12 @@
     use chrono::Utc;
     use futures::StreamExt;
     use graphql_client::*;
-<<<<<<< HEAD
     use std::sync::Arc;
     use std::{sync::Once, time::Duration};
-=======
     use std::{
         sync::Once,
         time::{Duration, Instant},
     };
->>>>>>> 9f7cbad9
     use tokio::{select, sync::oneshot};
     use vector::api::Server;
     use vector::{
