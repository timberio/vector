#![allow(clippy::match_bool)]

mod support;

use crate::support::{sink, sink_failing_healthcheck, source, transform, MockSourceConfig};
use futures::compat::Future01CompatExt;
use futures01::{
    future, future::Future, sink::Sink, stream::iter_ok, stream::Stream, sync::mpsc::SendError,
    sync::oneshot,
};
use std::sync::{
    atomic::{AtomicBool, AtomicUsize, Ordering},
    Arc,
};
use std::time::Duration;
use std::{iter, thread};
use vector::event::{self, Event};
use vector::test_util::{runtime, shutdown_on_idle, trace_init};
use vector::topology;
use vector::topology::config::Config;

fn basic_config() -> Config {
    let mut config = Config::empty();
    config.add_source("in1", source().1);
    config.add_sink("out1", &["in1"], sink(10).1);
    config
}

fn basic_config_with_sink_failing_healthcheck() -> Config {
    let mut config = Config::empty();
    config.add_source("in1", source().1);
    config.add_sink("out1", &["in1"], sink_failing_healthcheck(10).1);
    config
}

fn into_message(event: Event) -> String {
    event
        .as_log()
        .get(&event::log_schema().message_key())
        .unwrap()
        .to_string_lossy()
}

#[test]
fn topology_shutdown_while_active() {
    let source_event_counter = Arc::new(AtomicUsize::new(0));
    let source_event_total = source_event_counter.clone();

    let mut rt = runtime();
    let (in1, rx) = futures01::sync::mpsc::channel(1000);

    let source1 = MockSourceConfig::new_with_event_counter(rx, source_event_counter);
    let transform1 = transform(" transformed", 0.0);
    let (out1, sink1) = sink(10);

    let mut config = Config::empty();
    config.add_source("in1", source1);
    config.add_transform("t1", &["in1"], transform1);
    config.add_sink("out1", &["t1"], sink1);

    let (topology, _crash) = rt.block_on_std(topology::start(config, false)).unwrap();

    let pump_future = iter_ok::<_, SendError<vector::event::Event>>(iter::from_fn(move || {
        Some(Event::from("test"))
    }))
    .forward(in1);
    let pump_handle = oneshot::spawn(pump_future, &rt.executor());

    // Wait until at least 100 events have been seen by the source so we know the pump is running
    // and pushing events through the pipeline.
    while source_event_total.load(Ordering::SeqCst) < 100 {
        thread::sleep(Duration::from_millis(10));
    }

    // Now shut down the RunningTopology while Events are still being processed.
    let stop_complete = oneshot::spawn(topology.stop(), &rt.executor());

    // Now that shutdown has begun we should be able to drain the Sink without blocking forever,
    // as the source should shut down and close its output channel.
    let processed_events = out1.collect().wait().unwrap();
    assert_eq!(
        processed_events.len(),
        source_event_total.load(Ordering::Relaxed)
    );
    for event in processed_events {
        assert_eq!(
            event.as_log()[&event::log_schema().message_key()],
            "test transformed".into()
        );
    }

    rt.block_on(stop_complete).unwrap();

    // We expect the pump to fail with an error since we shut down the source it was sending to
    // while it was running.
    let _err: SendError<Event> = rt.block_on(pump_handle).unwrap_err();

    shutdown_on_idle(rt);
}

#[test]
fn topology_source_and_sink() {
    let mut rt = runtime();
    let (in1, source1) = source();
    let (out1, sink1) = sink(10);

    let mut config = Config::empty();
    config.add_source("in1", source1);
    config.add_sink("out1", &["in1"], sink1);

    let (topology, _crash) = rt.block_on_std(topology::start(config, false)).unwrap();

    let event = Event::from("this");
    in1.send(event.clone()).wait().unwrap();

    rt.block_on(topology.stop()).unwrap();

    let res = out1.collect().wait().unwrap();

    shutdown_on_idle(rt);
    assert_eq!(vec![event], res);
}

#[test]
fn topology_multiple_sources() {
    let mut rt = runtime();
    let (in1, source1) = source();
    let (in2, source2) = source();
    let (out1, sink1) = sink(10);

    let mut config = Config::empty();
    config.add_source("in1", source1);
    config.add_source("in2", source2);
    config.add_sink("out1", &["in1", "in2"], sink1);

    let (topology, _crash) = rt.block_on_std(topology::start(config, false)).unwrap();

    let event1 = Event::from("this");
    let event2 = Event::from("that");

    in1.send(event1.clone()).wait().unwrap();

    let (out_event1, out1) = out1.into_future().wait().unwrap();

    in2.send(event2.clone()).wait().unwrap();

    let (out_event2, _out1) = out1.into_future().wait().unwrap();

    rt.block_on(topology.stop()).unwrap();

    shutdown_on_idle(rt);

    assert_eq!(out_event1, Some(event1));
    assert_eq!(out_event2, Some(event2));
}

#[test]
fn topology_multiple_sinks() {
    let mut rt = runtime();
    let (in1, source1) = source();
    let (out1, sink1) = sink(10);
    let (out2, sink2) = sink(10);

    let mut config = Config::empty();
    config.add_source("in1", source1);
    config.add_sink("out1", &["in1"], sink1);
    config.add_sink("out2", &["in1"], sink2);

    let (topology, _crash) = rt.block_on_std(topology::start(config, false)).unwrap();

    let event = Event::from("this");

    in1.send(event.clone()).wait().unwrap();

    rt.block_on(topology.stop()).unwrap();

    let res1 = out1.collect().wait().unwrap();
    let res2 = out2.collect().wait().unwrap();

    shutdown_on_idle(rt);
    assert_eq!(vec![event.clone()], res1);
    assert_eq!(vec![event], res2);
}

#[test]
fn topology_transform_chain() {
    let mut rt = runtime();
    let (in1, source1) = source();
    let transform1 = transform(" first", 0.0);
    let transform2 = transform(" second", 0.0);
    let (out1, sink1) = sink(10);

    let mut config = Config::empty();
    config.add_source("in1", source1);
    config.add_transform("t1", &["in1"], transform1);
    config.add_transform("t2", &["t1"], transform2);
    config.add_sink("out1", &["t2"], sink1);

    let (topology, _crash) = rt.block_on_std(topology::start(config, false)).unwrap();

    let event = Event::from("this");

    in1.send(event).wait().unwrap();

    rt.block_on(topology.stop()).unwrap();

    let res = out1.map(into_message).collect().wait().unwrap();

    shutdown_on_idle(rt);
    assert_eq!(vec!["this first second"], res);
}

#[test]
fn topology_remove_one_source() {
    let mut rt = runtime();
    let (in1, source1) = source();
    let (in2, source2) = source();
    let (_out1, sink1) = sink(10);

    let mut config = Config::empty();
    config.add_source("in1", source1);
    config.add_source("in2", source2);
    config.add_sink("out1", &["in1", "in2"], sink1);

    rt.block_on_std(async move {
        let (mut topology, _crash) = topology::start(config, false).await.unwrap();

        let (out1, sink1) = sink(10);

        let mut config = Config::empty();
        config.add_source("in1", source().1);
        config.add_sink("out1", &["in1"], sink1);

        assert!(topology
            .reload_config_and_respawn(config, false)
            .await
            .unwrap());

<<<<<<< HEAD
    let event1 = Event::from("this");
    let event2 = Event::from("that");
    let h_out1 = oneshot::spawn(out1.collect(), &rt.executor());
    let h_in1 = oneshot::spawn(in1.send(event1.clone()), &rt.executor());
    let h_in2 = oneshot::spawn(in2.send(event2), &rt.executor());
    rt.block_on(h_in1).unwrap();
    rt.block_on(h_in2).unwrap_err();
    rt.block_on(topology.stop()).unwrap();
    let res = rt.block_on(h_out1).unwrap();
=======
        let event1 = Event::from("this");
        let event2 = Event::from("that");
        let h_out1 = tokio::spawn(out1.collect().compat());
        let h_in1 = tokio::spawn(in1.send(event1.clone()).compat());
        let h_in2 = tokio::spawn(in2.send(event2.clone()).compat());
        h_in1.await.unwrap().unwrap();
        h_in2.await.unwrap().unwrap_err();
        topology.stop().compat().await.unwrap();

        let res = h_out1.await.unwrap().unwrap();
        assert_eq!(vec![event1], res);
    });
>>>>>>> d1d7d1a6
    shutdown_on_idle(rt);
}

#[test]
fn topology_remove_one_sink() {
    let mut rt = runtime();
    let (in1, source1) = source();
    let (out1, sink1) = sink(10);
    let (out2, sink2) = sink(10);

    let mut config = Config::empty();
    config.add_source("in1", source1);
    config.add_sink("out1", &["in1"], sink1);
    config.add_sink("out2", &["in1"], sink2);

    rt.block_on_std(async move {
        let (mut topology, _crash) = topology::start(config, false).await.unwrap();

        let mut config = Config::empty();
        config.add_source("in1", source().1);
        config.add_sink("out1", &["in1"], sink(10).1);

        assert!(topology
            .reload_config_and_respawn(config, false)
            .await
            .unwrap());

        let event = Event::from("this");

        in1.send(event.clone()).compat().await.unwrap();

        topology.stop().compat().await.unwrap();

        let res1 = out1.collect().compat().await.unwrap();
        let res2 = out2.collect().compat().await.unwrap();

        assert_eq!(vec![event], res1);
        assert_eq!(Vec::<Event>::new(), res2);
    });
    shutdown_on_idle(rt);
}

#[test]
fn topology_remove_one_transform() {
    let mut rt = runtime();
    let (in1, source1) = source();
    let transform1 = transform(" transformed", 0.0);
    let transform2 = transform(" transformed", 0.0);
    let (out1, sink1) = sink(10);

    let mut config = Config::empty();
    config.add_source("in1", source1);
    config.add_transform("t1", &["in1"], transform1);
    config.add_transform("t2", &["t1"], transform2);
    config.add_sink("out1", &["t2"], sink1);

    rt.block_on_std(async move {
        let (mut topology, _crash) = topology::start(config, false).await.unwrap();

        let transform2 = transform(" transformed", 0.0);

        let mut config = Config::empty();
        config.add_source("in1", source().1);
        config.add_transform("t2", &["in1"], transform2);
        config.add_sink("out1", &["t2"], sink(10).1);

        assert!(topology
            .reload_config_and_respawn(config, false)
            .await
            .unwrap());

<<<<<<< HEAD
    let event = Event::from("this");
    let h_out1 = oneshot::spawn(out1.map(into_message).collect(), &rt.executor());
    let h_in1 = oneshot::spawn(in1.send(event), &rt.executor());
    rt.block_on(h_in1).unwrap();
    rt.block_on(topology.stop()).unwrap();
    let res = rt.block_on(h_out1).unwrap();
=======
        let event = Event::from("this");
        let h_out1 = tokio::spawn(out1.map(into_message).collect().compat());
        let h_in1 = tokio::spawn(in1.send(event.clone()).compat());
        h_in1.await.unwrap().unwrap();
        topology.stop().compat().await.unwrap();
        let res = h_out1.await.unwrap().unwrap();
        assert_eq!(vec!["this transformed"], res);
    });
>>>>>>> d1d7d1a6
    shutdown_on_idle(rt);
}

#[test]
fn topology_swap_source() {
    let mut rt = runtime();
    let (in1, source1) = source();
    let (out1v1, sink1v1) = sink(10);

    let mut config = Config::empty();
    config.add_source("in1", source1);
    config.add_sink("out1", &["in1"], sink1v1);

    rt.block_on_std(async move {
        let (mut topology, _crash) = topology::start(config, false).await.unwrap();

        let (in2, source2) = source();
        let (out1v2, sink1v2) = sink(10);

        let mut config = Config::empty();
        config.add_source("in2", source2);
        config.add_sink("out1", &["in2"], sink1v2);

        assert!(topology
            .reload_config_and_respawn(config, false)
            .await
            .unwrap());

        let event1 = Event::from("this");
        let event2 = Event::from("that");

<<<<<<< HEAD
    let h_out1v1 = oneshot::spawn(out1v1.collect(), &rt.executor());
    let h_out1v2 = oneshot::spawn(out1v2.collect(), &rt.executor());
    let h_in1 = oneshot::spawn(in1.send(event1), &rt.executor());
    let h_in2 = oneshot::spawn(in2.send(event2.clone()), &rt.executor());
    rt.block_on(h_in1).unwrap_err();
    rt.block_on(h_in2).unwrap();
    rt.block_on(topology.stop()).unwrap();
    let res1v1 = rt.block_on(h_out1v1).unwrap();
    let res1v2 = rt.block_on(h_out1v2).unwrap();
=======
        let h_out1v1 = tokio::spawn(out1v1.collect().compat());
        let h_out1v2 = tokio::spawn(out1v2.collect().compat());
        let h_in1 = tokio::spawn(in1.send(event1.clone()).compat());
        let h_in2 = tokio::spawn(in2.send(event2.clone()).compat());
        h_in1.await.unwrap().unwrap_err();
        h_in2.await.unwrap().unwrap();
        topology.stop().compat().await.unwrap();
        let res1v1 = h_out1v1.await.unwrap().unwrap();
        let res1v2 = h_out1v2.await.unwrap().unwrap();

        assert_eq!(Vec::<Event>::new(), res1v1);
        assert_eq!(vec![event2], res1v2);
    });
>>>>>>> d1d7d1a6
    shutdown_on_idle(rt);
}

#[test]
fn topology_swap_sink() {
    trace_init();
    let mut rt = runtime();
    let (in1, source1) = source();
    let (out1, sink1) = sink(10);

    let mut config = Config::empty();
    config.add_source("in1", source1);
    config.add_sink("out1", &["in1"], sink1);

    rt.block_on_std(async move {
        let (mut topology, _crash) = topology::start(config, false).await.unwrap();

        let (out2, sink2) = sink(10);

        let mut config = Config::empty();
        config.add_source("in1", source().1);
        config.add_sink("out2", &["in1"], sink2);

        assert!(topology
            .reload_config_and_respawn(config, false)
            .await
            .unwrap());

        let event = Event::from("this");
        let h_out1 = tokio::spawn(out1.collect().compat());
        let h_out2 = tokio::spawn(out2.collect().compat());
        let h_in1 = tokio::spawn(in1.send(event.clone()).compat());
        h_in1.await.unwrap().unwrap();
        topology.stop().compat().await.unwrap();

        let res1 = h_out1.await.unwrap().unwrap();
        let res2 = h_out2.await.unwrap().unwrap();

        assert_eq!(Vec::<Event>::new(), res1);
        assert_eq!(vec![event], res2);
    });
    shutdown_on_idle(rt);
}

#[test]
fn topology_swap_transform() {
    let mut rt = runtime();
    let (in1, source1) = source();
    let transform1 = transform(" transformed", 0.0);
    let (out1v1, sink1v1) = sink(10);

    let mut config = Config::empty();
    config.add_source("in1", source1);
    config.add_transform("t1", &["in1"], transform1);
    config.add_sink("out1", &["t1"], sink1v1);

<<<<<<< HEAD
    let (mut topology, _crash) = topology::start(config, &mut rt, false).unwrap();

    let transform2 = transform(" replaced", 0.0);
    let (out1v2, sink1v2) = sink(10);

    let mut config = Config::empty();
    config.add_source("in1", source().1);
    config.add_transform("t2", &["in1"], transform2);
    config.add_sink("out1", &["t2"], sink1v2);

    assert!(topology
        .reload_config_and_respawn(config, &mut rt, false)
        .unwrap());

    let event = Event::from("this");
    let h_out1v1 = oneshot::spawn(out1v1.map(into_message).collect(), &rt.executor());
    let h_out1v2 = oneshot::spawn(out1v2.map(into_message).collect(), &rt.executor());
    let h_in1 = oneshot::spawn(in1.send(event), &rt.executor());
    rt.block_on(h_in1).unwrap();
    rt.block_on(topology.stop()).unwrap();
    let res1v1 = rt.block_on(h_out1v1).unwrap();
    let res1v2 = rt.block_on(h_out1v2).unwrap();
=======
    rt.block_on_std(async move {
        let (mut topology, _crash) = topology::start(config, false).await.unwrap();

        let transform2 = transform(" replaced", 0.0);
        let (out1v2, sink1v2) = sink(10);

        let mut config = Config::empty();
        config.add_source("in1", source().1);
        config.add_transform("t2", &["in1"], transform2);
        config.add_sink("out1", &["t2"], sink1v2);

        assert!(topology
            .reload_config_and_respawn(config, false)
            .await
            .unwrap());

        let event = Event::from("this");
        let h_out1v1 = tokio::spawn(out1v1.map(into_message).collect().compat());
        let h_out1v2 = tokio::spawn(out1v2.map(into_message).collect().compat());
        let h_in1 = tokio::spawn(in1.send(event.clone()).compat());
        h_in1.await.unwrap().unwrap();
        topology.stop().compat().await.unwrap();
        let res1v1 = h_out1v1.await.unwrap().unwrap();
        let res1v2 = h_out1v2.await.unwrap().unwrap();

        assert_eq!(Vec::<String>::new(), res1v1);
        assert_eq!(vec!["this replaced"], res1v2);
    });
>>>>>>> d1d7d1a6
    shutdown_on_idle(rt);
}

#[ignore] // TODO: issue #2186
#[test]
fn topology_swap_transform_is_atomic() {
    let mut rt = runtime();
    let (in1, source1) = source();
    let transform1v1 = transform(" transformed", 0.0);
    let (out1, sink1) = sink(10);

    let running = Arc::new(AtomicBool::new(true));
    let run_control = running.clone();

    let send_counter = Arc::new(AtomicUsize::new(0));
    let recv_counter = Arc::new(AtomicUsize::new(0));
    let send_total = send_counter.clone();
    let recv_total = recv_counter.clone();

    let events = move || match running.load(Ordering::Acquire) {
        true => {
            send_counter.fetch_add(1, Ordering::Release);
            Some(Event::from("this"))
        }
        false => None,
    };
    let input = iter_ok::<_, ()>(iter::from_fn(events));
    let input = input
        .forward(in1.sink_map_err(|e| panic!("{:?}", e)))
        .map(|_| ());
    let output = out1.map_err(|_| ()).for_each(move |_| {
        recv_counter.fetch_add(1, Ordering::Release);
        future::ok(())
    });

    rt.block_on_std(async move {
        let h_out = tokio::spawn(output.compat());
        let h_in = tokio::spawn(input.compat());

        let mut config = Config::empty();
        config.add_source("in1", source1);
        config.add_transform("t1", &["in1"], transform1v1);
        config.add_sink("out1", &["t1"], sink1);

        let (mut topology, _crash) = topology::start(config, false).await.unwrap();
        tokio::time::delay_for(std::time::Duration::from_millis(10)).await;

        let transform1v2 = transform(" replaced", 0.0);

        let mut config = Config::empty();
        config.add_source("in1", source().1);
        config.add_transform("t1", &["in1"], transform1v2);
        config.add_sink("out1", &["t1"], sink(10).1);

        assert!(topology
            .reload_config_and_respawn(config, false)
            .await
            .unwrap());
        tokio::time::delay_for(std::time::Duration::from_millis(10)).await;

        run_control.store(false, Ordering::Release);
        h_in.await.unwrap().unwrap();
        topology.stop().compat().await.unwrap();
        h_out.await.unwrap().unwrap();
    });
    shutdown_on_idle(rt);
    assert_eq!(
        send_total.load(Ordering::Acquire),
        recv_total.load(Ordering::Acquire)
    );
}

#[test]
fn topology_required_healthcheck_fails_start() {
    let config = basic_config_with_sink_failing_healthcheck();
    let mut rt = runtime();
    rt.block_on_std(async move {
        assert!(topology::start(config, true).await.is_none());
    });
}

#[test]
fn topology_optional_healthcheck_does_not_fail_start() {
    let config = basic_config_with_sink_failing_healthcheck();
    let mut rt = runtime();
    rt.block_on_std(async move {
        assert!(topology::start(config, false).await.is_some());
    });
}

#[test]
fn topology_optional_healthcheck_does_not_fail_reload() {
    let mut rt = runtime();
    let config = basic_config();
    rt.block_on_std(async move {
        let (mut topology, _crash) = topology::start(config, false).await.unwrap();
        let config = basic_config_with_sink_failing_healthcheck();
        assert!(topology
            .reload_config_and_respawn(config, false)
            .await
            .unwrap());
    });
}

#[test]
fn topology_healthcheck_not_run_on_unchanged_reload() {
    let mut rt = runtime();
    let config = basic_config();

    rt.block_on_std(async move {
        let (mut topology, _crash) = topology::start(config, false).await.unwrap();
        let config = basic_config_with_sink_failing_healthcheck();
        assert!(topology
            .reload_config_and_respawn(config, true)
            .await
            .unwrap());
    });
}

#[test]
fn topology_healthcheck_run_for_changes_on_reload() {
    let mut rt = runtime();

    let mut config = Config::empty();
    // We can't just drop the sender side since that will close the source.
    let (_ch0, src) = source();
    config.add_source("in1", src);
    config.add_sink("out1", &["in1"], sink(10).1);

<<<<<<< HEAD
    let mut config = Config::empty();
    // We can't just drop the sender side since that will close the source.
    let (_ch1, src) = source();
    config.add_source("in1", src);
    config.add_sink("out2", &["in1"], sink_failing_healthcheck(10).1);

    assert!(!topology
        .reload_config_and_respawn(config, &mut rt, true)
        .unwrap());
=======
    rt.block_on_std(async move {
        let (mut topology, _crash) = topology::start(config, false).await.unwrap();

        let mut config = Config::empty();
        // We can't just drop the sender side since that will close the source.
        let (_ch1, src) = source();
        config.add_source("in1", src);
        config.add_sink("out2", &["in1"], sink_failing_healthcheck(10).1);

        assert!(
            topology
                .reload_config_and_respawn(config, true)
                .await
                .unwrap()
                == false
        );
    });
>>>>>>> d1d7d1a6
}<|MERGE_RESOLUTION|>--- conflicted
+++ resolved
@@ -1,4 +1,6 @@
+#![allow(clippy::bool_comparison)]
 #![allow(clippy::match_bool)]
+#![allow(clippy::redundant_clone)]
 
 mod support;
 
@@ -200,7 +202,7 @@
 
     let event = Event::from("this");
 
-    in1.send(event).wait().unwrap();
+    in1.send(event.clone()).wait().unwrap();
 
     rt.block_on(topology.stop()).unwrap();
 
@@ -236,17 +238,6 @@
             .await
             .unwrap());
 
-<<<<<<< HEAD
-    let event1 = Event::from("this");
-    let event2 = Event::from("that");
-    let h_out1 = oneshot::spawn(out1.collect(), &rt.executor());
-    let h_in1 = oneshot::spawn(in1.send(event1.clone()), &rt.executor());
-    let h_in2 = oneshot::spawn(in2.send(event2), &rt.executor());
-    rt.block_on(h_in1).unwrap();
-    rt.block_on(h_in2).unwrap_err();
-    rt.block_on(topology.stop()).unwrap();
-    let res = rt.block_on(h_out1).unwrap();
-=======
         let event1 = Event::from("this");
         let event2 = Event::from("that");
         let h_out1 = tokio::spawn(out1.collect().compat());
@@ -259,7 +250,6 @@
         let res = h_out1.await.unwrap().unwrap();
         assert_eq!(vec![event1], res);
     });
->>>>>>> d1d7d1a6
     shutdown_on_idle(rt);
 }
 
@@ -331,14 +321,6 @@
             .await
             .unwrap());
 
-<<<<<<< HEAD
-    let event = Event::from("this");
-    let h_out1 = oneshot::spawn(out1.map(into_message).collect(), &rt.executor());
-    let h_in1 = oneshot::spawn(in1.send(event), &rt.executor());
-    rt.block_on(h_in1).unwrap();
-    rt.block_on(topology.stop()).unwrap();
-    let res = rt.block_on(h_out1).unwrap();
-=======
         let event = Event::from("this");
         let h_out1 = tokio::spawn(out1.map(into_message).collect().compat());
         let h_in1 = tokio::spawn(in1.send(event.clone()).compat());
@@ -347,7 +329,6 @@
         let res = h_out1.await.unwrap().unwrap();
         assert_eq!(vec!["this transformed"], res);
     });
->>>>>>> d1d7d1a6
     shutdown_on_idle(rt);
 }
 
@@ -379,17 +360,6 @@
         let event1 = Event::from("this");
         let event2 = Event::from("that");
 
-<<<<<<< HEAD
-    let h_out1v1 = oneshot::spawn(out1v1.collect(), &rt.executor());
-    let h_out1v2 = oneshot::spawn(out1v2.collect(), &rt.executor());
-    let h_in1 = oneshot::spawn(in1.send(event1), &rt.executor());
-    let h_in2 = oneshot::spawn(in2.send(event2.clone()), &rt.executor());
-    rt.block_on(h_in1).unwrap_err();
-    rt.block_on(h_in2).unwrap();
-    rt.block_on(topology.stop()).unwrap();
-    let res1v1 = rt.block_on(h_out1v1).unwrap();
-    let res1v2 = rt.block_on(h_out1v2).unwrap();
-=======
         let h_out1v1 = tokio::spawn(out1v1.collect().compat());
         let h_out1v2 = tokio::spawn(out1v2.collect().compat());
         let h_in1 = tokio::spawn(in1.send(event1.clone()).compat());
@@ -403,7 +373,6 @@
         assert_eq!(Vec::<Event>::new(), res1v1);
         assert_eq!(vec![event2], res1v2);
     });
->>>>>>> d1d7d1a6
     shutdown_on_idle(rt);
 }
 
@@ -460,30 +429,6 @@
     config.add_transform("t1", &["in1"], transform1);
     config.add_sink("out1", &["t1"], sink1v1);
 
-<<<<<<< HEAD
-    let (mut topology, _crash) = topology::start(config, &mut rt, false).unwrap();
-
-    let transform2 = transform(" replaced", 0.0);
-    let (out1v2, sink1v2) = sink(10);
-
-    let mut config = Config::empty();
-    config.add_source("in1", source().1);
-    config.add_transform("t2", &["in1"], transform2);
-    config.add_sink("out1", &["t2"], sink1v2);
-
-    assert!(topology
-        .reload_config_and_respawn(config, &mut rt, false)
-        .unwrap());
-
-    let event = Event::from("this");
-    let h_out1v1 = oneshot::spawn(out1v1.map(into_message).collect(), &rt.executor());
-    let h_out1v2 = oneshot::spawn(out1v2.map(into_message).collect(), &rt.executor());
-    let h_in1 = oneshot::spawn(in1.send(event), &rt.executor());
-    rt.block_on(h_in1).unwrap();
-    rt.block_on(topology.stop()).unwrap();
-    let res1v1 = rt.block_on(h_out1v1).unwrap();
-    let res1v2 = rt.block_on(h_out1v2).unwrap();
-=======
     rt.block_on_std(async move {
         let (mut topology, _crash) = topology::start(config, false).await.unwrap();
 
@@ -512,7 +457,6 @@
         assert_eq!(Vec::<String>::new(), res1v1);
         assert_eq!(vec!["this replaced"], res1v2);
     });
->>>>>>> d1d7d1a6
     shutdown_on_idle(rt);
 }
 
@@ -642,17 +586,6 @@
     config.add_source("in1", src);
     config.add_sink("out1", &["in1"], sink(10).1);
 
-<<<<<<< HEAD
-    let mut config = Config::empty();
-    // We can't just drop the sender side since that will close the source.
-    let (_ch1, src) = source();
-    config.add_source("in1", src);
-    config.add_sink("out2", &["in1"], sink_failing_healthcheck(10).1);
-
-    assert!(!topology
-        .reload_config_and_respawn(config, &mut rt, true)
-        .unwrap());
-=======
     rt.block_on_std(async move {
         let (mut topology, _crash) = topology::start(config, false).await.unwrap();
 
@@ -670,5 +603,4 @@
                 == false
         );
     });
->>>>>>> d1d7d1a6
 }