mod support;

use crate::support::{sink, sink_failing_healthcheck, source, transform, MockSourceConfig};
use futures::compat::Future01CompatExt;
use futures01::{
    future, future::Future, sink::Sink, stream::iter_ok, stream::Stream, sync::mpsc::SendError,
};
use std::{
    iter,
    sync::{
        atomic::{AtomicBool, AtomicUsize, Ordering},
        Arc,
    },
};
use tokio::time::{delay_for, Duration};
use vector::{config::Config, event::Event, test_util::start_topology, topology};

fn basic_config() -> Config {
    let mut config = Config::empty();
    config.add_source("in1", source().1);
    config.add_sink("out1", &["in1"], sink(10).1);
    config
}

fn basic_config_with_sink_failing_healthcheck() -> Config {
    let mut config = Config::empty();
    config.add_source("in1", source().1);
    config.add_sink("out1", &["in1"], sink_failing_healthcheck(10).1);
    config
}

fn into_message(event: Event) -> String {
    event
        .as_log()
        .get(&vector::config::log_schema().message_key())
        .unwrap()
        .to_string_lossy()
}

#[tokio::test]
async fn topology_shutdown_while_active() {
    let source_event_counter = Arc::new(AtomicUsize::new(0));
    let source_event_total = source_event_counter.clone();

    let (in1, rx) = futures01::sync::mpsc::channel(1000);

    let source1 = MockSourceConfig::new_with_event_counter(rx, source_event_counter);
    let transform1 = transform(" transformed", 0.0);
    let (out1, sink1) = sink(10);

    let mut config = Config::empty();
    config.add_source("in1", source1);
    config.add_transform("t1", &["in1"], transform1);
    config.add_sink("out1", &["t1"], sink1);

    let (topology, _crash) = start_topology(config, false).await;

    let pump_handle = tokio::spawn(async move {
        iter_ok::<_, SendError<vector::event::Event>>(iter::from_fn(move || {
            Some(Event::from("test"))
        }))
        .forward(in1)
        .compat()
        .await
    });

    // Wait until at least 100 events have been seen by the source so we know the pump is running
    // and pushing events through the pipeline.
    while source_event_total.load(Ordering::SeqCst) < 100 {
        delay_for(Duration::from_millis(10)).await;
    }

    // Now shut down the RunningTopology while Events are still being processed.
    let stop_complete = tokio::spawn(async move { topology.stop().compat().await });

    // Now that shutdown has begun we should be able to drain the Sink without blocking forever,
    // as the source should shut down and close its output channel.
    let processed_events = out1.collect().compat().await.unwrap();
    assert_eq!(
        processed_events.len(),
        source_event_total.load(Ordering::Relaxed)
    );
    for event in processed_events {
        assert_eq!(
<<<<<<< HEAD
            event.as_log()[&vector::config::log_schema().message_key()],
            "test transformed".into()
=======
            event.as_log()[&event::log_schema().message_key()],
            "test transformed".to_owned().into()
>>>>>>> d72b947c
        );
    }

    stop_complete.await.unwrap().unwrap();

    // We expect the pump to fail with an error since we shut down the source it was sending to
    // while it was running.
    let _err: SendError<Event> = pump_handle.await.unwrap().unwrap_err();
}

#[tokio::test]
async fn topology_source_and_sink() {
    let (in1, source1) = source();
    let (out1, sink1) = sink(10);

    let mut config = Config::empty();
    config.add_source("in1", source1);
    config.add_sink("out1", &["in1"], sink1);

    let (topology, _crash) = start_topology(config, false).await;

    let event = Event::from("this");
    in1.send(event.clone()).compat().await.unwrap();

    topology.stop().compat().await.unwrap();

    let res = out1.collect().compat().await.unwrap();

    assert_eq!(vec![event], res);
}

#[tokio::test]
async fn topology_multiple_sources() {
    let (in1, source1) = source();
    let (in2, source2) = source();
    let (out1, sink1) = sink(10);

    let mut config = Config::empty();
    config.add_source("in1", source1);
    config.add_source("in2", source2);
    config.add_sink("out1", &["in1", "in2"], sink1);

    let (topology, _crash) = start_topology(config, false).await;

    let event1 = Event::from("this");
    let event2 = Event::from("that");

    in1.send(event1.clone()).compat().await.unwrap();

    let (out_event1, out1) = out1.into_future().compat().await.unwrap();

    in2.send(event2.clone()).compat().await.unwrap();

    let (out_event2, _out1) = out1.into_future().compat().await.unwrap();

    topology.stop().compat().await.unwrap();

    assert_eq!(out_event1, Some(event1));
    assert_eq!(out_event2, Some(event2));
}

#[tokio::test]
async fn topology_multiple_sinks() {
    let (in1, source1) = source();
    let (out1, sink1) = sink(10);
    let (out2, sink2) = sink(10);

    let mut config = Config::empty();
    config.add_source("in1", source1);
    config.add_sink("out1", &["in1"], sink1);
    config.add_sink("out2", &["in1"], sink2);

    let (topology, _crash) = start_topology(config, false).await;

    let event = Event::from("this");

    in1.send(event.clone()).compat().await.unwrap();

    topology.stop().compat().await.unwrap();

    let res1 = out1.collect().compat().await.unwrap();
    let res2 = out2.collect().compat().await.unwrap();

    assert_eq!(vec![event.clone()], res1);
    assert_eq!(vec![event], res2);
}

#[tokio::test]
async fn topology_transform_chain() {
    let (in1, source1) = source();
    let transform1 = transform(" first", 0.0);
    let transform2 = transform(" second", 0.0);
    let (out1, sink1) = sink(10);

    let mut config = Config::empty();
    config.add_source("in1", source1);
    config.add_transform("t1", &["in1"], transform1);
    config.add_transform("t2", &["t1"], transform2);
    config.add_sink("out1", &["t2"], sink1);

    let (topology, _crash) = start_topology(config, false).await;

    let event = Event::from("this");

    in1.send(event).compat().await.unwrap();

    topology.stop().compat().await.unwrap();

    let res = out1.map(into_message).collect().compat().await.unwrap();

    assert_eq!(vec!["this first second"], res);
}

#[tokio::test]
async fn topology_remove_one_source() {
    let (in1, source1) = source();
    let (in2, source2) = source();
    let (_out1, sink1) = sink(10);

    let mut config = Config::empty();
    config.add_source("in1", source1);
    config.add_source("in2", source2);
    config.add_sink("out1", &["in1", "in2"], sink1);

    let (mut topology, _crash) = start_topology(config, false).await;

    let (out1, sink1) = sink(10);

    let mut config = Config::empty();
    config.add_source("in1", source().1);
    config.add_sink("out1", &["in1"], sink1);

    assert!(topology
        .reload_config_and_respawn(config, false)
        .await
        .unwrap());

    let event1 = Event::from("this");
    let event2 = Event::from("that");
    let h_out1 = tokio::spawn(out1.collect().compat());
    let h_in1 = tokio::spawn(in1.send(event1.clone()).compat());
    let h_in2 = tokio::spawn(in2.send(event2.clone()).compat());
    h_in1.await.unwrap().unwrap();
    h_in2.await.unwrap().unwrap_err();
    topology.stop().compat().await.unwrap();

    let res = h_out1.await.unwrap().unwrap();
    assert_eq!(vec![event1], res);
}

#[tokio::test]
async fn topology_remove_one_sink() {
    let (in1, source1) = source();
    let (out1, sink1) = sink(10);
    let (out2, sink2) = sink(10);

    let mut config = Config::empty();
    config.add_source("in1", source1);
    config.add_sink("out1", &["in1"], sink1);
    config.add_sink("out2", &["in1"], sink2);

    let (mut topology, _crash) = start_topology(config, false).await;

    let mut config = Config::empty();
    config.add_source("in1", source().1);
    config.add_sink("out1", &["in1"], sink(10).1);

    assert!(topology
        .reload_config_and_respawn(config, false)
        .await
        .unwrap());

    let event = Event::from("this");

    in1.send(event.clone()).compat().await.unwrap();

    topology.stop().compat().await.unwrap();

    let res1 = out1.collect().compat().await.unwrap();
    let res2 = out2.collect().compat().await.unwrap();

    assert_eq!(vec![event], res1);
    assert_eq!(Vec::<Event>::new(), res2);
}

#[tokio::test]
async fn topology_remove_one_transform() {
    let (in1, source1) = source();
    let transform1 = transform(" transformed", 0.0);
    let transform2 = transform(" transformed", 0.0);
    let (out1, sink1) = sink(10);

    let mut config = Config::empty();
    config.add_source("in1", source1);
    config.add_transform("t1", &["in1"], transform1);
    config.add_transform("t2", &["t1"], transform2);
    config.add_sink("out1", &["t2"], sink1);

    let (mut topology, _crash) = start_topology(config, false).await;

    let transform2 = transform(" transformed", 0.0);

    let mut config = Config::empty();
    config.add_source("in1", source().1);
    config.add_transform("t2", &["in1"], transform2);
    config.add_sink("out1", &["t2"], sink(10).1);

    assert!(topology
        .reload_config_and_respawn(config, false)
        .await
        .unwrap());

    let event = Event::from("this");
    let h_out1 = tokio::spawn(out1.map(into_message).collect().compat());
    let h_in1 = tokio::spawn(in1.send(event.clone()).compat());
    h_in1.await.unwrap().unwrap();
    topology.stop().compat().await.unwrap();
    let res = h_out1.await.unwrap().unwrap();
    assert_eq!(vec!["this transformed"], res);
}

#[tokio::test]
async fn topology_swap_source() {
    let (in1, source1) = source();
    let (out1v1, sink1v1) = sink(10);

    let mut config = Config::empty();
    config.add_source("in1", source1);
    config.add_sink("out1", &["in1"], sink1v1);

    let (mut topology, _crash) = start_topology(config, false).await;

    let (in2, source2) = source();
    let (out1v2, sink1v2) = sink(10);

    let mut config = Config::empty();
    config.add_source("in2", source2);
    config.add_sink("out1", &["in2"], sink1v2);

    assert!(topology
        .reload_config_and_respawn(config, false)
        .await
        .unwrap());

    let event1 = Event::from("this");
    let event2 = Event::from("that");

    let h_out1v1 = tokio::spawn(out1v1.collect().compat());
    let h_out1v2 = tokio::spawn(out1v2.collect().compat());
    let h_in1 = tokio::spawn(in1.send(event1.clone()).compat());
    let h_in2 = tokio::spawn(in2.send(event2.clone()).compat());
    h_in1.await.unwrap().unwrap_err();
    h_in2.await.unwrap().unwrap();
    topology.stop().compat().await.unwrap();
    let res1v1 = h_out1v1.await.unwrap().unwrap();
    let res1v2 = h_out1v2.await.unwrap().unwrap();

    assert_eq!(Vec::<Event>::new(), res1v1);
    assert_eq!(vec![event2], res1v2);
}

#[tokio::test]
async fn topology_swap_sink() {
    let (in1, source1) = source();
    let (out1, sink1) = sink(10);

    let mut config = Config::empty();
    config.add_source("in1", source1);
    config.add_sink("out1", &["in1"], sink1);

    let (mut topology, _crash) = start_topology(config, false).await;

    let (out2, sink2) = sink(10);

    let mut config = Config::empty();
    config.add_source("in1", source().1);
    config.add_sink("out2", &["in1"], sink2);

    assert!(topology
        .reload_config_and_respawn(config, false)
        .await
        .unwrap());

    let event = Event::from("this");
    let h_out1 = tokio::spawn(out1.collect().compat());
    let h_out2 = tokio::spawn(out2.collect().compat());
    let h_in1 = tokio::spawn(in1.send(event.clone()).compat());
    h_in1.await.unwrap().unwrap();
    topology.stop().compat().await.unwrap();

    let res1 = h_out1.await.unwrap().unwrap();
    let res2 = h_out2.await.unwrap().unwrap();

    assert_eq!(Vec::<Event>::new(), res1);
    assert_eq!(vec![event], res2);
}

#[tokio::test]
async fn topology_swap_transform() {
    let (in1, source1) = source();
    let transform1 = transform(" transformed", 0.0);
    let (out1v1, sink1v1) = sink(10);

    let mut config = Config::empty();
    config.add_source("in1", source1);
    config.add_transform("t1", &["in1"], transform1);
    config.add_sink("out1", &["t1"], sink1v1);

    let (mut topology, _crash) = start_topology(config, false).await;

    let transform2 = transform(" replaced", 0.0);
    let (out1v2, sink1v2) = sink(10);

    let mut config = Config::empty();
    config.add_source("in1", source().1);
    config.add_transform("t2", &["in1"], transform2);
    config.add_sink("out1", &["t2"], sink1v2);

    assert!(topology
        .reload_config_and_respawn(config, false)
        .await
        .unwrap());

    let event = Event::from("this");
    let h_out1v1 = tokio::spawn(out1v1.map(into_message).collect().compat());
    let h_out1v2 = tokio::spawn(out1v2.map(into_message).collect().compat());
    let h_in1 = tokio::spawn(in1.send(event.clone()).compat());
    h_in1.await.unwrap().unwrap();
    topology.stop().compat().await.unwrap();
    let res1v1 = h_out1v1.await.unwrap().unwrap();
    let res1v2 = h_out1v2.await.unwrap().unwrap();

    assert_eq!(Vec::<String>::new(), res1v1);
    assert_eq!(vec!["this replaced"], res1v2);
}

#[ignore] // TODO: issue #2186
#[tokio::test]
async fn topology_swap_transform_is_atomic() {
    let (in1, source1) = source();
    let transform1v1 = transform(" transformed", 0.0);
    let (out1, sink1) = sink(10);

    let running = Arc::new(AtomicBool::new(true));
    let run_control = running.clone();

    let send_counter = Arc::new(AtomicUsize::new(0));
    let recv_counter = Arc::new(AtomicUsize::new(0));
    let send_total = send_counter.clone();
    let recv_total = recv_counter.clone();

    let events = move || {
        if running.load(Ordering::Acquire) {
            send_counter.fetch_add(1, Ordering::Release);
            Some(Event::from("this"))
        } else {
            None
        }
    };
    let input = iter_ok::<_, ()>(iter::from_fn(events));
    let input = input
        .forward(in1.sink_map_err(|e| panic!("{:?}", e)))
        .map(|_| ());
    let output = out1.map_err(|_| ()).for_each(move |_| {
        recv_counter.fetch_add(1, Ordering::Release);
        future::ok(())
    });

    let h_out = tokio::spawn(output.compat());
    let h_in = tokio::spawn(input.compat());

    let mut config = Config::empty();
    config.add_source("in1", source1);
    config.add_transform("t1", &["in1"], transform1v1);
    config.add_sink("out1", &["t1"], sink1);

    let (mut topology, _crash) = start_topology(config, false).await;
    delay_for(Duration::from_millis(10)).await;

    let transform1v2 = transform(" replaced", 0.0);

    let mut config = Config::empty();
    config.add_source("in1", source().1);
    config.add_transform("t1", &["in1"], transform1v2);
    config.add_sink("out1", &["t1"], sink(10).1);

    assert!(topology
        .reload_config_and_respawn(config, false)
        .await
        .unwrap());
    delay_for(Duration::from_millis(10)).await;

    run_control.store(false, Ordering::Release);
    h_in.await.unwrap().unwrap();
    topology.stop().compat().await.unwrap();
    h_out.await.unwrap().unwrap();

    assert_eq!(
        send_total.load(Ordering::Acquire),
        recv_total.load(Ordering::Acquire)
    );
}

#[tokio::test]
async fn topology_required_healthcheck_fails_start() {
    let config = basic_config_with_sink_failing_healthcheck();
    let diff = vector::config::ConfigDiff::initial(&config);
    let pieces = topology::validate(&config, &diff).await.unwrap();
    assert!(topology::start_validated(config, diff, pieces, true)
        .await
        .is_none());
}

#[tokio::test]
async fn topology_optional_healthcheck_does_not_fail_start() {
    let config = basic_config_with_sink_failing_healthcheck();
    let diff = vector::config::ConfigDiff::initial(&config);
    let pieces = topology::validate(&config, &diff).await.unwrap();
    assert!(topology::start_validated(config, diff, pieces, false)
        .await
        .is_some());
}

#[tokio::test]
async fn topology_optional_healthcheck_does_not_fail_reload() {
    let config = basic_config();
    let (mut topology, _crash) = start_topology(config, false).await;
    let config = basic_config_with_sink_failing_healthcheck();
    assert!(topology
        .reload_config_and_respawn(config, false)
        .await
        .unwrap());
}

#[tokio::test]
async fn topology_healthcheck_not_run_on_unchanged_reload() {
    let config = basic_config();

    let (mut topology, _crash) = start_topology(config, false).await;
    let config = basic_config_with_sink_failing_healthcheck();
    assert!(topology
        .reload_config_and_respawn(config, true)
        .await
        .unwrap());
}

#[tokio::test]
async fn topology_healthcheck_run_for_changes_on_reload() {
    let mut config = Config::empty();
    // We can't just drop the sender side since that will close the source.
    let (_ch0, src) = source();
    config.add_source("in1", src);
    config.add_sink("out1", &["in1"], sink(10).1);

    let (mut topology, _crash) = start_topology(config, false).await;

    let mut config = Config::empty();
    // We can't just drop the sender side since that will close the source.
    let (_ch1, src) = source();
    config.add_source("in1", src);
    config.add_sink("out2", &["in1"], sink_failing_healthcheck(10).1);

    assert!(!topology
        .reload_config_and_respawn(config, true)
        .await
        .unwrap());
}<|MERGE_RESOLUTION|>--- conflicted
+++ resolved
@@ -82,13 +82,8 @@
     );
     for event in processed_events {
         assert_eq!(
-<<<<<<< HEAD
             event.as_log()[&vector::config::log_schema().message_key()],
-            "test transformed".into()
-=======
-            event.as_log()[&event::log_schema().message_key()],
             "test transformed".to_owned().into()
->>>>>>> d72b947c
         );
     }
 
