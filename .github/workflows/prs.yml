name: Pull Request Checks

on:
  pull_request: {}

env:
  AWS_ACCESS_KEY_ID: "dummy"
  AWS_SECRET_ACCESS_KEY: "dummy"
  CONTAINER_TOOL: "docker"
  RUST_BACKTRACE: full
  TEST_LOG: vector=debug
  VERBOSE: true
  CI: true

jobs:
  cancel-previous:
    name: Cancel redundant jobs
    runs-on: ubuntu-20.04
    timeout-minutes: 3
    if: github.ref != 'refs/heads/master'
    steps:
      - uses: styfle/cancel-workflow-action@0.4.1
        with:
          access_token: ${{ secrets.GITHUB_TOKEN }}

  changes:
      runs-on: ubuntu-latest
      # Set job outputs to values from filter step
      outputs:
        source: ${{ steps.filter.outputs.source }}
        docs: ${{ steps.filter.outputs.docs }}
        markdown: ${{ steps.filter.outputs.markdown }}
        cargo: ${{ steps.filter.outputs.cargo }}
        internal_events: ${{ steps.filter.outputs.internal_events }}
        helm: ${{ steps.filter.outputs.helm }}
      steps:
      # For pull requests it's not necessary to checkout the code
      - uses: dorny/paths-filter@v2
        id: filter
        with:
          filters: |
            source:
              - "benches/**"
              - "lib/**"
              - "proto/**"
              - "scripts/**"
              - "skaffold/**"
              - "src/**"
              - "tests/**"
              - "build.rs"
              - "Cargo.lock"
              - "Cargo.toml"
              - "docker-compose.yml"
              - "Makefile"
              - "rust-toolchain"
            docs:
              - 'docs/**'
            markdown:
              - '**/**.md'
            cargo:
              - 'Cargo.toml'
              - 'Cargo.lock'
            internal_events:
              - 'src/internal_events/**'
            helm:
              - 'distribution/helm/**'

  test-linux:
    name: Unit - x86_64-unknown-linux-gnu
    runs-on: ubuntu-20.04
    container: timberio/ci_image
    needs: changes
    if: ${{ needs.changes.outputs.source == 'true' }}
    steps:
      - uses: actions/checkout@v2
      - uses: actions/cache@v2
        with:
          path: |
            ~/.cargo/registry
            ~/.cargo/git
          key: ${{ runner.os }}-cargo-${{ hashFiles('**/Cargo.lock') }}
      - run: echo "::add-matcher::.github/matchers/rust.json"
      - run: make slim-builds
      - run: make test

  test-mac:
    name: Unit - Mac
    # Full CI suites for this platform were only recently introduced.
    # Some failures are permitted until we can properly correct them.
    continue-on-error: true
    runs-on: macos-latest
    needs: changes
    if: ${{ needs.changes.outputs.source == 'true' }}
    steps:
      - uses: actions/checkout@v2
      - uses: actions/cache@v2
        with:
          path: |
            ~/.cargo/registry
            ~/.cargo/git
          key: ${{ runner.os }}-cargo-${{ hashFiles('**/Cargo.lock') }}
      - run: bash scripts/environment/bootstrap-macos-10.sh
      - run: bash scripts/environment/prepare.sh
      - run: echo "::add-matcher::.github/matchers/rust.json"
      - run: make slim-builds
      - run: make test

  test-windows:
    name: Unit - Windows
    # Full CI suites for this platform were only recently introduced.
    # Some failures are permitted until we can properly correct them.
    continue-on-error: true
    runs-on: windows-latest
    needs: changes
    if: ${{ needs.changes.outputs.source == 'true' }}
    steps:
      - uses: actions/checkout@v2
      - env:
          RUSTFLAGS: "-D warnings"
        run: cargo test --no-fail-fast --no-default-features --features default-msvc

  test-misc:
    name: Shutdown - Linux
    runs-on: ubuntu-20.04
    needs: changes
    if: ${{ needs.changes.outputs.source == 'true' }}
    steps:
      - uses: actions/checkout@v2
      - run: make ci-sweep
      - uses: actions/cache@v2
        with:
          path: |
            ~/.cargo/registry
            ~/.cargo/git
          key: ${{ runner.os }}-cargo-${{ hashFiles('**/Cargo.lock') }}
      - run: sudo bash scripts/environment/bootstrap-ubuntu-20.04.sh
      - run: bash scripts/environment/prepare.sh
      - run: echo "::add-matcher::.github/matchers/rust.json"
      - run: make slim-builds
      - run: make test-shutdown
      - run: make test-cli
      - run: make test-behavior

  test-integration-aws:
    name: Integration - Linux, AWS
    runs-on: ubuntu-20.04
    needs: changes
    if: ${{ needs.changes.outputs.source == 'true' }}
    steps:
      - uses: actions/checkout@v2
      - run: make ci-sweep
      - uses: actions/cache@v2
        with:
          path: |
            ~/.cargo/registry
            ~/.cargo/git
          key: ${{ runner.os }}-cargo-${{ hashFiles('**/Cargo.lock') }}
      - run: sudo bash scripts/environment/bootstrap-ubuntu-20.04.sh
      - run: bash scripts/environment/prepare.sh
      - run: echo "::add-matcher::.github/matchers/rust.json"
      - run: make slim-builds
      - run: make test-integration-aws

  test-integration-clickhouse:
    name: Integration - Linux, Clickhouse
    runs-on: ubuntu-20.04
    needs: changes
    if: ${{ needs.changes.outputs.source == 'true' }}
    steps:
      - uses: actions/checkout@v2
      - run: make ci-sweep
      - uses: actions/cache@v2
        with:
          path: |
            ~/.cargo/registry
            ~/.cargo/git
          key: ${{ runner.os }}-cargo-${{ hashFiles('**/Cargo.lock') }}
      - run: sudo bash scripts/environment/bootstrap-ubuntu-20.04.sh
      - run: bash scripts/environment/prepare.sh
      - run: make slim-builds
      - run: make test-integration-clickhouse

  test-integration-docker:
    name: Integration - Linux, Docker
    runs-on: ubuntu-20.04
    needs: changes
    if: ${{ needs.changes.outputs.source == 'true' }}
    steps:
      - uses: actions/checkout@v2
      - run: make ci-sweep
      - uses: actions/cache@v2
        with:
          path: |
            ~/.cargo/registry
            ~/.cargo/git
          key: ${{ runner.os }}-cargo-${{ hashFiles('**/Cargo.lock') }}
      - run: sudo bash scripts/environment/bootstrap-ubuntu-20.04.sh
      - run: bash scripts/environment/prepare.sh
      - run: echo "::add-matcher::.github/matchers/rust.json"
      - run: make slim-builds
      - run: make test-integration-docker

  test-integration-elasticsearch:
    name: Integration - Linux, ES
    runs-on: ubuntu-20.04
    needs: changes
    if: ${{ needs.changes.outputs.source == 'true' }}
    steps:
      - uses: actions/checkout@v2
      - run: make ci-sweep
      - uses: actions/cache@v2
        with:
          path: |
            ~/.cargo/registry
            ~/.cargo/git
          key: ${{ runner.os }}-cargo-${{ hashFiles('**/Cargo.lock') }}
      - run: sudo bash scripts/environment/bootstrap-ubuntu-20.04.sh
      - run: bash scripts/environment/prepare.sh
      - run: echo "::add-matcher::.github/matchers/rust.json"
      - run: make slim-builds
      - run: make test-integration-elasticsearch

  test-integration-gcp:
    name: Integration - Linux, GCP
    runs-on: ubuntu-20.04
    needs: changes
    if: ${{ needs.changes.outputs.source == 'true' }}
    steps:
      - uses: actions/checkout@v2
      - run: make ci-sweep
      - uses: actions/cache@v2
        with:
          path: |
            ~/.cargo/registry
            ~/.cargo/git
          key: ${{ runner.os }}-cargo-${{ hashFiles('**/Cargo.lock') }}
      - run: sudo bash scripts/environment/bootstrap-ubuntu-20.04.sh
      - run: bash scripts/environment/prepare.sh
      - run: echo "::add-matcher::.github/matchers/rust.json"
      - run: make slim-builds
      - run: make test-integration-gcp

  test-integration-humio:
    name: Integration - Linux, Humio
    runs-on: ubuntu-20.04
    needs: changes
    if: ${{ needs.changes.outputs.source == 'true' }}
    steps:
      - uses: actions/checkout@v2
      - run: make ci-sweep
      - uses: actions/cache@v2
        with:
          path: |
            ~/.cargo/registry
            ~/.cargo/git
          key: ${{ runner.os }}-cargo-${{ hashFiles('**/Cargo.lock') }}
      - run: sudo bash scripts/environment/bootstrap-ubuntu-20.04.sh
      - run: bash scripts/environment/prepare.sh
      - run: echo "::add-matcher::.github/matchers/rust.json"
      - run: make slim-builds
      - run: make test-integration-humio

  test-integration-influxdb:
    name: Integration - Linux, Influx
    runs-on: ubuntu-20.04
    needs: changes
    if: ${{ needs.changes.outputs.source == 'true' }}
    steps:
      - uses: actions/checkout@v2
      - run: make ci-sweep
      - uses: actions/cache@v2
        with:
          path: |
            ~/.cargo/registry
            ~/.cargo/git
          key: ${{ runner.os }}-cargo-${{ hashFiles('**/Cargo.lock') }}
      - run: sudo bash scripts/environment/bootstrap-ubuntu-20.04.sh
      - run: bash scripts/environment/prepare.sh
      - run: echo "::add-matcher::.github/matchers/rust.json"
      - run: make slim-builds
      - run: make test-integration-influxdb

  test-integration-kafka:
    name: Integration - Linux, Kafka
    runs-on: ubuntu-20.04
    needs: changes
    if: ${{ needs.changes.outputs.source == 'true' }}
    steps:
      - uses: actions/checkout@v2
      - run: make ci-sweep
      - uses: actions/cache@v2
        with:
          path: |
            ~/.cargo/registry
            ~/.cargo/git
          key: ${{ runner.os }}-cargo-${{ hashFiles('**/Cargo.lock') }}
      - run: sudo bash scripts/environment/bootstrap-ubuntu-20.04.sh
      - run: bash scripts/environment/prepare.sh
      - run: echo "::add-matcher::.github/matchers/rust.json"
      - run: make slim-builds
      - run: make test-integration-kafka

  test-integration-loki:
    name: Integration - Linux, Loki
    runs-on: ubuntu-20.04
    needs: changes
    if: ${{ needs.changes.outputs.source == 'true' }}
    steps:
      - uses: actions/checkout@v2
      - run: make ci-sweep
      - uses: actions/cache@v2
        with:
          path: |
            ~/.cargo/registry
            ~/.cargo/git
          key: ${{ runner.os }}-cargo-${{ hashFiles('**/Cargo.lock') }}
      - run: sudo bash scripts/environment/bootstrap-ubuntu-20.04.sh
      - run: bash scripts/environment/prepare.sh
      - run: echo "::add-matcher::.github/matchers/rust.json"
      - run: make slim-builds
      - run: make test-integration-loki

  test-integration-pulsar:
    name: Integration - Linux, Pulsar
    runs-on: ubuntu-20.04
    needs: changes
    if: ${{ needs.changes.outputs.source == 'true' }}
    steps:
      - uses: actions/checkout@v2
      - run: make ci-sweep
      - uses: actions/cache@v2
        with:
          path: |
            ~/.cargo/registry
            ~/.cargo/git
          key: ${{ runner.os }}-cargo-${{ hashFiles('**/Cargo.lock') }}
      - run: sudo bash scripts/environment/bootstrap-ubuntu-20.04.sh
      - run: bash scripts/environment/prepare.sh
      - run: echo "::add-matcher::.github/matchers/rust.json"
      - run: make slim-builds
      - run: make test-integration-pulsar

  test-integration-splunk:
    name: Integration - Linux, Splunk
    runs-on: ubuntu-20.04
    needs: changes
    if: ${{ needs.changes.outputs.source == 'true' }}
    steps:
      - uses: actions/checkout@v2
      - run: make ci-sweep
      - uses: actions/cache@v2
        with:
          path: |
            ~/.cargo/registry
            ~/.cargo/git
          key: ${{ runner.os }}-cargo-${{ hashFiles('**/Cargo.lock') }}
      - run: sudo bash scripts/environment/bootstrap-ubuntu-20.04.sh
      - run: bash scripts/environment/prepare.sh
      - run: echo "::add-matcher::.github/matchers/rust.json"
      - run: make slim-builds
      - run: make test-integration-splunk

  # TODO: Upgrade to test once the tz issues are solved.
  # https://github.com/timberio/vector/issues/3771
  build-x86_64-unknown-linux-gnu:
    name: Build - x86_64-unknown-linux-gnu
    runs-on: ubuntu-20.04
    needs: changes
    if: ${{ needs.changes.outputs.source == 'true' }}
    steps:
      - uses: actions/checkout@v2
      - run: make ci-sweep
      - uses: actions/cache@v2
        with:
          path: |
            ~/.cargo/registry
            ~/.cargo/git
          key: ${{ runner.os }}-cargo-${{ hashFiles('**/Cargo.lock') }}
      - run: sudo bash scripts/environment/bootstrap-ubuntu-20.04.sh
      - run: bash scripts/environment/prepare.sh
      - run: echo "::add-matcher::.github/matchers/rust.json"
      - run: make slim-builds
      - run: make package-deb-x86_64
      - uses: actions/upload-artifact@v2
        with:
          name: e2e-test-deb-package
          path: target/artifacts/*

  # TODO: Upgrade to test once the tz issues are solved.
  # https://github.com/timberio/vector/issues/3771
  build-aarch64-unknown-linux-gnu:
    name: Build - aarch64-unknown-linux-gnu
    runs-on: ubuntu-20.04
    needs: changes
    if: ${{ needs.changes.outputs.source == 'true' }}
    steps:
      - uses: actions/checkout@v2
      - run: make ci-sweep
      - uses: actions/cache@v2
        with:
          path: |
            ~/.cargo/registry
            ~/.cargo/git
          key: ${{ runner.os }}-cargo-${{ hashFiles('**/Cargo.lock') }}
      - run: sudo bash scripts/environment/bootstrap-ubuntu-20.04.sh
      - run: bash scripts/environment/prepare.sh
      - run: echo "::add-matcher::.github/matchers/rust.json"
      - run: make slim-builds
      - run: make build-aarch64-unknown-linux-gnu

  # Github Actions don't support `matrix` at the job-level `if:` condition.
  # We apply this workaround - compute `matrix` in a preceding job, and assign
  # it's value dynamically at the actual test job.
  # This approach can be advanced further by, for instance, dynamically
  # detecting versions of various components, or reading them from `.meta`.
  # See https://github.community/t/feature-request-and-use-case-example-to-allow-matrix-in-if-s/126067
  compute-k8s-test-plan:
    name: Compute K8s test plan
    runs-on: ubuntu-latest
    outputs:
      matrix: ${{ steps.set-matrix.outputs.matrix }}
    steps:
      - uses: actions/github-script@v2
        id: set-matrix
        with:
          script: |
            // Parameters.
            const minikube_version = [
              "v1.11.0", // https://github.com/kubernetes/minikube/issues/8799
            ]
            const kubernetes_version = [
              { version: "v1.19.2", is_essential: true },
              { version: "v1.18.9" },
              { version: "v1.17.12" },
              { version: "v1.16.15" }, // v1.16.13 is broken, see https://github.com/kubernetes/kubernetes/issues/93194
              { version: "v1.15.12" },
              { version: "v1.14.10" },
            ]
            const container_runtime = [
              "docker",
              "containerd",
              "crio",
            ]
            const ci_condition_label = 'ci-condition: k8s e2e all targets'

            // Planing.
            const is_in_pull_request = !!context.payload.pull_request;
            const should_test_all_targets = (
              !is_in_pull_request ||
              context.payload.pull_request.labels.some(label => label.name === ci_condition_label)
            )
            const filter_targets = array => array.filter(val => should_test_all_targets || val.is_essential)

            const matrix = {
              minikube_version,
              kubernetes_version: filter_targets(kubernetes_version).map(e => ({
                version: e.version,
                role: e.is_essential ? "essential" : "extra",
              })),
              container_runtime,
            }
            core.setOutput('matrix', matrix)
      - name: Dump matrix context
        env:
          MATRIX_CONTEXT: ${{ toJson(steps.set-matrix.outputs.matrix) }}
        run: echo "$MATRIX_CONTEXT"

  test-e2e-kubernetes:
    name: K8s ${{ matrix.kubernetes_version.version }} / ${{ matrix.container_runtime }} (${{ matrix.kubernetes_version.role }})
    runs-on: ubuntu-latest
    needs:
      - build-x86_64-unknown-linux-gnu
      - compute-k8s-test-plan
    strategy:
      matrix: ${{ fromJson(needs.compute-k8s-test-plan.outputs.matrix) }}
      fail-fast: false
    steps:
      - name: Checkout
        uses: actions/checkout@v2
      - uses: actions/download-artifact@v2
        with:
          name: e2e-test-deb-package
          path: target/artifacts
      - name: Setup Minikube
        run: scripts/ci-setup-minikube.sh
        env:
          KUBERNETES_VERSION: ${{ matrix.kubernetes_version.version }}
          MINIKUBE_VERSION: ${{ matrix.minikube_version }}
          CONTAINER_RUNTIME: ${{ matrix.container_runtime }}
      - run: make slim-builds
      - run: make test-e2e-kubernetes
        env:
          USE_MINIKUBE_CACHE: "true"
          SKIP_PACKAGE_DEB: "true"

  check-component-features:
    name: Component Features - Linux
    runs-on: ubuntu-20.04
    needs: changes
    if: ${{ needs.changes.outputs.source == 'true' }}
    steps:
      - uses: actions/checkout@v2
      - run: make ci-sweep
      - uses: actions/cache@v2
        with:
          path: |
            ~/.cargo/registry
            ~/.cargo/git
          key: ${{ runner.os }}-cargo-${{ hashFiles('**/Cargo.lock') }}
      - run: sudo bash scripts/environment/bootstrap-ubuntu-20.04.sh
      - run: bash scripts/environment/prepare.sh
      - run: echo "::add-matcher::.github/matchers/rust.json"
      - run: make slim-builds
      - run: echo "::add-path::/home/runner/.local/bin"
      - run: make check-component-features

  checks:
    name: Checks
    runs-on: ubuntu-20.04
<<<<<<< HEAD
    container: timberio/ci_image
=======
    needs: changes
>>>>>>> d82e2219
    steps:
      - uses: actions/checkout@v2
        with:
          # check-version needs tags
          fetch-depth: 0 # fetch everything
      - uses: actions/cache@v2
        with:
          path: |
            ~/.cargo/registry
            ~/.cargo/git
          key: ${{ runner.os }}-cargo-${{ hashFiles('**/Cargo.lock') }}
      - name: test
        run: cargo
      - name: Enable Rust matcher
        run: echo "::add-matcher::.github/matchers/rust.json"
      - name: Make slim-builds
        run: make slim-builds
      - name: Check markdown
        if: needs.changes.outputs.markdown == 'true'
        run: make check-markdown
      - name: Check Cue docs
        if: needs.changes.outputs.docs == 'true'
        run: make check-docs
      - name: Check code format
        run: make check-fmt
      - name: Check clippy
        if: needs.changes.outputs.source == 'true'
        run: make check-clippy
      - name: Check version
        run: make check-version
      - name: Check scripts
        run: make check-scripts
      - name: Check helm
        if: needs.changes.outputs.helm == 'true'
        run: make check-helm
      - name: Check that generated Kubernetes YAML doesn't diverge from Helm
        if: needs.changes.outputs.helm == 'true'
        run: make check-kubernetes-yaml
      - name: Check internal events
        if: needs.changes.outputs.internal_events == 'true'
        run: make check-internal-events
      - name: Check cargo deny
        if: needs.changes.outputs.cargo == 'true'
        uses: EmbarkStudios/cargo-deny-action@v1
        with:
          command: check advisories<|MERGE_RESOLUTION|>--- conflicted
+++ resolved
@@ -517,11 +517,8 @@
   checks:
     name: Checks
     runs-on: ubuntu-20.04
-<<<<<<< HEAD
     container: timberio/ci_image
-=======
-    needs: changes
->>>>>>> d82e2219
+    needs: changes
     steps:
       - uses: actions/checkout@v2
         with:
