#
# domain
#

- name: "domain: buffers"
  description: Anything buffers related
  color: 212f3e
- name: "domain: cli"
  description: Anything cli related
  color: 212f3e
- name: "domain: config"
  description: Anything config related
  color: 212f3e
- name: "domain: dependencies"
  description: Anything dependencies related
  color: 212f3e
- name: "domain: networking"
  description: Anything networking related
  color: 212f3e
- name: "domain: observability"
  description: Anything observability related
  color: 212f3e
- name: "domain: operations"
  description: Anything operations related
  color: 212f3e
- name: "domain: platforms"
  description: Anything platforms related
  color: 212f3e
- name: "domain: security"
  description: Anything security related
  color: 212f3e
- name: "domain: sinks"
  description: Anything sinks related
  color: 212f3e
- name: "domain: sources"
  description: Anything sources related
  color: 212f3e
- name: "domain: tests"
  description: Anything tests related
  color: 212f3e
- name: "domain: topology"
  description: Anything topology related
  color: 212f3e
- name: "domain: transforms"
  description: Anything transforms related
  color: 212f3e
- name: "domain: ux"
  description: Anything ux related
  color: 212f3e
- name: "domain: website"
  description: Anything website related
  color: 212f3e

#
# event type
#

- name: "event type: log"
  description: Anything log event related
  color: 1cd1a1
- name: "event type: metric"
  description: Anything metric event related
  color: 1cd1a1
- name: "event type: trace"
  description: Anything trace event related
  color: 1cd1a1

#
# meta
#

- name: "meta: announcement"
  description: Any issues that serve as announcements (pinned issues)
  color: c8d6e5
- name: "meta: blocked"
  description: This issue is blocked by other work
  color: ee5353
- name: "meta: breaking change"
  description: A change that breaks backwards compatibility
  color: ee5353
- name: "meta: duplicate"
  description: Duplicate of another issue
  color: c8d6e5
- name: "meta: feedback"
  description: Feedback requested by one or more users
  color: c8d6e5
- name: "meta: good first issue"
  description: Simple issues to start contributing
  color: c8d6e5
- name: "meta: idea"
  description: Initial idea, anything that requires further discussion
  color: c8d6e5
- name: "meta: ready for merge"
  description: PR is ready to be merged
  color: 1cd1a1
- name: "meta: regression"
  description: This issue represents a regression
  color: c8d6e5

#
# have
#

- name: "have: nice"
  description: This feature is nice to have. It is low priority.
  color: 10ac84
- name: "have: should"
  description: We should have this feature, but is not required. It is medium priority.
  color: ff9f43
- name: "have: must"
  description: We must have this feature, it is critical to Vector's success. It is high priority.
  color: ee5353

#
# needs
#

- name: "needs: approval"
  description: Needs review & approval before work can begin (post spec)
  color: feca57
- name: "needs: docs"
  description: Needs documentation updates
  color: feca57
- name: "needs: more demand"
  description: A feature that needs more demand before we'll consider developing
  color: feca57
- name: "needs: outside help"
  description: Needs help outside of the Vector core team
  color: feca57
- name: "needs: rfc"
  description: Needs an RFC process before work can begin
  color: feca57
- name: "needs: spec"
  description: Needs a light specification before work can begin
  color: feca57

<<<<<<< HEAD
- name: "platform: amazon-linux"
=======
#
# platform
#

- name: "platform: docker"
  description: Anything Docker related
  color: ff9ff3
- name: "platform: amazon linux"
>>>>>>> 7b2ff837
  description: Anything Amazon Linux related
  color: ff9ff3
- name: "platform: centos"
  description: Anything CentOS related
  color: ff9ff3
- name: "platform: debian"
  description: Anything Debian related
  color: ff9ff3
- name: "platform: macos"
  description: Anything MacOS related
  color: ff9ff3
- name: "platform: nixos"
  description: Anything NixOS related
  color: ff9ff3
- name: "platform: rhel"
  description: Anything RHEL related
  color: ff9ff3
- name: "platform: raspbian"
  description: Anything Raspbian related
  color: ff9ff3
- name: "platform: ubuntu"
  description: Anything Ubuntu related
  color: ff9ff3
- name: "platform: windows"
  description: Anything Windows related
  color: ff9ff3
- name: "platform: dpkg"
  description: Anything DPKG related
  color: ff9ff3
- name: "platform: homebrew"
  description: Anything Homebrew related
  color: ff9ff3
- name: "platform: msi"
  description: Anything MSI related
  color: ff9ff3
- name: "platform: nix"
  description: Anything Nix related
  color: ff9ff3
- name: "platform: rpm"
  description: Anything RPM related
  color: ff9ff3
- name: "platform: docker"
  description: Anything Docker related
  color: ff9ff3

#
# provider
#

- name: "provider: aws"
  description: Anything AWS related
  color: ff9f43
- name: "provider: datadog"
  description: Anything Datadog related
  color: ff9f43
- name: "provider: elastic"
  description: Anything Elastic related
  color: ff9f43
- name: "provider: google"
  description: Anything Google related
  color: ff9f43
- name: "provider: influxdata"
  description: Anything InfluxData related
  color: ff9f43
- name: "provider: confluent"
  description: Anything Confluent related
  color: ff9f43
- name: "provider: new relic"
  description: Anything New Relic related
  color: ff9f43
- name: "provider: splunk"
  description: Anything Splunk related
  color: ff9f43

#
# source
#

- name: "source: docker"
  description: Anything `docker` source realted
  color: ff9ff3
- name: "source: file"
  description: Anything `file` source realted
  color: ff9ff3
- name: "source: http"
  description: Anything `http` source realted
  color: ff9ff3
- name: "source: journald"
  description: Anything `journald` source realted
  color: ff9ff3
- name: "source: kafka"
  description: Anything `kafka` source realted
  color: ff9ff3
- name: "source: logplex"
  description: Anything `logplex` source realted
  color: ff9ff3
- name: "source: prometheus"
  description: Anything `prometheus` source realted
  color: ff9ff3
- name: "source: socket"
  description: Anything `socket` source realted
  color: ff9ff3
- name: "source: splunk_hec"
  description: Anything `splunk_hec` source realted
  color: ff9ff3
- name: "source: statsd"
  description: Anything `statsd` source realted
  color: ff9ff3
- name: "source: stdin"
  description: Anything `stdin` source realted
  color: ff9ff3
- name: "source: syslog"
  description: Anything `syslog` source realted
  color: ff9ff3
- name: "source: vector"
  description: Anything `vector` source realted
  color: ff9ff3

#
# transform
#

- name: "transform: add_fields"
  description: Anything `add_fields` transform related
  color: 54a0ff
- name: "transform: add_tags"
  description: Anything `add_tags` transform related
  color: 54a0ff
- name: "transform: ansi_stripper"
  description: Anything `ansi_stripper` transform related
  color: 54a0ff
- name: "transform: aws_ec2_metadata"
  description: Anything `aws_ec2_metadata` transform related
  color: 54a0ff
- name: "transform: coercer"
  description: Anything `coercer` transform related
  color: 54a0ff
- name: "transform: concat"
  description: Anything `concat` transform related
  color: 54a0ff
- name: "transform: dedupe"
  description: Anything `dedupe` transform related
  color: 54a0ff
- name: "transform: field_filter"
  description: Anything `field_filter` transform related
  color: 54a0ff
- name: "transform: geoip"
  description: Anything `geoip` transform related
  color: 54a0ff
- name: "transform: grok_parser"
  description: Anything `grok_parser` transform related
  color: 54a0ff
- name: "transform: json_parser"
  description: Anything `json_parser` transform related
  color: 54a0ff
- name: "transform: log_to_metric"
  description: Anything `log_to_metric` transform related
  color: 54a0ff
- name: "transform: logfmt_parser"
  description: Anything `logfmt_parser` transform related
  color: 54a0ff
- name: "transform: lua"
  description: Anything `lua` transform related
  color: 54a0ff
- name: "transform: merge"
  description: Anything `merge` transform related
  color: 54a0ff
- name: "transform: regex_parser"
  description: Anything `regex_parser` transform related
  color: 54a0ff
- name: "transform: remove_fields"
  description: Anything `remove_fields` transform related
  color: 54a0ff
- name: "transform: remove_tags"
  description: Anything `remove_tags` transform related
  color: 54a0ff
- name: "transform: rename_fields"
  description: Anything `rename_fields` transform related
  color: 54a0ff
- name: "transform: sampler"
  description: Anything `sampler` transform related
  color: 54a0ff
- name: "transform: split"
  description: Anything `split` transform related
  color: 54a0ff
- name: "transform: swimlanes"
  description: Anything `swimlanes` transform related
  color: 54a0ff
- name: "transform: tag_cardinality_limit"
  description: Anything `tag_cardinality_limit` transform related
  color: 54a0ff
- name: "transform: tokenizer"
  description: Anything `tokenizer` transform related
  color: 54a0ff

#
# sink
#

- name: "sink: aws_cloudwatch_logs"
  description: Anything `aws_cloudwatch_logs` sink related
  color: 4ddbfb
- name: "sink: aws_cloudwatch_metrics"
  description: Anything `aws_cloudwatch_metrics` sink related
  color: 4ddbfb
- name: "sink: aws_kinesis_firehose"
  description: Anything `aws_kinesis_firehose` sink related
  color: 4ddbfb
- name: "sink: aws_kinesis_streams"
  description: Anything `aws_kinesis_streams` sink related
  color: 4ddbfb
- name: "sink: aws_s3"
  description: Anything `aws_s3` sink related
  color: 4ddbfb
- name: "sink: blackhole"
  description: Anything `blackhole` sink related
  color: 4ddbfb
- name: "sink: clickhouse"
  description: Anything `clickhouse` sink related
  color: 4ddbfb
- name: "sink: console"
  description: Anything `console` sink related
  color: 4ddbfb
- name: "sink: datadog_logs"
  description: Anything `datadog_logs` sink related
  color: 4ddbfb
- name: "sink: datadog_metrics"
  description: Anything `datadog_metrics` sink related
  color: 4ddbfb
- name: "sink: elasticsearch"
  description: Anything `elasticsearch` sink related
  color: 4ddbfb
- name: "sink: file"
  description: Anything `file` sink related
  color: 4ddbfb
- name: "sink: gcp_cloud_storage"
  description: Anything `gcp_cloud_storage` sink related
  color: 4ddbfb
- name: "sink: gcp_pubsub"
  description: Anything `gcp_pubsub` sink related
  color: 4ddbfb
- name: "sink: gcp_stackdriver_logs"
  description: Anything `gcp_stackdriver_logs` sink related
  color: 4ddbfb
- name: "sink: honeycomb"
  description: Anything `honeycomb` sink related
  color: 4ddbfb
- name: "sink: http"
  description: Anything `http` sink related
  color: 4ddbfb
- name: "sink: humio_logs"
  description: Anything `humio_logs` sink related
  color: 4ddbfb
- name: "sink: influxdb_metrics"
  description: Anything `influxdb_metrics` sink related
  color: 4ddbfb
- name: "sink: kafka"
  description: Anything `kafka` sink related
  color: 4ddbfb
- name: "sink: logdna"
  description: Anything `logdna` sink related
  color: 4ddbfb
- name: "sink: loki"
  description: Anything `loki` sink related
  color: 4ddbfb
- name: "sink: new_relic_logs"
  description: Anything `new_relic_logs` sink related
  color: 4ddbfb
- name: "sink: papertrail"
  description: Anything `papertrail` sink related
  color: 4ddbfb
- name: "sink: prometheus"
  description: Anything `prometheus` sink related
  color: 4ddbfb
- name: "sink: pulsar"
  description: Anything `pulsar` sink related
  color: 4ddbfb
- name: "sink: sematext_logs"
  description: Anything `sematext_logs` sink related
  color: 4ddbfb
- name: "sink: socket"
  description: Anything `socket` sink related
  color: 4ddbfb
- name: "sink: splunk_hec"
  description: Anything `splunk_hec` sink related
  color: 4ddbfb
- name: "sink: statsd"
  description: Anything `statsd` sink related
  color: 4ddbfb
- name: "sink: vector"
  description: Anything `vector` sink related
  color: 4ddbfb

#
# type
#

- name: "type: bug"
  description: A user facing bug
  color: ee5353
- name: "type: enhancement"
  description: Any change that enhances it's subject
  color: 5f27cd
- name: "type: help"
  description: For general help. Also try https://chat.vector.dev.
  color: 5f27cd
- name: "type: new feature"
  description: A new source, transform, sink, or entirely new feature.
  color: 5f27cd
- name: "type: performance"
  description: Any change that significantly improves performance
  color: 5f27cd
- name: "type: task"
  description: Generic tasks non-code related tasks
  color: 5f27cd
- name: "type: tech debt"
  description: Anything internally focused that does not add external value to a user
  color: 5f27cd<|MERGE_RESOLUTION|>--- conflicted
+++ resolved
@@ -134,18 +134,11 @@
   description: Needs a light specification before work can begin
   color: feca57
 
-<<<<<<< HEAD
+#
+# platform
+#
+
 - name: "platform: amazon-linux"
-=======
-#
-# platform
-#
-
-- name: "platform: docker"
-  description: Anything Docker related
-  color: ff9ff3
-- name: "platform: amazon linux"
->>>>>>> 7b2ff837
   description: Anything Amazon Linux related
   color: ff9ff3
 - name: "platform: centos"
