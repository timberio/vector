--- conflicted
+++ resolved
@@ -6,13 +6,8 @@
     tty::IsTty,
     ExecutableCommand,
 };
-<<<<<<< HEAD
-use human_format::Formatter;
-use num_format::{Locale, ToFormattedString};
-=======
 use num_format::{Locale, ToFormattedString};
 use number_prefix::NumberPrefix;
->>>>>>> d0b414e7
 use std::io::{stdout, Write};
 use tui::{
     backend::{Backend, CrosstermBackend},
@@ -40,22 +35,11 @@
 /// Format metrics, using the 'humanized' format, abbreviating with suffixes
 trait HumanFormatter {
     fn human_format(&self) -> String;
-<<<<<<< HEAD
-=======
     fn human_format_bytes(&self) -> String;
->>>>>>> d0b414e7
 }
 
 impl HumanFormatter for i64 {
     /// Format an i64 as a string, returning `--` if zero, the value as a string if < 1000, or
-<<<<<<< HEAD
-    /// the value abbreviated with 'k' if at least 1,000
-    fn human_format(&self) -> String {
-        match self {
-            0 => "--".into(),
-            1..=999 => self.to_string(),
-            _ => Formatter::new().with_decimals(2).format(*self as f64),
-=======
     /// the value and the recognised abbreviation
     fn human_format(&self) -> String {
         match self {
@@ -76,7 +60,6 @@
                 NumberPrefix::Standalone(n) => n.to_string(),
                 NumberPrefix::Prefixed(p, n) => format!("{:.2} {}B", n, p),
             },
->>>>>>> d0b414e7
         }
     }
 }
@@ -128,11 +111,7 @@
             let formatted_metrics = if self.human_metrics {
                 [
                     r.events_processed_total.human_format(),
-<<<<<<< HEAD
-                    r.bytes_processed_total.human_format(),
-=======
                     r.bytes_processed_total.human_format_bytes(),
->>>>>>> d0b414e7
                     r.errors.human_format(),
                 ]
             } else {
