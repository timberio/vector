use crate::{
    sinks::elasticsearch::ElasticSearchConfig,
    sinks::util::{BatchBytesConfig, Compression, TowerRequestConfig},
    topology::config::{DataType, SinkConfig, SinkContext, SinkDescription},
    Event,
};
use futures::{Future, Sink};
use serde::{Deserialize, Serialize};

#[derive(Clone, Debug, Deserialize, Serialize)]
pub struct SematextConfig {
    region: Option<Region>,
    // TODO: replace this with `UriEncode` once that is on master.
    host: Option<String>,
    token: String,

    #[serde(default)]
    request: TowerRequestConfig,

    #[serde(default)]
    batch: BatchBytesConfig,
}

inventory::submit! {
    SinkDescription::new_without_default::<SematextConfig>("sematext")
}

#[derive(Clone, Debug, Serialize, Deserialize)]
#[serde(rename_all = "snake_case")]
pub enum Region {
    Na,
    Eu,
}

#[typetag::serde(name = "sematext")]
impl SinkConfig for SematextConfig {
    fn build(&self, cx: SinkContext) -> crate::Result<(super::RouterSink, super::Healthcheck)> {
        let mut host = None;

        if let Some(region) = &self.region {
            host = match &region {
                Region::Na => "https://logsene-receiver.sematext.com".to_string().into(),
                Region::Eu => "https://logsene-receiver.eu.sematext.com"
                    .to_string()
                    .into(),
            };
        }

        // Test workaround for settings a custom host so we can test the body manually
        if let Some(h) = &self.host {
            host = Some(h.clone());
        }

        if host.is_none() {
            return Err(format!("Either `region` or `host` must be set.").into());
        }

<<<<<<< HEAD
        ElasticSearchConfig {
=======
        let (sink, healthcheck) = ElasticSearchConfig {
>>>>>>> 99899e35
            host,
            compression: Some(Compression::None),
            doc_type: Some("logs".to_string()),
            index: Some(self.token.clone()),
            batch: self.batch.clone(),
            request: self.request.clone(),
            ..Default::default()
        }
        .build(cx)?;

        let sink = Box::new(sink.with(map_timestamp));

        Ok((sink, healthcheck))
    }

    fn input_type(&self) -> DataType {
        DataType::Log
    }

    fn sink_type(&self) -> &'static str {
        "sematext"
    }
}

/// Used to map `timestamp` to `@timestamp`.
fn map_timestamp(mut event: Event) -> impl Future<Item = Event, Error = ()> {
    let log = event.as_mut_log();

    if let Some(ts) = log.remove(&crate::event::TIMESTAMP) {
        log.insert("@timestamp", ts);
    }

    if let Some(host) = log.remove(&crate::event::HOST) {
        log.insert("os.host", host);
    }

    futures::future::ok(event)
}

#[cfg(test)]
mod tests {
    use super::*;
    use crate::event::Event;
    use crate::sinks::util::test::{build_test_server, load_sink};
    use crate::test_util;
    use crate::topology::config::SinkConfig;
    use futures::{Sink, Stream};

    #[test]
    fn smoke() {
        let (mut config, cx, mut rt) = load_sink::<SematextConfig>(
            r#"
            region = "na"
            token = "mylogtoken"
        "#,
        )
        .unwrap();

        // Make sure we can build the config
        let _ = config.build(cx.clone()).unwrap();

        let addr = test_util::next_addr();
        // Swap out the host so we can force send it
        // to our local server
        config.host = Some(format!("http://{}", addr));

        let (sink, _) = config.build(cx).unwrap();

        let (rx, _trigger, server) = build_test_server(&addr);
        rt.spawn(server);

        let (expected, lines) = test_util::random_lines_with_stream(100, 10);
        let pump = sink.send_all(lines.map(Event::from));
        let _ = rt.block_on(pump).unwrap();

        let output = rx.take(1).wait().collect::<Result<Vec<_>, _>>().unwrap();

        // A stream of `serde_json::Value`
        let json = serde_json::Deserializer::from_slice(&output[0].1[..])
            .into_iter::<serde_json::Value>()
            .map(|v| v.expect("decoding json"));

        let mut expected_message_idx = 0;
        for (i, val) in json.enumerate() {
            // Every even message is the index which contains the token for sematext
            // Every odd message is the actual message in json format.
            if i % 2 == 0 {
                // Fetch {index: {_index: ""}}
                let token = val
                    .get("index")
                    .unwrap()
                    .get("_index")
                    .unwrap()
                    .as_str()
                    .unwrap();

                assert_eq!(token, "mylogtoken");
            } else {
                let message = val.get("message").unwrap().as_str().unwrap();
                assert_eq!(message, &expected[expected_message_idx]);
                expected_message_idx += 1;
            }
        }
    }
}<|MERGE_RESOLUTION|>--- conflicted
+++ resolved
@@ -55,12 +55,8 @@
             return Err(format!("Either `region` or `host` must be set.").into());
         }
 
-<<<<<<< HEAD
-        ElasticSearchConfig {
-=======
         let (sink, healthcheck) = ElasticSearchConfig {
->>>>>>> 99899e35
-            host,
+            host: host.unwrap(),
             compression: Some(Compression::None),
             doc_type: Some("logs".to_string()),
             index: Some(self.token.clone()),
