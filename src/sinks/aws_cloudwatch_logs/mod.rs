--- conflicted
+++ resolved
@@ -9,8 +9,7 @@
         encoding::{EncodingConfig, EncodingConfiguration},
         retries::{FixedRetryPolicy, RetryLogic},
         rusoto, BatchConfig, BatchSettings, Compression, EncodedLength, PartitionBatchSink,
-        PartitionBuffer, PartitionInnerBuffer, TowerCompat, TowerRequestConfig,
-        TowerRequestSettings, VecBuffer,
+        PartitionBuffer, PartitionInnerBuffer, TowerRequestConfig, TowerRequestSettings, VecBuffer,
     },
     template::Template,
 };
@@ -36,11 +35,7 @@
     task::{Context, Poll},
 };
 use tokio::sync::oneshot;
-<<<<<<< HEAD
 use tower::{
-=======
-use tower03::{
->>>>>>> 0d0ce760
     buffer::Buffer,
     limit::{concurrency::ConcurrencyLimit, rate::RateLimit},
     retry::Retry,
@@ -182,15 +177,11 @@
 
         let client = self.create_client(cx.resolver())?;
         let svc = ServiceBuilder::new()
-<<<<<<< HEAD
-            .concurrency_limit(request.in_flight_limit.unwrap_or(5))
-=======
             .concurrency_limit(
                 request
                     .in_flight_limit
                     .expect("in_flight_limit=auto is not allowed"),
             )
->>>>>>> 0d0ce760
             .service(CloudwatchLogsPartitionSvc::new(
                 self.clone(),
                 client.clone(),
@@ -199,12 +190,11 @@
         let encoding = self.encoding.clone();
         let sink = {
             let buffer = PartitionBuffer::new(VecBuffer::new(batch.size));
-            let svc_sink =
-                PartitionBatchSink::new(TowerCompat::new(svc), buffer, batch.timeout, cx.acker())
-                    .sink_map_err(|e| error!("Fatal cloudwatchlogs sink error: {}", e))
-                    .with_flat_map(move |event| {
-                        iter_ok(partition_encode(event, &encoding, &log_group, &log_stream))
-                    });
+            let svc_sink = PartitionBatchSink::new(svc, buffer, batch.timeout, cx.acker())
+                .sink_map_err(|e| error!("Fatal cloudwatchlogs sink error: {}", e))
+                .with_flat_map(move |event| {
+                    iter_ok(partition_encode(event, &encoding, &log_group, &log_stream))
+                });
             Box::new(svc_sink)
         };
 
@@ -258,15 +248,11 @@
             // Buffer size is in_flight_limit because current service always ready.
             // Concurrency limit is 1 because we need token from previous request.
             let svc = ServiceBuilder::new()
-<<<<<<< HEAD
-                .buffer(self.request_settings.in_flight_limit.unwrap_or(5))
-=======
                 .buffer(
                     self.request_settings
                         .in_flight_limit
                         .expect("in_flight_limit=auto is not allowed"),
                 )
->>>>>>> 0d0ce760
                 .concurrency_limit(1)
                 .rate_limit(
                     self.request_settings.rate_limit_num,
