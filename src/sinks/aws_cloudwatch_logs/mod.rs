--- conflicted
+++ resolved
@@ -388,11 +388,7 @@
 
     let group_name = String::from_utf8_lossy(&config.group_name.get_ref()[..]).into_owned();
 
-<<<<<<< HEAD
     let client = create_client(config.region.clone().try_into()?, resolver)?;
-=======
-    let client = create_client(config.region.try_into()?)?;
->>>>>>> b454e32d
 
     let request = DescribeLogGroupsRequest {
         limit: Some(1),
