--- conflicted
+++ resolved
@@ -273,11 +273,7 @@
     let data = match encoding.codec() {
         Encoding::Json => serde_json::to_vec(&log).expect("Error encoding event as json."),
         Encoding::Text => log
-<<<<<<< HEAD
-            .get(&crate::config::log_schema().message_key())
-=======
             .get(&log_schema().message_key())
->>>>>>> 463e0838
             .map(|v| v.as_bytes().to_vec())
             .unwrap_or_default(),
     };
@@ -326,14 +322,7 @@
 
         let map: BTreeMap<String, String> = serde_json::from_slice(&event.data[..]).unwrap();
 
-<<<<<<< HEAD
-        assert_eq!(
-            map[&crate::config::log_schema().message_key().to_string()],
-            message
-        );
-=======
         assert_eq!(map[&log_schema().message_key().to_string()], message);
->>>>>>> 463e0838
         assert_eq!(map["key"], "value".to_string());
     }
 
