use futures01::{Future, Sink};
use snafu::Snafu;

#[cfg(feature = "sinks-aws_cloudwatch_logs")]
pub mod aws_cloudwatch_logs;
#[cfg(feature = "sinks-aws_cloudwatch_metrics")]
pub mod aws_cloudwatch_metrics;
#[cfg(feature = "sinks-aws_kinesis_firehose")]
pub mod aws_kinesis_firehose;
#[cfg(feature = "sinks-aws_kinesis_streams")]
pub mod aws_kinesis_streams;
#[cfg(feature = "sinks-aws_s3")]
pub mod aws_s3;
#[cfg(feature = "sinks-blackhole")]
pub mod blackhole;
#[cfg(feature = "sinks-clickhouse")]
pub mod clickhouse;
#[cfg(feature = "sinks-console")]
pub mod console;
#[cfg(feature = "sinks-datadog_metrics")]
pub mod datadog_metrics;
#[cfg(feature = "sinks-elasticsearch")]
pub mod elasticsearch;
#[cfg(feature = "sinks-file")]
pub mod file;
#[cfg(feature = "sinks-gcp")]
pub mod gcp;
#[cfg(feature = "sinks-http")]
pub mod http;
#[cfg(feature = "sinks-humio_logs")]
pub mod humio_logs;
#[cfg(feature = "sinks-influxdb_metrics")]
pub mod influxdb_metrics;
#[cfg(all(feature = "sinks-kafka", feature = "rdkafka"))]
pub mod kafka;
#[cfg(feature = "sinks-logdna")]
pub mod logdna;
#[cfg(feature = "sinks-loki")]
pub mod loki;
#[cfg(feature = "sinks-new_relic_logs")]
pub mod new_relic_logs;
<<<<<<< HEAD
pub mod papertrail;
=======
#[cfg(feature = "sinks-prometheus")]
>>>>>>> 6be3986d
pub mod prometheus;
#[cfg(feature = "sinks-sematext_logs")]
pub mod sematext_logs;
#[cfg(feature = "sinks-socket")]
pub mod socket;
#[cfg(feature = "sinks-splunk_hec")]
pub mod splunk_hec;
#[cfg(feature = "sinks-statsd")]
pub mod statsd;
#[cfg(feature = "sinks-vector")]
pub mod vector;

pub mod util;

use crate::Event;

pub type RouterSink = Box<dyn Sink<SinkItem = Event, SinkError = ()> + 'static + Send>;

pub type Healthcheck = Box<dyn Future<Item = (), Error = crate::Error> + Send>;

/// Common build errors
#[derive(Debug, Snafu)]
enum BuildError {
    #[snafu(display("Unable to resolve DNS for {:?}", address))]
    DNSFailure { address: String },
    #[snafu(display("DNS errored {}", source))]
    DNSError { source: crate::dns::DnsError },
    #[snafu(display("Socket address problem: {}", source))]
    SocketAddressError { source: std::io::Error },
    #[snafu(display("URI parse error: {}", source))]
    UriParseError { source: ::http::uri::InvalidUri },
}

/// Common healthcheck errors
#[derive(Debug, Snafu)]
enum HealthcheckError {
    #[snafu(display("Unexpected status: {}", status))]
    UnexpectedStatus { status: ::http::StatusCode },
}<|MERGE_RESOLUTION|>--- conflicted
+++ resolved
@@ -39,11 +39,9 @@
 pub mod loki;
 #[cfg(feature = "sinks-new_relic_logs")]
 pub mod new_relic_logs;
-<<<<<<< HEAD
+#[cfg(feature = "sinks-papertrail")]
 pub mod papertrail;
-=======
 #[cfg(feature = "sinks-prometheus")]
->>>>>>> 6be3986d
 pub mod prometheus;
 #[cfg(feature = "sinks-sematext_logs")]
 pub mod sematext_logs;
