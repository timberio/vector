use crate::{
    config::SinkContext,
    dns::Resolver,
    emit,
    internal_events::{
        TcpConnectionDisconnected, TcpConnectionEstablished, TcpConnectionFailed,
        TcpConnectionShutdown, TcpEventSent, TcpFlushError,
    },
    sinks::util::{
        encode_event, encoding::EncodingConfig, Encoding, SinkBuildError, StreamSinkOld,
    },
    sinks::{Healthcheck, VectorSink},
    tls::{MaybeTlsSettings, MaybeTlsStream, TlsConfig, TlsError},
};
use bytes::Bytes;
use futures::{
    compat::CompatSink, future::BoxFuture, task::noop_waker_ref, FutureExt, TryFutureExt,
};
use futures01::{
    stream::iter_ok, try_ready, Async, AsyncSink, Future, Poll as Poll01, Sink, StartSend,
};
use serde::{Deserialize, Serialize};
use snafu::{ResultExt, Snafu};
use std::{
    net::SocketAddr,
    pin::Pin,
    task::{Context, Poll},
    time::Duration,
};
use tokio::{
    io::AsyncRead,
    net::TcpStream,
    time::{delay_for, Delay},
};
use tokio_retry::strategy::ExponentialBackoff;
use tokio_util::codec::{BytesCodec, FramedWrite};

#[derive(Deserialize, Serialize, Debug, Clone)]
#[serde(deny_unknown_fields)]
pub struct TcpSinkConfig {
    pub address: String,
    pub tls: Option<TlsConfig>,
}

#[derive(Clone)]
struct TcpConnector {
    host: String,
    port: u16,
    resolver: Resolver,
    tls: MaybeTlsSettings,
}

#[derive(Debug, Snafu)]
pub enum TcpError {
    #[snafu(display("Connect error: {}", source))]
    ConnectError {
        source: TlsError,
    },
    #[snafu(display("Unable to resolve DNS: {}", source))]
    DnsError {
        source: crate::dns::DnsError,
    },
    #[snafu(display("No addresses returned."))]
    NoAddresses,
    SendError {
        source: tokio::io::Error,
    },
}

impl TcpSinkConfig {
    pub fn new(address: String) -> Self {
        Self { address, tls: None }
    }

    fn build_connector(&self, cx: SinkContext) -> crate::Result<TcpConnector> {
        let uri = self.address.parse::<http::Uri>()?;

        let host = uri.host().ok_or(SinkBuildError::MissingHost)?.to_string();
        let port = uri.port_u16().ok_or(SinkBuildError::MissingPort)?;

        let tls = MaybeTlsSettings::from_config(&self.tls, false)?;

        let connector = TcpConnector::new(host, port, cx.resolver(), tls);

        Ok(connector)
    }

    pub fn build_service(&self, cx: SinkContext) -> crate::Result<(TcpService, Healthcheck)> {
        let connector = self.build_connector(cx)?;
        let healthcheck = connector.healthcheck();
        Ok((connector.into(), healthcheck))
    }

    pub fn build(
        &self,
        cx: SinkContext,
        encoding: EncodingConfig<Encoding>,
    ) -> crate::Result<(VectorSink, Healthcheck)> {
        let connector = self.build_connector(cx.clone())?;
        let healthcheck = connector.healthcheck();
        let sink: TcpSink = connector.into();
        let sink = StreamSink::new(sink, cx.acker())
            .with_flat_map(move |event| iter_ok(encode_event(event, &encoding)));

        Ok((VectorSink::Futures01Sink(Box::new(sink)), healthcheck))
    }
}

<<<<<<< HEAD
impl TcpConnector {
    fn new(host: String, port: u16, resolver: Resolver, tls: MaybeTlsSettings) -> Self {
        Self {
            host,
            port,
            resolver,
            tls,
        }
    }
=======
        let encoding = self.encoding.clone();
        let sink = Box::new(
            StreamSinkOld::new(tcp, cx.acker())
                .with_flat_map(move |event| iter_ok(encode_event(event, &encoding))),
        );
>>>>>>> e6a84eb6

    fn connect(&self) -> BoxFuture<'static, Result<TcpOrTlsStream, TcpError>> {
        let host = self.host.clone();
        let port = self.port;
        let resolver = self.resolver;
        let tls = self.tls.clone();

        async move {
            let ip = resolver
                .lookup_ip(host.clone())
                .await
                .context(DnsError)?
                .next()
                .ok_or(TcpError::NoAddresses)?;

            let addr = SocketAddr::new(ip, port);
            let stream = tls.connect(host, addr).await.context(ConnectError)?;
            Ok(FramedWrite::new(stream, BytesCodec::new()))
        }
        .boxed()
    }

    fn healthcheck(&self) -> BoxFuture<'static, crate::Result<()>> {
        self.connect().map_ok(|_| ()).map_err(|e| e.into()).boxed()
    }
}

impl Into<TcpSink> for TcpConnector {
    fn into(self) -> TcpSink {
        TcpSink::new(self.host, self.port, self.resolver, self.tls)
    }
}

impl Into<TcpService> for TcpConnector {
    fn into(self) -> TcpService {
        TcpService { connector: self }
    }
}

pub struct TcpService {
    connector: TcpConnector,
}

impl tower::Service<Bytes> for TcpService {
    type Response = ();
    type Error = TcpError;
    type Future = BoxFuture<'static, Result<(), Self::Error>>;

    fn poll_ready(&mut self, _: &mut Context<'_>) -> Poll<Result<(), Self::Error>> {
        Poll::Ready(Ok(()))
    }

    fn call(&mut self, msg: Bytes) -> Self::Future {
        use futures::SinkExt;
        let connector = self.connector.clone();
        async move {
            let mut connection = connector.connect().await?;
            connection.send(msg).await.context(SendError)?;
            Ok(())
        }
        .boxed()
    }
}

pub struct TcpSink {
    connector: TcpConnector,
    state: TcpSinkState,
    backoff: ExponentialBackoff,
    span: tracing::Span,
}

enum TcpSinkState {
    Disconnected,
    Connecting(Box<dyn Future<Item = TcpOrTlsStream, Error = TcpError> + Send>),
    Connected(TcpOrTlsStream01),
    Backoff(Box<dyn Future<Item = (), Error = ()> + Send>),
}

type TcpOrTlsStream = FramedWrite<MaybeTlsStream<TcpStream>, BytesCodec>;
type TcpOrTlsStream01 = CompatSink<TcpOrTlsStream, Bytes>;

impl TcpSink {
    pub fn new(host: String, port: u16, resolver: Resolver, tls: MaybeTlsSettings) -> Self {
        let span = info_span!("connection", %host, %port);
        let connector = TcpConnector {
            host,
            port,
            resolver,
            tls,
        };
        Self {
            connector,
            state: TcpSinkState::Disconnected,
            backoff: Self::fresh_backoff(),
            span,
        }
    }

    pub fn healthcheck(&self) -> BoxFuture<'static, crate::Result<()>> {
        self.connector.healthcheck()
    }

    fn fresh_backoff() -> ExponentialBackoff {
        // TODO: make configurable
        ExponentialBackoff::from_millis(2)
            .factor(250)
            .max_delay(Duration::from_secs(60))
    }

    fn next_delay(&mut self) -> Delay {
        delay_for(self.backoff.next().unwrap())
    }

    fn next_delay01(&mut self) -> Box<dyn Future<Item = (), Error = ()> + Send> {
        let delay = self.next_delay();
        Box::new(async move { Ok(delay.await) }.boxed().compat())
    }

    fn poll_connection(&mut self) -> Poll01<&mut TcpOrTlsStream01, ()> {
        loop {
            self.state = match self.state {
                TcpSinkState::Disconnected => {
                    TcpSinkState::Connecting(Box::new(self.connector.connect().compat()))
                }
                TcpSinkState::Connecting(ref mut connect_future) => match connect_future.poll() {
                    Ok(Async::NotReady) => return Ok(Async::NotReady),
                    Ok(Async::Ready(mut connection)) => {
                        emit!(TcpConnectionEstablished {
                            peer_addr: connection.get_mut().peer_addr().ok(),
                        });
                        self.backoff = Self::fresh_backoff();
                        TcpSinkState::Connected(CompatSink::new(connection))
                    }
                    Err(error) => {
                        emit!(TcpConnectionFailed { error });
                        TcpSinkState::Backoff(self.next_delay01())
                    }
                },
                TcpSinkState::Connected(ref mut connection) => return Ok(Async::Ready(connection)),
                TcpSinkState::Backoff(ref mut delay) => match delay.poll() {
                    Ok(Async::NotReady) => return Ok(Async::NotReady),
                    Ok(Async::Ready(())) => TcpSinkState::Disconnected,
                    // Err can only occur if the tokio runtime has been shutdown or if more than 2^63 timers have been created
                    Err(()) => unreachable!(),
                },
            };
        }
    }
}

// New Sink trait implemented in PR#3188: https://github.com/timberio/vector/pull/3188#discussion_r463843208
impl Sink for TcpSink {
    type SinkItem = Bytes;
    type SinkError = ();

    fn start_send(&mut self, line: Self::SinkItem) -> StartSend<Self::SinkItem, Self::SinkError> {
        let span = self.span.clone();
        let _enter = span.enter();

        loop {
            match self.poll_connection() {
                Ok(Async::Ready(connection)) => {
                    // Test if the remote has issued a disconnect by calling read(2)
                    // with a 1 sized buffer.
                    //
                    // This can return a proper disconnect error or `Ok(0)`
                    // which means the pipe is broken and we should try to reconnect.
                    //
                    // If this returns `Poll::Pending` we know the connection is still
                    // valid and the write will most likely succeed.

                    let stream: &mut MaybeTlsStream<TcpStream> = connection.get_mut().get_mut();
                    let mut cx = Context::from_waker(noop_waker_ref());
                    match Pin::new(stream).poll_read(&mut cx, &mut [0u8; 1]) {
                        Poll::Ready(Err(error)) => {
                            emit!(TcpConnectionDisconnected { error });
                            self.state = TcpSinkState::Disconnected;
                        }
                        Poll::Ready(Ok(0)) => {
                            // Maybe this is only a sign to close the channel,
                            // in which case we should try to flush our buffers
                            // before disconnecting.
                            match connection.poll_complete() {
                                // Flush done so we can safely disconnect, or
                                // error in which case we have really been
                                // disconnected.
                                Ok(Async::Ready(())) | Err(_) => {
                                    emit!(TcpConnectionShutdown {});
                                    self.state = TcpSinkState::Disconnected;
                                }
                                Ok(Async::NotReady) => return Ok(AsyncSink::NotReady(line)),
                            }
                        }
                        _ => {
                            let byte_size = line.len();
                            return match connection.start_send(line) {
                                Ok(AsyncSink::NotReady(line)) => Ok(AsyncSink::NotReady(line)),
                                Err(error) => {
                                    error!(message = "connection disconnected.", %error);
                                    self.state = TcpSinkState::Disconnected;
                                    return Ok(AsyncSink::Ready);
                                }
                                Ok(AsyncSink::Ready) => {
                                    emit!(TcpEventSent { byte_size });
                                    Ok(AsyncSink::Ready)
                                }
                            };
                        }
                    }
                }
                Ok(Async::NotReady) => return Ok(AsyncSink::NotReady(line)),
                Err(_) => unreachable!(),
            }
        }
    }

    fn poll_complete(&mut self) -> Result<Async<()>, Self::SinkError> {
        // Stream::forward will immediately poll_complete the sink it's forwarding to,
        // but we don't want to connect before the first event actually comes through.
        if let TcpSinkState::Disconnected = self.state {
            return Ok(Async::Ready(()));
        }

        let span = self.span.clone();
        let _enter = span.enter();

        let connection = try_ready!(self.poll_connection());

        match connection.poll_complete() {
            Err(error) => {
                emit!(TcpFlushError { error });
                self.state = TcpSinkState::Disconnected;
                Ok(Async::Ready(()))
            }
            Ok(ok) => Ok(ok),
        }
    }
}

#[cfg(test)]
mod test {
    use super::*;
    use crate::test_util::*;
    use tokio::net::TcpListener;

    #[tokio::test]
    async fn healthcheck() {
        trace_init();

        let addr = next_addr();
        let resolver = crate::dns::Resolver;

        let _listener = TcpListener::bind(&addr).await.unwrap();

        let healthcheck =
            TcpConnector::new(addr.ip().to_string(), addr.port(), resolver, None.into())
                .healthcheck();

        assert!(healthcheck.await.is_ok());

        let bad_addr = next_addr();
        let bad_healthcheck = TcpConnector::new(
            bad_addr.ip().to_string(),
            bad_addr.port(),
            resolver,
            None.into(),
        )
        .healthcheck();

        assert!(bad_healthcheck.await.is_err());
    }
}<|MERGE_RESOLUTION|>--- conflicted
+++ resolved
@@ -99,14 +99,13 @@
         let connector = self.build_connector(cx.clone())?;
         let healthcheck = connector.healthcheck();
         let sink: TcpSink = connector.into();
-        let sink = StreamSink::new(sink, cx.acker())
+        let sink = StreamSinkOld::new(sink, cx.acker())
             .with_flat_map(move |event| iter_ok(encode_event(event, &encoding)));
 
         Ok((VectorSink::Futures01Sink(Box::new(sink)), healthcheck))
     }
 }
 
-<<<<<<< HEAD
 impl TcpConnector {
     fn new(host: String, port: u16, resolver: Resolver, tls: MaybeTlsSettings) -> Self {
         Self {
@@ -116,13 +115,6 @@
             tls,
         }
     }
-=======
-        let encoding = self.encoding.clone();
-        let sink = Box::new(
-            StreamSinkOld::new(tcp, cx.acker())
-                .with_flat_map(move |event| iter_ok(encode_event(event, &encoding))),
-        );
->>>>>>> e6a84eb6
 
     fn connect(&self) -> BoxFuture<'static, Result<TcpOrTlsStream, TcpError>> {
         let host = self.host.clone();
