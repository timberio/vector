use crate::{
    event::{PathComponent, PathIter},
    serde::skip_serializing_if_default,
    sinks::util::encoding::{EncodingConfiguration, TimestampFormat},
};
use serde::{
    de::{self, DeserializeOwned, Deserializer, IntoDeserializer, MapAccess, Visitor},
    Deserialize, Serialize,
};
use std::{
    fmt::{self, Debug},
    marker::PhantomData,
};

/// A structure to wrap sink encodings and enforce field privacy.
///
/// This structure **does** assume that there is a default format. Consider
/// `EncodingConfig<E>` instead if `E: !Default`.
#[derive(Serialize, Debug, Eq, PartialEq, Clone, Default)]
pub struct EncodingConfigWithDefault<E: Default + PartialEq> {
    /// The format of the encoding.
    // TODO: This is currently sink specific.
    #[serde(default, skip_serializing_if = "skip_serializing_if_default")]
    pub(crate) codec: E,
    #[serde(
        default,
        skip_serializing_if = "crate::serde::skip_serializing_if_default"
    )]
    pub(crate) schema: Option<String>,
    /// Keep only the following fields of the message. (Items mutually exclusive with `except_fields`)
    #[serde(default, skip_serializing_if = "skip_serializing_if_default")]
    // TODO(2410): Using PathComponents here is a hack for #2407, #2410 should fix this fully.
    pub(crate) only_fields: Option<Vec<Vec<PathComponent>>>,
    /// Remove the following fields of the message. (Items mutually exclusive with `only_fields`)
    #[serde(default, skip_serializing_if = "skip_serializing_if_default")]
    pub(crate) except_fields: Option<Vec<String>>,
    /// Format for outgoing timestamps.
    #[serde(default, skip_serializing_if = "skip_serializing_if_default")]
    pub(crate) timestamp_format: Option<TimestampFormat>,
}

impl<E: Default + PartialEq> EncodingConfiguration<E> for EncodingConfigWithDefault<E> {
    fn codec(&self) -> &E {
        &self.codec
    }
    fn schema(&self) -> &Option<String> {
        &self.schema
    }
    // TODO(2410): Using PathComponents here is a hack for #2407, #2410 should fix this fully.
    fn only_fields(&self) -> &Option<Vec<Vec<PathComponent>>> {
        &self.only_fields
    }
    fn except_fields(&self) -> &Option<Vec<String>> {
        &self.except_fields
    }
    fn timestamp_format(&self) -> &Option<TimestampFormat> {
        &self.timestamp_format
    }
}

#[cfg(any(feature = "sinks-new_relic_logs", feature = "sinks-humio"))]
impl<E> EncodingConfigWithDefault<E>
where
    E: Default + PartialEq,
{
<<<<<<< HEAD
    pub(crate) fn without_default<X>(self) -> crate::sinks::util::encoding::EncodingConfig<X>
=======
    #[allow(dead_code)] // Required for `make check-component-features`
    pub(crate) fn transmute<X>(self) -> EncodingConfigWithDefault<X>
    where
        X: From<E> + Default + PartialEq,
    {
        EncodingConfigWithDefault {
            codec: self.codec.into(),
            schema: self.schema,
            only_fields: self.only_fields,
            except_fields: self.except_fields,
            timestamp_format: self.timestamp_format,
        }
    }
    #[allow(dead_code)] // Required for `make check-component-features`
    pub(crate) fn without_default<X>(self) -> EncodingConfig<X>
>>>>>>> 105c2d81
    where
        X: From<E> + PartialEq,
    {
        crate::sinks::util::encoding::EncodingConfig {
            codec: self.codec.into(),
            schema: self.schema,
            only_fields: self.only_fields,
            except_fields: self.except_fields,
            timestamp_format: self.timestamp_format,
        }
    }
}

<<<<<<< HEAD
=======
impl<E> Into<EncodingConfig<E>> for EncodingConfigWithDefault<E>
where
    E: Default + PartialEq,
{
    fn into(self) -> EncodingConfig<E> {
        let Self {
            codec,
            schema,
            only_fields,
            except_fields,
            timestamp_format,
        } = self;
        EncodingConfig {
            codec,
            schema,
            only_fields,
            except_fields,
            timestamp_format,
        }
    }
}

>>>>>>> 105c2d81
impl<E: Default + PartialEq> From<E> for EncodingConfigWithDefault<E> {
    fn from(codec: E) -> Self {
        Self {
            codec,
            schema: Default::default(),
            only_fields: Default::default(),
            except_fields: Default::default(),
            timestamp_format: Default::default(),
        }
    }
}

impl<'de, E> Deserialize<'de> for EncodingConfigWithDefault<E>
where
    E: DeserializeOwned + Serialize + Debug + Clone + PartialEq + Eq + Default,
{
    // Derived from https://serde.rs/string-or-struct.html
    #[allow(dead_code)] // For supporting `--no-default-features`
    fn deserialize<D>(deserializer: D) -> std::result::Result<Self, D::Error>
    where
        D: Deserializer<'de>,
    {
        // This is a Visitor that forwards string types to T's `FromStr` impl and
        // forwards map types to T's `Deserialize` impl. The `PhantomData` is to
        // keep the compiler from complaining about T being an unused generic type
        // parameter. We need T in order to know the Value type for the Visitor
        // impl.
        struct StringOrStruct<T: DeserializeOwned + Serialize + Debug + Eq + PartialEq + Clone + Default>(
            PhantomData<fn() -> T>,
        );

        impl<'de, T> Visitor<'de> for StringOrStruct<T>
        where
            T: DeserializeOwned + Serialize + Debug + Eq + PartialEq + Clone + Default,
        {
            type Value = InnerWithDefault<T>;

            fn expecting(&self, formatter: &mut fmt::Formatter) -> fmt::Result {
                formatter.write_str("string or map")
            }

            fn visit_str<E>(self, value: &str) -> std::result::Result<Self::Value, E>
            where
                E: de::Error,
            {
                Ok(Self::Value {
                    codec: T::deserialize(value.into_deserializer())?,
                    schema: Default::default(),
                    only_fields: Default::default(),
                    except_fields: Default::default(),
                    timestamp_format: Default::default(),
                })
            }

            fn visit_map<M>(self, map: M) -> std::result::Result<Self::Value, M::Error>
            where
                M: MapAccess<'de>,
            {
                // `MapAccessDeserializer` is a wrapper that turns a `MapAccess`
                // into a `Deserializer`, allowing it to be used as the input to T's
                // `Deserialize` implementation. T then deserializes itself using
                // the entries from the map visitor.
                Deserialize::deserialize(de::value::MapAccessDeserializer::new(map))
            }
        }

        let inner = deserializer.deserialize_any(StringOrStruct::<E>(PhantomData))?;

        let concrete = Self {
            codec: inner.codec,
            schema: inner.schema,
            // TODO(2410): Using PathComponents here is a hack for #2407, #2410 should fix this fully.
            only_fields: inner.only_fields.map(|fields| {
                fields
                    .iter()
                    .map(|only| PathIter::new(only).collect())
                    .collect()
            }),
            except_fields: inner.except_fields,
            timestamp_format: inner.timestamp_format,
        };

        concrete.validate().map_err(de::Error::custom)?;
        Ok(concrete)
    }
}

#[derive(Deserialize, Serialize, Debug, Default, Eq, PartialEq, Clone)]
pub struct InnerWithDefault<E: Default> {
    #[serde(default)]
    codec: E,
    #[serde(default)]
    schema: Option<String>,
    #[serde(default)]
    only_fields: Option<Vec<String>>,
    #[serde(default)]
    except_fields: Option<Vec<String>>,
    #[serde(default)]
    timestamp_format: Option<TimestampFormat>,
}<|MERGE_RESOLUTION|>--- conflicted
+++ resolved
@@ -22,10 +22,7 @@
     // TODO: This is currently sink specific.
     #[serde(default, skip_serializing_if = "skip_serializing_if_default")]
     pub(crate) codec: E,
-    #[serde(
-        default,
-        skip_serializing_if = "crate::serde::skip_serializing_if_default"
-    )]
+    #[serde(default, skip_serializing_if = "skip_serializing_if_default")]
     pub(crate) schema: Option<String>,
     /// Keep only the following fields of the message. (Items mutually exclusive with `except_fields`)
     #[serde(default, skip_serializing_if = "skip_serializing_if_default")]
@@ -63,25 +60,7 @@
 where
     E: Default + PartialEq,
 {
-<<<<<<< HEAD
     pub(crate) fn without_default<X>(self) -> crate::sinks::util::encoding::EncodingConfig<X>
-=======
-    #[allow(dead_code)] // Required for `make check-component-features`
-    pub(crate) fn transmute<X>(self) -> EncodingConfigWithDefault<X>
-    where
-        X: From<E> + Default + PartialEq,
-    {
-        EncodingConfigWithDefault {
-            codec: self.codec.into(),
-            schema: self.schema,
-            only_fields: self.only_fields,
-            except_fields: self.except_fields,
-            timestamp_format: self.timestamp_format,
-        }
-    }
-    #[allow(dead_code)] // Required for `make check-component-features`
-    pub(crate) fn without_default<X>(self) -> EncodingConfig<X>
->>>>>>> 105c2d81
     where
         X: From<E> + PartialEq,
     {
@@ -95,32 +74,10 @@
     }
 }
 
-<<<<<<< HEAD
-=======
-impl<E> Into<EncodingConfig<E>> for EncodingConfigWithDefault<E>
+impl<E> From<E> for EncodingConfigWithDefault<E>
 where
     E: Default + PartialEq,
 {
-    fn into(self) -> EncodingConfig<E> {
-        let Self {
-            codec,
-            schema,
-            only_fields,
-            except_fields,
-            timestamp_format,
-        } = self;
-        EncodingConfig {
-            codec,
-            schema,
-            only_fields,
-            except_fields,
-            timestamp_format,
-        }
-    }
-}
-
->>>>>>> 105c2d81
-impl<E: Default + PartialEq> From<E> for EncodingConfigWithDefault<E> {
     fn from(codec: E) -> Self {
         Self {
             codec,
