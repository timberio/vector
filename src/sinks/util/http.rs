use super::{
    retries::RetryLogic,
<<<<<<< HEAD
    service::TowerRequestSettings,
    tls::{TlsConnectorExt, TlsSettings},
    BatchSettings, Buffer, SinkExt,
=======
    service::{TowerBatchedSink, TowerRequestSettings},
    tls::{TlsConnectorExt, TlsSettings},
    Batch, BatchSettings, BatchSink,
>>>>>>> 59ce721e
};
use crate::dns::Resolver;
use crate::event::Event;
use crate::topology::config::SinkContext;
use bytes::Bytes;
<<<<<<< HEAD
use futures::{stream::iter_ok, Future, Poll, Sink, Stream};
=======
use futures::{AsyncSink, Future, Poll, Sink, StartSend, Stream};
>>>>>>> 59ce721e
use http::{Request, StatusCode};
use hyper::client::HttpConnector;
use hyper_tls::HttpsConnector;
use serde::{Deserialize, Serialize};
use std::borrow::Cow;
use std::sync::Arc;
use tokio::executor::DefaultExecutor;
use tower::Service;
use tower_hyper::client::Client;
use tracing::field;
use tracing_tower::{InstrumentableService, InstrumentedService};

pub type Response = hyper::Response<Bytes>;
pub type Error = hyper::Error;

pub trait HttpSink: Send + Sync + 'static {
    type Input;
    type Output;

    fn encode_event(&self, event: Event) -> Option<Self::Input>;
    fn build_request(&self, events: Self::Output) -> http::Request<Vec<u8>>;
}

pub struct BatchedHttpSink<T, B: Batch>
where
    B::Output: Clone,
{
    sink: Arc<T>,
    inner: BatchSink<B, TowerBatchedSink<B::Output, HttpRetryLogic, B, HttpService<B::Output>>>,
    // An empty slot is needed to buffer an item where we encoded it but
    // the inner sink is applying back pressure. This trick is used in the `WithFlatMap`
    // sink combinator. https://docs.rs/futures/0.1.29/src/futures/sink/with_flat_map.rs.html#20
    slot: Option<B::Input>,
}

impl<T, B> BatchedHttpSink<T, B>
where
    B: Batch,
    B::Output: Clone,
    T: HttpSink<Input = B::Input, Output = B::Output>,
{
    pub fn new(
        sink: T,
        batch: B,
        request_settings: TowerRequestSettings,
        batch_settings: BatchSettings,
        tls_settings: Option<TlsSettings>,
        cx: &SinkContext,
    ) -> Self {
        let sink = Arc::new(sink);
        let sink1 = sink.clone();
        let svc = HttpService::new2(cx.resolver(), tls_settings, move |b| sink1.build_request(b));

        let service_sink = request_settings.batch_sink(HttpRetryLogic, svc, cx.acker());
        let inner = BatchSink::from_settings(service_sink, batch, batch_settings);

        Self {
            sink,
            inner,
            slot: None,
        }
    }
}

impl<T, B> Sink for BatchedHttpSink<T, B>
where
    B: Batch,
    B::Output: Clone,
    T: HttpSink<Input = B::Input, Output = B::Output>,
{
    type SinkItem = crate::Event;
    type SinkError = ();

    fn start_send(&mut self, item: Self::SinkItem) -> StartSend<Self::SinkItem, Self::SinkError> {
        if let Some(item) = self.sink.encode_event(item) {
            if let AsyncSink::NotReady(item) = self.inner.start_send(item)? {
                self.slot = Some(item);
            }
        }

        Ok(AsyncSink::Ready)
    }

    fn poll_complete(&mut self) -> Poll<(), Self::SinkError> {
        self.inner.poll_complete()
    }
}

#[derive(Clone)]
pub struct HttpService<B = Vec<u8>> {
    inner: InstrumentedService<
        Client<HttpsConnector<HttpConnector<Resolver>>, Vec<u8>>,
        Request<Vec<u8>>,
    >,
    request_builder: Arc<dyn Fn(B) -> hyper::Request<Vec<u8>> + Sync + Send>,
}

impl HttpService<Vec<u8>> {
    pub fn builder(resolver: Resolver) -> HttpServiceBuilder {
        HttpServiceBuilder::new(resolver)
    }

    pub fn new<F>(resolver: Resolver, request_builder: F) -> Self
    where
        F: Fn(Vec<u8>) -> hyper::Request<Vec<u8>> + Sync + Send + 'static,
    {
        Self::builder(resolver).build(request_builder)
    }

    pub fn with_batched_encoded<R, E>(
        cx: SinkContext,
        request_settings: &TowerRequestSettings,
        batch_settings: &BatchSettings,
        request_builder: R,
        encode_event: E,
    ) -> crate::sinks::RouterSink
    where
        R: Fn(Vec<u8>) -> hyper::Request<Vec<u8>> + Sync + Send + 'static,
        E: Fn(Event) -> Option<Vec<u8>> + Sync + Send + 'static,
    {
        let svc = HttpService::new(cx.resolver(), request_builder);

        let s = request_settings.batch_sink(HttpRetryLogic, svc, cx.acker());

        let s = SinkExt::batched_with_min(s, Buffer::new(false), batch_settings)
            .with_flat_map(move |event| iter_ok(encode_event(event)));

        Box::new(s)
    }
}

impl<B> HttpService<B> {
    pub fn new2<F>(
        resolver: Resolver,
        tls_settings: Option<TlsSettings>,
        request_builder: F,
    ) -> HttpService<B>
    where
        F: Fn(B) -> hyper::Request<Vec<u8>> + Sync + Send + 'static,
    {
        let mut http = HttpConnector::new_with_resolver(resolver.clone());
        http.enforce_http(false);

        let mut tls = native_tls::TlsConnector::builder();
        if let Some(settings) = tls_settings {
            tls.use_tls_settings(settings);
        }

        let tls = tls.build().expect("TLS initialization failed");

        let https = HttpsConnector::from((http, tls));
        let client = hyper::Client::builder()
            .executor(DefaultExecutor::current())
            .build(https);

        let inner = Client::with_client(client).instrument(info_span!("http"));
        HttpService {
            inner,
            request_builder: Arc::new(Box::new(request_builder)),
        }
    }
}

/// A builder for `HttpService`s
#[derive(Debug)]
pub struct HttpServiceBuilder {
    resolver: Resolver,
    tls_settings: Option<TlsSettings>,
}

impl HttpServiceBuilder {
    fn new(resolver: Resolver) -> Self {
        Self {
            resolver,
            tls_settings: None,
        }
    }

    /// Build the configured `HttpService`
    pub fn build<F>(self, request_builder: F) -> HttpService<Vec<u8>>
    where
        F: Fn(Vec<u8>) -> hyper::Request<Vec<u8>> + Sync + Send + 'static,
    {
        let mut http = HttpConnector::new_with_resolver(self.resolver.clone());
        http.enforce_http(false);

        let mut tls = native_tls::TlsConnector::builder();
        if let Some(settings) = self.tls_settings {
            tls.use_tls_settings(settings);
        }

        let tls = tls.build().expect("TLS initialization failed");

        let https = HttpsConnector::from((http, tls));
        let client = hyper::Client::builder()
            .executor(DefaultExecutor::current())
            .build(https);

        let inner = Client::with_client(client).instrument(info_span!("http"));
        HttpService {
            inner,
            request_builder: Arc::new(Box::new(request_builder)),
        }
    }

    /// Set the standard TLS settings
    pub fn tls_settings(mut self, settings: TlsSettings) -> Self {
        self.tls_settings = Some(settings);
        self
    }
}

pub fn connector(
    resolver: Resolver,
    tls_settings: TlsSettings,
) -> crate::Result<HttpsConnector<HttpConnector<Resolver>>> {
    let mut http = HttpConnector::new_with_resolver(resolver);
    http.enforce_http(false);

    let mut tls = native_tls::TlsConnector::builder();

    tls.use_tls_settings(tls_settings);

    let https = HttpsConnector::from((http, tls.build()?));

    Ok(https)
}

pub fn https_client(
    resolver: Resolver,
    tls: TlsSettings,
) -> crate::Result<hyper::Client<HttpsConnector<HttpConnector<Resolver>>>> {
    let https = connector(resolver, tls)?;
    Ok(hyper::Client::builder().build(https))
}

impl<B> Service<B> for HttpService<B> {
    type Response = Response;
    type Error = Error;
    type Future = Box<dyn Future<Item = Self::Response, Error = Self::Error> + Send + 'static>;

    fn poll_ready(&mut self) -> Poll<(), Self::Error> {
        Ok(().into())
    }

    fn call(&mut self, body: B) -> Self::Future {
        let request = (self.request_builder)(body);

        debug!(message = "sending request.");

        let fut = self
            .inner
            .call(request)
            .inspect(|res| {
                debug!(
                    message = "response.",
                    status = &field::display(res.status()),
                    version = &field::debug(res.version()),
                )
            })
            .and_then(|r| {
                let (parts, body) = r.into_parts();
                body.concat2()
                    .map(|b| hyper::Response::from_parts(parts, b.into_bytes()))
            });

        Box::new(fut)
    }
}

#[derive(Clone)]
pub struct HttpRetryLogic;

impl RetryLogic for HttpRetryLogic {
    type Error = hyper::Error;
    type Response = hyper::Response<Bytes>;

    fn is_retriable_error(&self, error: &Self::Error) -> bool {
        error.is_connect() || error.is_closed()
    }

    fn should_retry_response(&self, response: &Self::Response) -> Option<Cow<str>> {
        let status = response.status();

        match status {
            StatusCode::TOO_MANY_REQUESTS => Some("Too many requests".into()),
            StatusCode::NOT_IMPLEMENTED => None,
            _ if status.is_server_error() => {
                Some(format!("{}: {}", status, String::from_utf8_lossy(response.body())).into())
            }
            _ => None,
        }
    }
}

#[derive(Deserialize, Serialize, Clone, Debug)]
#[serde(deny_unknown_fields, rename_all = "snake_case", tag = "strategy")]
pub enum Auth {
    Basic { user: String, password: String },
}

impl Auth {
    pub fn apply<B>(&self, req: &mut Request<B>) {
        match &self {
            Auth::Basic { user, password } => {
                use headers::HeaderMapExt;
                let auth = headers::Authorization::basic(&user, &password);
                req.headers_mut().typed_insert(auth);
            }
        }
    }
}

#[cfg(test)]
mod test {
    use super::*;
    use futures::{Future, Sink, Stream};
    use http::Method;
    use hyper::service::service_fn;
    use hyper::{Body, Response, Server, Uri};
    use tower::Service;

    #[test]
    fn util_http_retry_logic() {
        let logic = HttpRetryLogic;

        let response_429 = Response::builder().status(429).body(Bytes::new()).unwrap();
        let response_500 = Response::builder().status(500).body(Bytes::new()).unwrap();
        let response_400 = Response::builder().status(400).body(Bytes::new()).unwrap();
        let response_501 = Response::builder().status(501).body(Bytes::new()).unwrap();

        assert!(logic.should_retry_response(&response_429).is_some());
        assert!(logic.should_retry_response(&response_500).is_some());
        assert!(logic.should_retry_response(&response_400).is_none());
        assert!(logic.should_retry_response(&response_501).is_none());
    }

    #[test]
    fn util_http_it_makes_http_requests() {
        let rt = crate::test_util::runtime();
        let addr = crate::test_util::next_addr();
        let resolver = Resolver::new(Vec::new(), rt.executor()).unwrap();

        let uri = format!("http://{}:{}/", addr.ip(), addr.port())
            .parse::<Uri>()
            .unwrap();

        let request = b"hello".to_vec();
        let mut service = HttpService::new(resolver, move |body| {
            let mut builder = hyper::Request::builder();
            builder.method(Method::POST);
            builder.uri(uri.clone());
            builder.body(body.into()).unwrap()
        });

        let req = service.call(request);

        let (tx, rx) = futures::sync::mpsc::channel(10);

        let new_service = move || {
            let tx = tx.clone();

            service_fn(move |req: hyper::Request<Body>| -> Box<dyn Future<Item = Response<Body>, Error = String> + Send> {
                let tx = tx.clone();

                Box::new(req.into_body().map_err(|_| "".to_string()).fold::<_, _, Result<_, String>>(vec![], |mut acc, chunk| {
                    acc.extend_from_slice(&chunk);
                    Ok(acc)
                }).and_then(move |v| {
                    let string = String::from_utf8(v).map_err(|_| "Wasn't UTF-8".to_string());
                    tx.send(string).map_err(|_| "Send error".to_string())
                }).and_then(|_| {
                    futures::future::ok(Response::new(Body::from("")))
                }))
            })
        };

        let server = Server::bind(&addr)
            .serve(new_service)
            .map_err(|e| eprintln!("server error: {}", e));

        let mut rt = crate::runtime::Runtime::new().unwrap();

        rt.spawn(server);

        rt.block_on(req).unwrap();

        let _ = rt.shutdown_now();

        let (body, _rest) = rx.into_future().wait().unwrap();
        assert_eq!(body.unwrap().unwrap(), "hello");
    }
}<|MERGE_RESOLUTION|>--- conflicted
+++ resolved
@@ -1,24 +1,14 @@
 use super::{
     retries::RetryLogic,
-<<<<<<< HEAD
-    service::TowerRequestSettings,
-    tls::{TlsConnectorExt, TlsSettings},
-    BatchSettings, Buffer, SinkExt,
-=======
     service::{TowerBatchedSink, TowerRequestSettings},
     tls::{TlsConnectorExt, TlsSettings},
     Batch, BatchSettings, BatchSink,
->>>>>>> 59ce721e
 };
 use crate::dns::Resolver;
 use crate::event::Event;
 use crate::topology::config::SinkContext;
 use bytes::Bytes;
-<<<<<<< HEAD
-use futures::{stream::iter_ok, Future, Poll, Sink, Stream};
-=======
 use futures::{AsyncSink, Future, Poll, Sink, StartSend, Stream};
->>>>>>> 59ce721e
 use http::{Request, StatusCode};
 use hyper::client::HttpConnector;
 use hyper_tls::HttpsConnector;
