--- conflicted
+++ resolved
@@ -8,11 +8,7 @@
     time::Duration,
 };
 use tokio::time::{delay_for, Delay};
-<<<<<<< HEAD
 use tower::{retry::Policy, timeout::error::Elapsed};
-=======
-use tower03::{retry::Policy, timeout::error::Elapsed};
->>>>>>> 0d0ce760
 
 pub enum RetryAction {
     /// Indicate that this request should be retried with a reason
@@ -183,13 +179,8 @@
     use std::{fmt, time::Duration};
     use tokio::time;
     use tokio_test::{assert_pending, assert_ready_err, assert_ready_ok, task};
-<<<<<<< HEAD
     use tower::retry::RetryLayer;
     use tower_test::{assert_request_eq, mock};
-=======
-    use tower03::retry::RetryLayer;
-    use tower_test03::{assert_request_eq, mock};
->>>>>>> 0d0ce760
 
     #[tokio::test]
     async fn service_error_retry() {
@@ -258,11 +249,7 @@
         assert_ready_ok!(svc.poll_ready());
 
         let mut fut = task::spawn(svc.call("hello"));
-<<<<<<< HEAD
-        assert_request_eq!(handle, "hello").send_error(tower::timeout::error::Elapsed::new());
-=======
-        assert_request_eq!(handle, "hello").send_error(tower03::timeout::error::Elapsed::new());
->>>>>>> 0d0ce760
+        assert_request_eq!(handle, "hello").send_error(Elapsed::new());
         assert_pending!(fut.poll());
 
         time::advance(Duration::from_secs(2)).await;
