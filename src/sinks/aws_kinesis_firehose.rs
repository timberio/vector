use crate::{
    dns::Resolver,
    event::{self, Event},
    region::RegionOrEndpoint,
    sinks::util::{retries::RetryLogic, BatchEventsConfig, SinkExt, TowerRequestConfig},
    topology::config::{DataType, SinkConfig, SinkContext, SinkDescription},
};
use bytes::Bytes;
use futures::{stream::iter_ok, Future, Poll, Sink};
use lazy_static::lazy_static;
use rusoto_core::{Region, RusotoError, RusotoFuture};
use rusoto_firehose::{
    KinesisFirehose, KinesisFirehoseClient, ListDeliveryStreamsInput, PutRecordBatchError,
    PutRecordBatchInput, PutRecordBatchOutput, Record,
};
use serde::{Deserialize, Serialize};
use snafu::Snafu;
use std::{convert::TryInto, fmt};
use tower::Service;
use tracing_futures::{Instrument, Instrumented};

#[derive(Clone)]
pub struct KinesisFirehoseService {
    client: KinesisFirehoseClient,
    config: KinesisFirehoseSinkConfig,
}

#[derive(Deserialize, Serialize, Debug, Clone, Default)]
#[serde(deny_unknown_fields)]
pub struct KinesisFirehoseSinkConfig {
    pub stream_name: String,
    #[serde(flatten)]
    pub region: RegionOrEndpoint,
    pub encoding: Encoding,
    #[serde(default)]
    pub batch: BatchEventsConfig,
    #[serde(default)]
    pub request: TowerRequestConfig,
}

lazy_static! {
    static ref REQUEST_DEFAULTS: TowerRequestConfig = TowerRequestConfig {
        timeout_secs: Some(30),
        ..Default::default()
    };
}

#[derive(Deserialize, Serialize, Debug, Eq, PartialEq, Clone, Derivative)]
#[serde(rename_all = "snake_case")]
#[derivative(Default)]
pub enum Encoding {
    #[derivative(Default)]
    Text,
    Json,
}

inventory::submit! {
    SinkDescription::new::<KinesisFirehoseSinkConfig>("aws_kinesis_firehose")
}

#[typetag::serde(name = "aws_kinesis_firehose")]
impl SinkConfig for KinesisFirehoseSinkConfig {
    fn build(&self, cx: SinkContext) -> crate::Result<(super::RouterSink, super::Healthcheck)> {
        let config = self.clone();
        let healthcheck = healthcheck(self.clone(), cx.resolver())?;
        let sink = KinesisFirehoseService::new(config, cx)?;
        Ok((Box::new(sink), healthcheck))
    }

    fn input_type(&self) -> DataType {
        DataType::Log
    }

    fn sink_type(&self) -> &'static str {
        "aws_kinesis_firehose"
    }
}

impl KinesisFirehoseService {
    pub fn new(
        config: KinesisFirehoseSinkConfig,
        cx: SinkContext,
    ) -> crate::Result<impl Sink<SinkItem = Event, SinkError = ()>> {
        let client = create_client(config.region.clone().try_into()?, cx.resolver())?;

        let batch = config.batch.unwrap_or(bytesize::mib(1u64), 1);
        let request = config.request.unwrap_with(&REQUEST_DEFAULTS);
        let encoding = config.encoding.clone();

        let kinesis = KinesisFirehoseService { client, config };

        let sink = request
            .batch_sink(KinesisFirehoseRetryLogic, kinesis, cx.acker())
            .batched_with_min(Vec::new(), &batch)
            .with_flat_map(move |e| iter_ok(encode_event(e, &encoding)));

        Ok(sink)
    }
}

impl Service<Vec<Record>> for KinesisFirehoseService {
    type Response = PutRecordBatchOutput;
    type Error = RusotoError<PutRecordBatchError>;
    type Future = Instrumented<RusotoFuture<PutRecordBatchOutput, PutRecordBatchError>>;

    fn poll_ready(&mut self) -> Poll<(), Self::Error> {
        Ok(().into())
    }

    fn call(&mut self, records: Vec<Record>) -> Self::Future {
        debug!(
            message = "sending records.",
            events = %records.len(),
        );

        let request = PutRecordBatchInput {
            records,
            delivery_stream_name: self.config.stream_name.clone(),
        };

        self.client
            .put_record_batch(request)
            .instrument(info_span!("request"))
    }
}

impl fmt::Debug for KinesisFirehoseService {
    fn fmt(&self, f: &mut fmt::Formatter<'_>) -> fmt::Result {
        f.debug_struct("KinesisFirehoseService")
            .field("config", &self.config)
            .finish()
    }
}

#[derive(Debug, Clone)]
struct KinesisFirehoseRetryLogic;

impl RetryLogic for KinesisFirehoseRetryLogic {
    type Error = RusotoError<PutRecordBatchError>;
    type Response = PutRecordBatchOutput;

    fn is_retriable_error(&self, error: &Self::Error) -> bool {
        match error {
            RusotoError::HttpDispatch(_) => true,
            RusotoError::Service(PutRecordBatchError::ServiceUnavailable(_)) => true,
            RusotoError::Unknown(res) if res.status.is_server_error() => true,
            _ => false,
        }
    }
}

#[derive(Debug, Snafu)]
enum HealthcheckError {
    #[snafu(display("ListDeliveryStreams failed: {}", source))]
    ListDeliveryStreamsFailed {
        source: RusotoError<rusoto_firehose::ListDeliveryStreamsError>,
    },
    #[snafu(display("Stream names do not match, got {}, expected {}", name, stream_name))]
    StreamNamesMismatch { name: String, stream_name: String },
    #[snafu(display(
        "Stream returned does not contain any streams that match {}",
        stream_name
    ))]
    NoMatchingStreamName { stream_name: String },
}

fn healthcheck(
    config: KinesisFirehoseSinkConfig,
    resolver: Resolver,
) -> crate::Result<super::Healthcheck> {
    let client = create_client(config.region.try_into()?, resolver)?;
    let stream_name = config.stream_name;

    let fut = client
        .list_delivery_streams(ListDeliveryStreamsInput {
            exclusive_start_delivery_stream_name: Some(stream_name.clone()),
            limit: Some(1),
            delivery_stream_type: None,
        })
        .map_err(|source| HealthcheckError::ListDeliveryStreamsFailed { source }.into())
        .and_then(move |res| Ok(res.delivery_stream_names.into_iter().next()))
        .and_then(move |name| {
            if let Some(name) = name {
                if name == stream_name {
                    Ok(())
                } else {
                    Err(HealthcheckError::StreamNamesMismatch { name, stream_name }.into())
                }
            } else {
                Err(HealthcheckError::NoMatchingStreamName { stream_name }.into())
            }
        });

    Ok(Box::new(fut))
}

fn create_client(region: Region, resolver: Resolver) -> crate::Result<KinesisFirehoseClient> {
    use rusoto_credential::DefaultCredentialsProvider;

    let p = DefaultCredentialsProvider::new()?;
    let d = crate::sinks::util::rusoto::client(resolver)?;

    Ok(KinesisFirehoseClient::new_with(d, p, region))
}

fn encode_event(event: Event, encoding: &Encoding) -> Option<Record> {
    let log = event.into_log();
    let data = match encoding {
        Encoding::Json => {
            serde_json::to_vec(&log.unflatten()).expect("Error encoding event as json.")
        }

        Encoding::Text => log
            .get(&event::MESSAGE)
            .map(|v| v.as_bytes().to_vec())
            .unwrap_or_default(),
    };

    let data = Bytes::from(data);

    Some(Record { data })
}

#[cfg(test)]
mod tests {
    use super::*;
    use crate::event::{self, Event};
    use std::collections::HashMap;

    #[test]
    fn firehose_encode_event_text() {
        let message = "hello world".to_string();
        let event = encode_event(message.clone().into(), &Encoding::Text).unwrap();

        assert_eq!(&event.data[..], message.as_bytes());
    }

    #[test]
    fn firehose_encode_event_json() {
        let message = "hello world".to_string();
        let mut event = Event::from(message.clone());
        event.as_mut_log().insert_explicit("key", "value");
        let event = encode_event(event, &Encoding::Json).unwrap();

        let map: HashMap<String, String> = serde_json::from_slice(&event.data[..]).unwrap();

        assert_eq!(map[&event::MESSAGE.to_string()], message);
        assert_eq!(map["key"], "value".to_string());
    }
}

#[cfg(feature = "firehose-integration-tests")]
#[cfg(test)]
mod integration_tests {
    use super::*;
    use crate::{
        region::RegionOrEndpoint,
        runtime,
<<<<<<< HEAD
        sinks::{
            elasticsearch::{ElasticSearchCommon, ElasticSearchConfig, Provider},
            util::BatchEventsConfig,
        },
=======
        sinks::elasticsearch::{ElasticSearchAuth, ElasticSearchCommon, ElasticSearchConfig},
>>>>>>> 0d83d412
        test_util::{random_events_with_stream, random_string},
        topology::config::SinkContext,
    };
    use futures::Sink;
    use rusoto_core::Region;
    use rusoto_firehose::{
        CreateDeliveryStreamInput, ElasticsearchDestinationConfiguration, KinesisFirehose,
        KinesisFirehoseClient,
    };
    use serde_json::{json, Value};
    use std::{thread, time::Duration};

    #[test]
    fn firehose_put_records() {
        let stream = gen_stream();

        let region = Region::Custom {
            name: "localstack".into(),
            endpoint: "http://localhost:4573".into(),
        };

        ensure_stream(region.clone(), stream.clone());

        let config = KinesisFirehoseSinkConfig {
            stream_name: stream.clone(),
            region: RegionOrEndpoint::with_endpoint("http://localhost:4573".into()),
            encoding: Encoding::Json, // required for ES destination w/ localstack
            batch: BatchEventsConfig {
                max_events: Some(2),
                timeout_secs: None,
            },
            request: TowerRequestConfig {
                timeout_secs: Some(10),
                retry_attempts: Some(0),
                ..Default::default()
            },
        };

        let mut rt = runtime::Runtime::new().unwrap();
        let cx = SinkContext::new_test(rt.executor());

        let sink = KinesisFirehoseService::new(config, cx).unwrap();

        let (input, events) = random_events_with_stream(100, 100);

        let pump = sink.send_all(events);
        let _ = rt.block_on(pump).unwrap();

        thread::sleep(Duration::from_secs(1));

        let config = ElasticSearchConfig {
            auth: Some(ElasticSearchAuth::Aws),
            region: RegionOrEndpoint::with_endpoint("http://localhost:4571".into()),
            index: Some(stream.clone()),
            ..Default::default()
        };
        let common = ElasticSearchCommon::parse_config(&config).expect("Config error");

        let client = reqwest::Client::builder()
            .build()
            .expect("Could not build HTTP client");

        let response = client
            .get(&format!("{}/{}/_search", common.base_url, stream))
            .json(&json!({
                "query": { "query_string": { "query": "*" } }
            }))
            .send()
            .unwrap()
            .json::<elastic_responses::search::SearchResponse<Value>>()
            .unwrap();

        assert_eq!(input.len() as u64, response.total());
        let input = input
            .into_iter()
            .map(|rec| serde_json::to_value(rec.into_log().unflatten()).unwrap())
            .collect::<Vec<_>>();
        for hit in response.into_hits() {
            let event = hit.into_document().unwrap();
            assert!(input.contains(&event));
        }
    }

    fn ensure_stream(region: Region, delivery_stream_name: String) {
        let client = KinesisFirehoseClient::new(region);

        let es_config = ElasticsearchDestinationConfiguration {
            index_name: delivery_stream_name.clone(),
            domain_arn: "doesn't matter".into(),
            role_arn: "doesn't matter".into(),
            type_name: "doesn't matter".into(),
            ..Default::default()
        };

        let req = CreateDeliveryStreamInput {
            delivery_stream_name,
            elasticsearch_destination_configuration: Some(es_config),
            ..Default::default()
        };

        match client.create_delivery_stream(req).sync() {
            Ok(_) => (),
            Err(e) => println!("Unable to create the delivery stream {:?}", e),
        };
    }

    fn gen_stream() -> String {
        format!("test-{}", random_string(10).to_lowercase())
    }
}<|MERGE_RESOLUTION|>--- conflicted
+++ resolved
@@ -256,14 +256,10 @@
     use crate::{
         region::RegionOrEndpoint,
         runtime,
-<<<<<<< HEAD
         sinks::{
-            elasticsearch::{ElasticSearchCommon, ElasticSearchConfig, Provider},
             util::BatchEventsConfig,
+            elasticsearch::{ElasticSearchAuth, ElasticSearchCommon, ElasticSearchConfig}
         },
-=======
-        sinks::elasticsearch::{ElasticSearchAuth, ElasticSearchCommon, ElasticSearchConfig},
->>>>>>> 0d83d412
         test_util::{random_events_with_stream, random_string},
         topology::config::SinkContext,
     };
