use crate::{
    dns::Resolver,
    event::{self, Event},
    region2::RegionOrEndpoint,
    sinks::util::{
        encoding::{EncodingConfig, EncodingConfiguration},
        retries2::RetryLogic,
        rusoto2::{self, AwsCredentialsProvider},
<<<<<<< HEAD
        service2::TowerRequestConfig,
        BatchEventsConfig,
=======
        sink::Response,
        BatchEventsConfig, TowerRequestConfig,
>>>>>>> 12480b54
    },
    topology::config::{DataType, SinkConfig, SinkContext, SinkDescription},
};
use bytes05::Bytes;
use futures::{future::BoxFuture, FutureExt, TryFutureExt};
use futures01::{stream::iter_ok, Sink};
use lazy_static::lazy_static;
use rusoto_core44::{Region, RusotoError};
use rusoto_firehose44::{
    DescribeDeliveryStreamError, DescribeDeliveryStreamInput, KinesisFirehose,
    KinesisFirehoseClient, PutRecordBatchError, PutRecordBatchInput, PutRecordBatchOutput, Record,
};
use serde::{Deserialize, Serialize};
use snafu::Snafu;
use std::{
    convert::TryInto,
    fmt,
    task::{Context, Poll},
};
use tower03::Service;
use tracing_futures::Instrument;

#[derive(Clone)]
pub struct KinesisFirehoseService {
    client: KinesisFirehoseClient,
    config: KinesisFirehoseSinkConfig,
}

#[derive(Deserialize, Serialize, Debug, Clone)]
#[serde(deny_unknown_fields)]
pub struct KinesisFirehoseSinkConfig {
    pub stream_name: String,
    #[serde(flatten)]
    pub region: RegionOrEndpoint,
    pub encoding: EncodingConfig<Encoding>,
    #[serde(default)]
    pub batch: BatchEventsConfig,
    #[serde(default)]
    pub request: TowerRequestConfig,
    pub assume_role: Option<String>,
}

lazy_static! {
    static ref REQUEST_DEFAULTS: TowerRequestConfig = TowerRequestConfig {
        timeout_secs: Some(30),
        ..Default::default()
    };
}

#[derive(Deserialize, Serialize, Debug, Eq, PartialEq, Clone)]
#[serde(rename_all = "snake_case")]
pub enum Encoding {
    Text,
    Json,
}

inventory::submit! {
    SinkDescription::new_without_default::<KinesisFirehoseSinkConfig>("aws_kinesis_firehose")
}

#[typetag::serde(name = "aws_kinesis_firehose")]
impl SinkConfig for KinesisFirehoseSinkConfig {
    fn build(&self, cx: SinkContext) -> crate::Result<(super::RouterSink, super::Healthcheck)> {
        let config = self.clone();
        let healthcheck = healthcheck(self.clone(), cx.resolver()).boxed().compat();
        let sink = KinesisFirehoseService::new(config, cx)?;
        Ok((Box::new(sink), Box::new(healthcheck)))
    }

    fn input_type(&self) -> DataType {
        DataType::Log
    }

    fn sink_type(&self) -> &'static str {
        "aws_kinesis_firehose"
    }
}

impl KinesisFirehoseService {
    pub fn new(
        config: KinesisFirehoseSinkConfig,
        cx: SinkContext,
    ) -> crate::Result<impl Sink<SinkItem = Event, SinkError = ()>> {
        let client = create_client(
            config.region.clone().try_into()?,
            config.assume_role.clone(),
            cx.resolver(),
        )?;

        let batch = config.batch.unwrap_or(500, 1);
        let request = config.request.unwrap_with(&REQUEST_DEFAULTS);
        let encoding = config.encoding.clone();

        let kinesis = KinesisFirehoseService { client, config };

        let sink = request
            .batch_sink(
                KinesisFirehoseRetryLogic,
                kinesis,
                Vec::new(),
                batch,
                cx.acker(),
            )
            .sink_map_err(|e| error!("Fatal kinesis firehose sink error: {}", e))
            .with_flat_map(move |e| iter_ok(encode_event(e, &encoding)));

        Ok(sink)
    }
}

impl Service<Vec<Record>> for KinesisFirehoseService {
    type Response = PutRecordBatchOutput;
    type Error = RusotoError<PutRecordBatchError>;
    type Future =
        BoxFuture<'static, Result<PutRecordBatchOutput, RusotoError<PutRecordBatchError>>>;

    fn poll_ready(&mut self, _cx: &mut Context) -> Poll<Result<(), Self::Error>> {
        Poll::Ready(Ok(()))
    }

    fn call(&mut self, records: Vec<Record>) -> Self::Future {
        debug!(
            message = "sending records.",
            events = %records.len(),
        );

        let client = self.client.clone();
        let request = PutRecordBatchInput {
            records,
            delivery_stream_name: self.config.stream_name.clone(),
        };

        Box::pin(
            async move { client.put_record_batch(request).await }.instrument(info_span!("request")),
        )
    }
}

impl fmt::Debug for KinesisFirehoseService {
    fn fmt(&self, f: &mut fmt::Formatter<'_>) -> fmt::Result {
        f.debug_struct("KinesisFirehoseService")
            .field("config", &self.config)
            .finish()
    }
}

impl Response for PutRecordBatchOutput {}

#[derive(Debug, Clone)]
struct KinesisFirehoseRetryLogic;

impl RetryLogic for KinesisFirehoseRetryLogic {
    type Error = RusotoError<PutRecordBatchError>;
    type Response = PutRecordBatchOutput;

    fn is_retriable_error(&self, error: &Self::Error) -> bool {
        match error {
            RusotoError::HttpDispatch(_) => true,
            RusotoError::Service(PutRecordBatchError::ServiceUnavailable(_)) => true,
            RusotoError::Unknown(res) if res.status.is_server_error() => true,
            _ => false,
        }
    }
}

#[derive(Debug, Snafu)]
enum HealthcheckError {
    #[snafu(display("DescribeDeliveryStream failed: {}", source))]
    DescribeDeliveryStreamFailed {
        source: RusotoError<DescribeDeliveryStreamError>,
    },
    #[snafu(display("Stream name does not match, got {}, expected {}", name, stream_name))]
    StreamNamesMismatch { name: String, stream_name: String },
}

async fn healthcheck(config: KinesisFirehoseSinkConfig, resolver: Resolver) -> crate::Result<()> {
    let client = create_client(config.region.try_into()?, config.assume_role, resolver)?;
    let stream_name = config.stream_name;

    let req = client.describe_delivery_stream(DescribeDeliveryStreamInput {
        delivery_stream_name: stream_name.clone(),
        exclusive_start_destination_id: None,
        limit: Some(1),
    });

    match req.await {
        Ok(resp) => {
            let name = resp.delivery_stream_description.delivery_stream_name;
            if name == stream_name {
                Ok(())
            } else {
                Err(HealthcheckError::StreamNamesMismatch { name, stream_name }.into())
            }
        }
        Err(source) => Err(HealthcheckError::DescribeDeliveryStreamFailed { source }.into()),
    }
}

fn create_client(
    region: Region,
    assume_role: Option<String>,
    resolver: Resolver,
) -> crate::Result<KinesisFirehoseClient> {
    let client = rusoto2::client(resolver)?;
    let creds = AwsCredentialsProvider::new(&region, assume_role)?;

    Ok(KinesisFirehoseClient::new_with(client, creds, region))
}

fn encode_event(mut event: Event, encoding: &EncodingConfig<Encoding>) -> Option<Record> {
    encoding.apply_rules(&mut event);
    let log = event.into_log();
    let data = match encoding.codec() {
        Encoding::Json => serde_json::to_vec(&log).expect("Error encoding event as json."),

        Encoding::Text => log
            .get(&event::log_schema().message_key())
            .map(|v| v.as_bytes().to_vec())
            .unwrap_or_default(),
    };

    let data = Bytes::from(data);

    Some(Record { data })
}

#[cfg(test)]
mod tests {
    use super::*;
    use crate::event::{self, Event};
    use std::collections::BTreeMap;

    #[test]
    fn firehose_encode_event_text() {
        let message = "hello world".to_string();
        let event = encode_event(message.clone().into(), &Encoding::Text.into()).unwrap();

        assert_eq!(&event.data[..], message.as_bytes());
    }

    #[test]
    fn firehose_encode_event_json() {
        let message = "hello world".to_string();
        let mut event = Event::from(message.clone());
        event.as_mut_log().insert("key", "value");
        let event = encode_event(event, &Encoding::Json.into()).unwrap();

        let map: BTreeMap<String, String> = serde_json::from_slice(&event.data[..]).unwrap();

        assert_eq!(map[&event::log_schema().message_key().to_string()], message);
        assert_eq!(map["key"], "value".to_string());
    }
}

#[cfg(feature = "aws-kinesis-firehose-integration-tests")]
#[cfg(test)]
mod integration_tests {
    use super::*;
    use crate::{
        region::RegionOrEndpoint,
        sinks::{
            elasticsearch::{ElasticSearchAuth, ElasticSearchCommon, ElasticSearchConfig},
            util::BatchEventsConfig,
        },
        test_util::{random_events_with_stream, random_string, runtime},
        topology::config::SinkContext,
    };
    use futures01::Sink;
    use rusoto_core44::Region;
    use rusoto_firehose44::{
        CreateDeliveryStreamInput, ElasticsearchDestinationConfiguration, KinesisFirehose,
        KinesisFirehoseClient,
    };
    use serde_json::{json, Value};
    use std::{thread, time::Duration};

    #[test]
    fn firehose_put_records() {
        let stream = gen_stream();

        let region = Region::Custom {
            name: "localstack".into(),
            endpoint: "http://localhost:4573".into(),
        };

        ensure_stream(region.clone(), stream.clone());

        let config = KinesisFirehoseSinkConfig {
            stream_name: stream.clone(),
            region: RegionOrEndpoint::with_endpoint("http://localhost:4573".into()),
            encoding: EncodingConfig::from(Encoding::Json), // required for ES destination w/ localstack
            batch: BatchEventsConfig {
                max_events: Some(2),
                timeout_secs: None,
            },
            request: TowerRequestConfig {
                timeout_secs: Some(10),
                retry_attempts: Some(0),
                ..Default::default()
            },
            assume_role: None,
        };

        let mut rt = runtime();
        let cx = SinkContext::new_test(rt.executor());

        let sink = KinesisFirehoseService::new(config, cx).unwrap();

        let (input, events) = random_events_with_stream(100, 100);

        let pump = sink.send_all(events);
        let _ = rt.block_on(pump).unwrap();

        thread::sleep(Duration::from_secs(1));

        let config = ElasticSearchConfig {
            auth: Some(ElasticSearchAuth::Aws),
            host: "http://localhost:4571".into(),
            index: Some(stream.clone()),
            ..Default::default()
        };
        let common = ElasticSearchCommon::parse_config(&config).expect("Config error");

        let client = reqwest::Client::builder()
            .build()
            .expect("Could not build HTTP client");

        let response = client
            .get(&format!("{}/{}/_search", common.base_url, stream))
            .json(&json!({
                "query": { "query_string": { "query": "*" } }
            }))
            .send()
            .unwrap()
            .json::<elastic_responses::search::SearchResponse<Value>>()
            .unwrap();

        assert_eq!(input.len() as u64, response.total());
        let input = input
            .into_iter()
            .map(|rec| serde_json::to_value(&rec.into_log()).unwrap())
            .collect::<Vec<_>>();
        for hit in response.into_hits() {
            let event = hit.into_document().unwrap();
            assert!(input.contains(&event));
        }
    }

    fn ensure_stream(region: Region, delivery_stream_name: String) {
        let client = KinesisFirehoseClient::new(region);

        let es_config = ElasticsearchDestinationConfiguration {
            index_name: delivery_stream_name.clone(),
            domain_arn: "doesn't matter".into(),
            role_arn: "doesn't matter".into(),
            type_name: "doesn't matter".into(),
            ..Default::default()
        };

        let req = CreateDeliveryStreamInput {
            delivery_stream_name,
            elasticsearch_destination_configuration: Some(es_config),
            ..Default::default()
        };

        match client.create_delivery_stream(req).sync() {
            Ok(_) => (),
            Err(e) => println!("Unable to create the delivery stream {:?}", e),
        };
    }

    fn gen_stream() -> String {
        format!("test-{}", random_string(10).to_lowercase())
    }
}<|MERGE_RESOLUTION|>--- conflicted
+++ resolved
@@ -6,13 +6,9 @@
         encoding::{EncodingConfig, EncodingConfiguration},
         retries2::RetryLogic,
         rusoto2::{self, AwsCredentialsProvider},
-<<<<<<< HEAD
         service2::TowerRequestConfig,
+        sink::Response,
         BatchEventsConfig,
-=======
-        sink::Response,
-        BatchEventsConfig, TowerRequestConfig,
->>>>>>> 12480b54
     },
     topology::config::{DataType, SinkConfig, SinkContext, SinkDescription},
 };
