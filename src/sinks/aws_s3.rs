--- conflicted
+++ resolved
@@ -138,12 +138,9 @@
     SinkDescription::new::<S3SinkConfig>("aws_s3")
 }
 
-<<<<<<< HEAD
 impl_generate_config_from_default!(S3SinkConfig);
 
-=======
 #[async_trait::async_trait]
->>>>>>> f8afe0b1
 #[typetag::serde(name = "aws_s3")]
 impl SinkConfig for S3SinkConfig {
     async fn build(
