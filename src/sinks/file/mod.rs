use crate::expiring_hash_map::ExpiringHashMap;
use crate::{
<<<<<<< HEAD
    config::{DataType, SinkConfig, SinkContext, SinkDescription},
=======
    config::{log_schema, DataType, SinkConfig, SinkContext, SinkDescription},
>>>>>>> 463e0838
    event::Event,
    sinks::util::{
        encoding::{EncodingConfigWithDefault, EncodingConfiguration},
        StreamSink,
    },
    template::Template,
};
use async_compression::tokio_02::write::GzipEncoder;
use async_trait::async_trait;
use bytes::Bytes;
use futures::pin_mut;
use futures::stream::{Stream, StreamExt};
use serde::{Deserialize, Serialize};
use std::time::{Duration, Instant};
use tokio::{
    fs::{self, File},
    io::AsyncWriteExt,
};

mod bytes_path;
use bytes_path::BytesPath;

use super::streaming_sink::{self, StreamingSink};

#[derive(Deserialize, Serialize, Debug)]
#[serde(deny_unknown_fields)]
pub struct FileSinkConfig {
    pub path: Template,
    pub idle_timeout_secs: Option<u64>,
    #[serde(
        default,
        skip_serializing_if = "crate::serde::skip_serializing_if_default"
    )]
    pub encoding: EncodingConfigWithDefault<Encoding>,
    #[serde(
        default,
        skip_serializing_if = "crate::serde::skip_serializing_if_default"
    )]
    pub compression: Compression,
}

inventory::submit! {
    SinkDescription::new_without_default::<FileSinkConfig>("file")
}

#[derive(Deserialize, Serialize, Debug, Eq, PartialEq, Clone)]
#[serde(rename_all = "snake_case")]
pub enum Encoding {
    Text,
    Ndjson,
}

impl Default for Encoding {
    fn default() -> Self {
        Encoding::Text
    }
}

#[derive(Deserialize, Serialize, Debug, Eq, PartialEq, Clone, Copy)]
#[serde(rename_all = "snake_case")]
pub enum Compression {
    Gzip,
    None,
}

impl Default for Compression {
    fn default() -> Self {
        Compression::None
    }
}

enum OutFile {
    Regular(File),
    Gzip(GzipEncoder<File>),
}

impl OutFile {
    fn new(file: File, compression: Compression) -> Self {
        match compression {
            Compression::None => OutFile::Regular(file),
            Compression::Gzip => OutFile::Gzip(GzipEncoder::new(file)),
        }
    }

    async fn sync_all(&mut self) -> Result<(), std::io::Error> {
        match self {
            OutFile::Regular(file) => file.sync_all().await,
            OutFile::Gzip(gzip) => gzip.get_mut().sync_all().await,
        }
    }

    async fn shutdown(&mut self) -> Result<(), std::io::Error> {
        match self {
            OutFile::Regular(file) => file.shutdown().await,
            OutFile::Gzip(gzip) => gzip.shutdown().await,
        }
    }

    async fn write_all(&mut self, src: &[u8]) -> Result<(), std::io::Error> {
        match self {
            OutFile::Regular(file) => file.write_all(src).await,
            OutFile::Gzip(gzip) => gzip.write_all(src).await,
        }
    }

    /// Shutdowns by flushing data, writing headers, and syncing all of that
    /// data and metadata to the filesystem.
    async fn close(&mut self) -> Result<(), std::io::Error> {
        self.shutdown().await?;
        self.sync_all().await
    }
}

#[typetag::serde(name = "file")]
impl SinkConfig for FileSinkConfig {
    fn build(&self, cx: SinkContext) -> crate::Result<(super::RouterSink, super::Healthcheck)> {
        let sink = FileSink::new(&self);
        let sink = streaming_sink::compat::adapt_to_topology(sink);
        let sink = StreamSink::new(sink, cx.acker());
        Ok((Box::new(sink), Box::new(futures01::future::ok(()))))
    }

    fn input_type(&self) -> DataType {
        DataType::Log
    }

    fn sink_type(&self) -> &'static str {
        "file"
    }
}

#[derive(Debug)]
pub struct FileSink {
    path: Template,
    encoding: EncodingConfigWithDefault<Encoding>,
    idle_timeout: Duration,
    files: ExpiringHashMap<Bytes, OutFile>,
    compression: Compression,
}

impl FileSink {
    pub fn new(config: &FileSinkConfig) -> Self {
        Self {
            path: config.path.clone(),
            encoding: config.encoding.clone(),
            idle_timeout: Duration::from_secs(config.idle_timeout_secs.unwrap_or(30)),
            files: ExpiringHashMap::default(),
            compression: config.compression,
        }
    }

    /// Uses pass the `event` to `self.path` template to obtain the file path
    /// to store the event as.
    fn partition_event(&mut self, event: &Event) -> Option<bytes::Bytes> {
        let bytes = match self.path.render(event) {
            Ok(b) => b,
            Err(missing_keys) => {
                warn!(
                    message = "Keys do not exist on the event; dropping event.",
                    ?missing_keys
                );
                return None;
            }
        };

        Some(bytes)
    }

    fn deadline_at(&self) -> Instant {
        Instant::now()
            .checked_add(self.idle_timeout)
            .expect("unable to compute next deadline")
    }

    async fn run(&mut self, input: impl Stream<Item = Event> + Send + Sync) -> crate::Result<()> {
        pin_mut!(input);
        loop {
            tokio::select! {
                event = input.next() => {
                    match event {
                        None => {
                            // If we got `None` - terminate the processing.
                            debug!(message = "Receiver exhausted, terminating the processing loop.");

                            // Close all the open files.
                            debug!(message = "Closing all the open files");
                            for (path, file) in self.files.iter_mut() {
                                if let Err(error) = file.close().await {
                                    error!(message = "Failed to close file.", ?path, %error);
                                } else{
                                    trace!(message = "Successfully closed file", ?path);
                                }
                            }

                            break;
                        }
                        Some(event) => self.process_event(event).await,
                    }
                }
                result = self.files.next_expired(), if !self.files.is_empty() => {
                    match result {
                        // We do not poll map when it's empty, so we should
                        // never reach this branch.
                        None => unreachable!(),
                        Some(Ok((mut expired_file, path))) => {
                            // We got an expired file. All we really want is to
                            // flush and close it.
                            if let Err(error) = expired_file.close().await {
                                error!(message = "Failed to close file.", ?path, %error);
                            }
                            drop(expired_file); // ignore close error
                        }
                        Some(Err(error)) => error!(
                            message = "An error occurred while expiring a file.",
                            %error,
                        ),
                    }
                }
            }
        }
        Ok(())
    }

    async fn process_event(&mut self, event: Event) {
        let path = match self.partition_event(&event) {
            Some(path) => path,
            None => {
                // We weren't able to find the path to use for the
                // file.
                // This is already logged at `partition_event`, so
                // here we just skip the event.
                return;
            }
        };

        let next_deadline = self.deadline_at();
        trace!(message = "Computed next deadline.", ?next_deadline, ?path);

        let file = if let Some(file) = self.files.reset_at(&path, next_deadline) {
            trace!(message = "Working with an already opened file.", ?path);
            file
        } else {
            trace!(message = "Opening new file.", ?path);
            let file = match open_file(BytesPath::new(path.clone())).await {
                Ok(file) => file,
                Err(error) => {
                    // We couldn't open the file for this event.
                    // Maybe other events will work though! Just log
                    // the error and skip this event.
                    error!(message = "Unable to open the file.", ?path, %error);
                    return;
                }
            };

            let outfile = OutFile::new(file, self.compression);

            self.files.insert_at(path.clone(), outfile, next_deadline);
            self.files.get_mut(&path).unwrap()
        };

        trace!(message = "Writing an event to file.", ?path);
        if let Err(error) = write_event_to_file(file, event, &self.encoding).await {
            error!(message = "Failed to write file.", ?path, %error);
        }
    }
}

async fn open_file(path: impl AsRef<std::path::Path>) -> std::io::Result<File> {
    let parent = path.as_ref().parent();

    if let Some(parent) = parent {
        fs::create_dir_all(parent).await?;
    }

    fs::OpenOptions::new()
        .read(false)
        .write(true)
        .create(true)
        .append(true)
        .open(path)
        .await
}

pub fn encode_event(encoding: &EncodingConfigWithDefault<Encoding>, mut event: Event) -> Vec<u8> {
    encoding.apply_rules(&mut event);
    let log = event.into_log();
    match encoding.codec() {
        Encoding::Ndjson => serde_json::to_vec(&log).expect("Unable to encode event as JSON."),
        Encoding::Text => log
<<<<<<< HEAD
            .get(&crate::config::log_schema().message_key())
=======
            .get(&log_schema().message_key())
>>>>>>> 463e0838
            .map(|v| v.to_string_lossy().into_bytes())
            .unwrap_or_default(),
    }
}

async fn write_event_to_file(
    file: &mut OutFile,
    event: Event,
    encoding: &EncodingConfigWithDefault<Encoding>,
) -> Result<(), std::io::Error> {
    let mut buf = encode_event(encoding, event);
    buf.push(b'\n');
    file.write_all(&buf[..]).await
}

#[async_trait]
impl StreamingSink for FileSink {
    async fn run(
        &mut self,
        input: impl Stream<Item = Event> + Send + Sync + 'static,
    ) -> crate::Result<()> {
        FileSink::run(self, input).await
    }
}

#[cfg(test)]
mod tests {
    use super::*;
    use crate::test_util::{
        lines_from_file, lines_from_gzip_file, random_events_with_stream, random_lines_with_stream,
        temp_dir, temp_file, trace_init,
    };
    use futures::stream;
    use std::convert::TryInto;

    #[tokio::test]
    async fn single_partition() {
        trace_init();

        let template = temp_file();

        let config = FileSinkConfig {
            path: template.clone().try_into().unwrap(),
            idle_timeout_secs: None,
            encoding: Encoding::Text.into(),
            compression: Compression::None,
        };

        let mut sink = FileSink::new(&config);
        let (input, _events) = random_lines_with_stream(100, 64);

        let events = stream::iter(input.clone().into_iter().map(Event::from));
        sink.run(events).await.unwrap();

        let output = lines_from_file(template);
        for (input, output) in input.into_iter().zip(output) {
            assert_eq!(input, output);
        }
    }

    #[tokio::test]
    async fn single_partition_gzip() {
        trace_init();

        let template = temp_file();

        let config = FileSinkConfig {
            path: template.clone().try_into().unwrap(),
            idle_timeout_secs: None,
            encoding: Encoding::Text.into(),
            compression: Compression::Gzip,
        };

        let mut sink = FileSink::new(&config);
        let (input, _) = random_lines_with_stream(100, 64);

        let events = stream::iter(input.clone().into_iter().map(Event::from));

        sink.run(events).await.unwrap();

        let output = lines_from_gzip_file(template);
        for (input, output) in input.into_iter().zip(output) {
            assert_eq!(input, output);
        }
    }

    #[tokio::test]
    async fn many_partitions() {
        trace_init();

        let directory = temp_dir();

        let mut template = directory.to_string_lossy().to_string();
        template.push_str("/{{level}}s-{{date}}.log");

        trace!(message = "Template", %template);

        let config = FileSinkConfig {
            path: template.try_into().unwrap(),
            idle_timeout_secs: None,
            encoding: Encoding::Text.into(),
            compression: Compression::None,
        };

        let mut sink = FileSink::new(&config);

        let (mut input, _events) = random_events_with_stream(32, 8);
        input[0].as_mut_log().insert("date", "2019-26-07");
        input[0].as_mut_log().insert("level", "warning");
        input[1].as_mut_log().insert("date", "2019-26-07");
        input[1].as_mut_log().insert("level", "error");
        input[2].as_mut_log().insert("date", "2019-26-07");
        input[2].as_mut_log().insert("level", "warning");
        input[3].as_mut_log().insert("date", "2019-27-07");
        input[3].as_mut_log().insert("level", "error");
        input[4].as_mut_log().insert("date", "2019-27-07");
        input[4].as_mut_log().insert("level", "warning");
        input[5].as_mut_log().insert("date", "2019-27-07");
        input[5].as_mut_log().insert("level", "warning");
        input[6].as_mut_log().insert("date", "2019-28-07");
        input[6].as_mut_log().insert("level", "warning");
        input[7].as_mut_log().insert("date", "2019-29-07");
        input[7].as_mut_log().insert("level", "error");

        let events = stream::iter(input.clone().into_iter());
        sink.run(events).await.unwrap();

        let output = vec![
            lines_from_file(&directory.join("warnings-2019-26-07.log")),
            lines_from_file(&directory.join("errors-2019-26-07.log")),
            lines_from_file(&directory.join("warnings-2019-27-07.log")),
            lines_from_file(&directory.join("errors-2019-27-07.log")),
            lines_from_file(&directory.join("warnings-2019-28-07.log")),
            lines_from_file(&directory.join("errors-2019-29-07.log")),
        ];

        assert_eq!(
<<<<<<< HEAD
            input[0].as_log()[&crate::config::log_schema().message_key()],
            From::<&str>::from(&output[0][0])
        );
        assert_eq!(
            input[1].as_log()[&crate::config::log_schema().message_key()],
            From::<&str>::from(&output[1][0])
        );
        assert_eq!(
            input[2].as_log()[&crate::config::log_schema().message_key()],
            From::<&str>::from(&output[0][1])
        );
        assert_eq!(
            input[3].as_log()[&crate::config::log_schema().message_key()],
            From::<&str>::from(&output[3][0])
        );
        assert_eq!(
            input[4].as_log()[&crate::config::log_schema().message_key()],
            From::<&str>::from(&output[2][0])
        );
        assert_eq!(
            input[5].as_log()[&crate::config::log_schema().message_key()],
            From::<&str>::from(&output[2][1])
        );
        assert_eq!(
            input[6].as_log()[&crate::config::log_schema().message_key()],
            From::<&str>::from(&output[4][0])
        );
        assert_eq!(
            input[7].as_log()[&crate::config::log_schema().message_key()],
=======
            input[0].as_log()[&log_schema().message_key()],
            From::<&str>::from(&output[0][0])
        );
        assert_eq!(
            input[1].as_log()[&log_schema().message_key()],
            From::<&str>::from(&output[1][0])
        );
        assert_eq!(
            input[2].as_log()[&log_schema().message_key()],
            From::<&str>::from(&output[0][1])
        );
        assert_eq!(
            input[3].as_log()[&log_schema().message_key()],
            From::<&str>::from(&output[3][0])
        );
        assert_eq!(
            input[4].as_log()[&log_schema().message_key()],
            From::<&str>::from(&output[2][0])
        );
        assert_eq!(
            input[5].as_log()[&log_schema().message_key()],
            From::<&str>::from(&output[2][1])
        );
        assert_eq!(
            input[6].as_log()[&log_schema().message_key()],
            From::<&str>::from(&output[4][0])
        );
        assert_eq!(
            input[7].as_log()[&log_schema().message_key()],
>>>>>>> 463e0838
            From::<&str>::from(&output[5][0])
        );
    }

    #[tokio::test]
    async fn reopening() {
        use pretty_assertions::assert_eq;

        trace_init();

        let template = temp_file();

        let config = FileSinkConfig {
            path: template.clone().try_into().unwrap(),
            idle_timeout_secs: Some(1),
            encoding: Encoding::Text.into(),
            compression: Compression::None,
        };

        let mut sink = FileSink::new(&config);
        let (mut input, _events) = random_lines_with_stream(10, 64);

        let (mut tx, rx) = tokio::sync::mpsc::channel(1);

        let _ = tokio::spawn(async move { sink.run(rx).await });

        // send initial payload
        for line in input.clone() {
            tx.send(Event::from(line)).await.unwrap();
        }

        // wait for file to go idle and be closed
        tokio::time::delay_for(Duration::from_secs(2)).await;

        // trigger another write
        let last_line = "i should go at the end";
        tx.send(Event::from(last_line)).await.unwrap();
        input.push(String::from(last_line));

        // wait for another flush
        tokio::time::delay_for(Duration::from_secs(1)).await;

        // make sure we appended instead of overwriting
        let output = lines_from_file(template);
        assert_eq!(input, output);
    }
}<|MERGE_RESOLUTION|>--- conflicted
+++ resolved
@@ -1,10 +1,6 @@
 use crate::expiring_hash_map::ExpiringHashMap;
 use crate::{
-<<<<<<< HEAD
-    config::{DataType, SinkConfig, SinkContext, SinkDescription},
-=======
     config::{log_schema, DataType, SinkConfig, SinkContext, SinkDescription},
->>>>>>> 463e0838
     event::Event,
     sinks::util::{
         encoding::{EncodingConfigWithDefault, EncodingConfiguration},
@@ -294,11 +290,7 @@
     match encoding.codec() {
         Encoding::Ndjson => serde_json::to_vec(&log).expect("Unable to encode event as JSON."),
         Encoding::Text => log
-<<<<<<< HEAD
-            .get(&crate::config::log_schema().message_key())
-=======
             .get(&log_schema().message_key())
->>>>>>> 463e0838
             .map(|v| v.to_string_lossy().into_bytes())
             .unwrap_or_default(),
     }
@@ -436,37 +428,6 @@
         ];
 
         assert_eq!(
-<<<<<<< HEAD
-            input[0].as_log()[&crate::config::log_schema().message_key()],
-            From::<&str>::from(&output[0][0])
-        );
-        assert_eq!(
-            input[1].as_log()[&crate::config::log_schema().message_key()],
-            From::<&str>::from(&output[1][0])
-        );
-        assert_eq!(
-            input[2].as_log()[&crate::config::log_schema().message_key()],
-            From::<&str>::from(&output[0][1])
-        );
-        assert_eq!(
-            input[3].as_log()[&crate::config::log_schema().message_key()],
-            From::<&str>::from(&output[3][0])
-        );
-        assert_eq!(
-            input[4].as_log()[&crate::config::log_schema().message_key()],
-            From::<&str>::from(&output[2][0])
-        );
-        assert_eq!(
-            input[5].as_log()[&crate::config::log_schema().message_key()],
-            From::<&str>::from(&output[2][1])
-        );
-        assert_eq!(
-            input[6].as_log()[&crate::config::log_schema().message_key()],
-            From::<&str>::from(&output[4][0])
-        );
-        assert_eq!(
-            input[7].as_log()[&crate::config::log_schema().message_key()],
-=======
             input[0].as_log()[&log_schema().message_key()],
             From::<&str>::from(&output[0][0])
         );
@@ -496,7 +457,6 @@
         );
         assert_eq!(
             input[7].as_log()[&log_schema().message_key()],
->>>>>>> 463e0838
             From::<&str>::from(&output[5][0])
         );
     }
