--- conflicted
+++ resolved
@@ -2,13 +2,8 @@
 use crate::{
     config::{self, SinkConfig, SinkDescription},
     event::{Event, Metric},
-<<<<<<< HEAD
-    http::HttpClient,
+    http::{Auth, HttpClient},
     internal_events::TemplateRenderingFailed,
-=======
-    http::{Auth, HttpClient},
-    internal_events::PrometheusTemplateRenderingError,
->>>>>>> d19426da
     sinks::{
         self,
         util::{
@@ -110,36 +105,22 @@
 
             PartitionBatchSink::new(service, buffer, batch.timeout, cx.acker())
                 .with_flat_map(move |event: Event| {
-<<<<<<< HEAD
-                    let tenant_id = tenant_id.as_ref().and_then(|template| {
-                        template
-                            .render_string(&event)
-                            .map_err(|error| {
-                                emit!(TemplateRenderingFailed {
-                                    error,
-                                    field: Some("tenant_id"),
-                                    drop_event: false,
-                                })
-                            })
-                            .ok()
-                    });
-                    let key = PartitionKey { tenant_id };
-                    let inner = PartitionInnerBuffer::new(event, key);
-                    stream::iter(Some(Ok(inner)))
-=======
                     stream::iter(normalizer.apply(event).map(|event| {
                         let tenant_id = tenant_id.as_ref().and_then(|template| {
                             template
                                 .render_string(&event)
-                                .map_err(|fields| {
-                                    emit!(PrometheusTemplateRenderingError { fields })
+                                .map_err(|error| {
+                                    emit!(TemplateRenderingFailed {
+                                        error,
+                                        field: Some("tenant_id"),
+                                        drop_event: false,
+                                    })
                                 })
                                 .ok()
                         });
                         let key = PartitionKey { tenant_id };
                         Ok(PartitionInnerBuffer::new(event, key))
                     }))
->>>>>>> d19426da
                 })
                 .sink_map_err(
                     |error| error!(message = "Prometheus remote_write sink error.", %error),
