use crate::{
    buffers::Acker,
    config::{log_schema, DataType, GenerateConfig, SinkConfig, SinkContext, SinkDescription},
<<<<<<< HEAD
    kafka::{KafkaAuthConfig, KafkaCompression, KafkaStatisticsContext},
=======
    internal_events::TemplateRenderingFailed,
    kafka::{KafkaAuthConfig, KafkaCompression},
>>>>>>> 81a5d354
    serde::to_string,
    sinks::util::{
        encoding::{EncodingConfig, EncodingConfiguration},
        BatchConfig,
    },
    template::{Template, TemplateParseError},
    Event,
};
use futures::{
    channel::oneshot::Canceled, future::BoxFuture, ready, stream::FuturesUnordered, FutureExt,
    Sink, Stream, TryFutureExt,
};
use rdkafka::{
    consumer::{BaseConsumer, Consumer},
    error::{KafkaError, RDKafkaErrorCode},
    producer::{DeliveryFuture, FutureProducer, FutureRecord},
    ClientConfig,
};
use serde::{Deserialize, Serialize};
use snafu::{ResultExt, Snafu};
use std::{
    collections::{HashMap, HashSet},
    convert::TryFrom,
    pin::Pin,
    sync::Arc,
    task::{Context, Poll},
};
use tokio::time::{sleep, Duration};

// Maximum number of futures blocked by [send_result](https://docs.rs/rdkafka/0.24.0/rdkafka/producer/future_producer/struct.FutureProducer.html#method.send_result)
const SEND_RESULT_LIMIT: usize = 5;

#[derive(Debug, Snafu)]
enum BuildError {
    #[snafu(display("creating kafka producer failed: {}", source))]
    KafkaCreateFailed { source: KafkaError },
    #[snafu(display("invalid topic template: {}", source))]
    TopicTemplate { source: TemplateParseError },
}

#[derive(Clone, Debug, Deserialize, Serialize)]
pub struct KafkaSinkConfig {
    bootstrap_servers: String,
    topic: String,
    key_field: Option<String>,
    encoding: EncodingConfig<Encoding>,
    /// These batching options will **not** override librdkafka_options values.
    #[serde(default)]
    batch: BatchConfig,
    #[serde(default)]
    compression: KafkaCompression,
    #[serde(flatten)]
    auth: KafkaAuthConfig,
    #[serde(default = "default_socket_timeout_ms")]
    socket_timeout_ms: u64,
    #[serde(default = "default_message_timeout_ms")]
    message_timeout_ms: u64,
    #[serde(default)]
    librdkafka_options: HashMap<String, String>,
}

fn default_socket_timeout_ms() -> u64 {
    60000 // default in librdkafka
}

fn default_message_timeout_ms() -> u64 {
    300000 // default in librdkafka
}

#[derive(Clone, Copy, Debug, Derivative, Deserialize, Serialize, Eq, PartialEq)]
#[serde(rename_all = "snake_case")]
pub enum Encoding {
    Text,
    Json,
}

pub struct KafkaSink {
    producer: Arc<FutureProducer<KafkaStatisticsContext>>,
    topic: Template,
    key_field: Option<String>,
    encoding: EncodingConfig<Encoding>,
    delivery_fut: FuturesUnordered<BoxFuture<'static, (usize, Result<DeliveryFuture, KafkaError>)>>,
    in_flight: FuturesUnordered<
        BoxFuture<'static, (usize, Result<Result<(i32, i64), KafkaError>, Canceled>)>,
    >,

    acker: Acker,
    seq_head: usize,
    seq_tail: usize,
    pending_acks: HashSet<usize>,
}

inventory::submit! {
    SinkDescription::new::<KafkaSinkConfig>("kafka")
}

impl GenerateConfig for KafkaSinkConfig {
    fn generate_config() -> toml::Value {
        toml::from_str(
            r#"bootstrap_servers = "10.14.22.123:9092,10.14.23.332:9092"
            key_field = "user_id"
            topic = "topic-1234"
            encoding.codec = "json""#,
        )
        .unwrap()
    }
}

#[async_trait::async_trait]
#[typetag::serde(name = "kafka")]
impl SinkConfig for KafkaSinkConfig {
    async fn build(
        &self,
        cx: SinkContext,
    ) -> crate::Result<(super::VectorSink, super::Healthcheck)> {
        let sink = KafkaSink::new(self.clone(), cx.acker())?;
        let hc = healthcheck(self.clone()).boxed();
        Ok((super::VectorSink::Sink(Box::new(sink)), hc))
    }

    fn input_type(&self) -> DataType {
        DataType::Any
    }

    fn sink_type(&self) -> &'static str {
        "kafka"
    }
}

/// Used to determine the options to set in configs, since both Kafka consumers and producers have
/// unique options, they use the same struct, and the error if given the wrong options.
#[derive(Debug, PartialOrd, PartialEq)]
enum KafkaRole {
    Consumer,
    Producer,
}

impl KafkaSinkConfig {
    fn to_rdkafka(&self, kafka_role: KafkaRole) -> crate::Result<ClientConfig> {
        let mut client_config = ClientConfig::new();
        client_config
            .set("bootstrap.servers", &self.bootstrap_servers)
            .set("compression.codec", &to_string(self.compression))
            .set("socket.timeout.ms", &self.socket_timeout_ms.to_string())
            .set("message.timeout.ms", &self.message_timeout_ms.to_string())
            .set("statistics.interval.ms", "1000");

        self.auth.apply(&mut client_config)?;

        // All batch options are producer only.
        if kafka_role == KafkaRole::Producer {
            if let Some(value) = self.batch.timeout_secs {
                // Delay in milliseconds to wait for messages in the producer queue to accumulate before
                // constructing message batches (MessageSets) to transmit to brokers. A higher value
                // allows larger and more effective (less overhead, improved compression) batches of
                // messages to accumulate at the expense of increased message delivery latency.
                // Type: float
                let key = "queue.buffering.max.ms";
                if let Some(val) = self.librdkafka_options.get(key) {
                    return Err(format!("Batching setting `batch.timeout_secs` sets `librdkafka_options.{}={}`.\
                                    The config already sets this as `librdkafka_options.queue.buffering.max.ms={}`.\
                                    Please delete one.", key, value, val).into());
                }
                debug!(
                    librdkafka_option = key,
                    batch_option = "timeout_secs",
                    value,
                    "Applying batch option as librdkafka option."
                );
                client_config.set(key, &(value * 1000).to_string());
            }
            if let Some(value) = self.batch.max_events {
                // Maximum number of messages batched in one MessageSet. The total MessageSet size is
                // also limited by batch.size and message.max.bytes.
                // Type: integer
                let key = "batch.num.messages";
                if let Some(val) = self.librdkafka_options.get(key) {
                    return Err(format!("Batching setting `batch.max_events` sets `librdkafka_options.{}={}`.\
                                    The config already sets this as `librdkafka_options.batch.num.messages={}`.\
                                    Please delete one.", key, value, val).into());
                }
                debug!(
                    librdkafka_option = key,
                    batch_option = "max_events",
                    value,
                    "Applying batch option as librdkafka option."
                );
                client_config.set(key, &value.to_string());
            }
            if let Some(value) = self.batch.max_bytes {
                // Maximum size (in bytes) of all messages batched in one MessageSet, including protocol
                // framing overhead. This limit is applied after the first message has been added to the
                // batch, regardless of the first message's size, this is to ensure that messages that
                // exceed batch.size are produced. The total MessageSet size is also limited by
                // batch.num.messages and message.max.bytes.
                // Type: integer
                let key = "batch.size";
                if let Some(val) = self.librdkafka_options.get(key) {
                    return Err(format!("Batching setting `batch.max_bytes` sets `librdkafka_options.{}={}`.\
                                    The config already sets this as `librdkafka_options.batch.size={}`.\
                                    Please delete one.", key, value, val).into());
                }
                debug!(
                    librdkafka_option = key,
                    batch_option = "max_bytes",
                    value,
                    "Applying batch option as librdkafka option."
                );
                client_config.set(key, &value.to_string());
            }
        }

        for (key, value) in self.librdkafka_options.iter() {
            debug!(option = %key, value = %value, "Setting librdkafka option.");
            client_config.set(key.as_str(), value.as_str());
        }

        Ok(client_config)
    }
}

impl KafkaSink {
    fn new(config: KafkaSinkConfig, acker: Acker) -> crate::Result<Self> {
        let producer_config = config.to_rdkafka(KafkaRole::Producer)?;
        let producer = producer_config
            .create_with_context(KafkaStatisticsContext)
            .context(KafkaCreateFailed)?;
        Ok(KafkaSink {
            producer: Arc::new(producer),
            topic: Template::try_from(config.topic).context(TopicTemplate)?,
            key_field: config.key_field,
            encoding: config.encoding,
            delivery_fut: FuturesUnordered::new(),
            in_flight: FuturesUnordered::new(),
            acker,
            seq_head: 0,
            seq_tail: 0,
            pending_acks: HashSet::new(),
        })
    }

    fn poll_delivery_fut(&mut self, cx: &mut Context<'_>) -> Poll<()> {
        while !self.delivery_fut.is_empty() {
            let result = Pin::new(&mut self.delivery_fut).poll_next(cx);
            let (seqno, result) = ready!(result).expect("`delivery_fut` is endless stream");
            self.in_flight.push(Box::pin(async move {
                let result = match result {
                    Ok(fut) => {
                        fut.map_ok(|result| result.map_err(|(error, _owned_message)| error))
                            .await
                    }
                    Err(error) => Ok(Err(error)),
                };

                (seqno, result)
            }));
        }

        Poll::Ready(())
    }
}

impl Sink<Event> for KafkaSink {
    type Error = ();

    fn poll_ready(mut self: Pin<&mut Self>, cx: &mut Context<'_>) -> Poll<Result<(), Self::Error>> {
        match self.poll_delivery_fut(cx) {
            Poll::Pending if self.delivery_fut.len() >= SEND_RESULT_LIMIT => Poll::Pending,
            _ => Poll::Ready(Ok(())),
        }
    }

    fn start_send(mut self: Pin<&mut Self>, item: Event) -> Result<(), Self::Error> {
        assert!(
            self.delivery_fut.len() < SEND_RESULT_LIMIT,
            "Expected `poll_ready` to be called first."
        );

        let topic = self.topic.render_string(&item).map_err(|error| {
            emit!(TemplateRenderingFailed {
                error,
                field: Some("topic"),
                drop_event: true,
            });
        })?;

        let timestamp_ms = match &item {
            Event::Log(log) => log
                .get(log_schema().timestamp_key())
                .and_then(|v| v.as_timestamp()),
            Event::Metric(metric) => metric.data.timestamp.as_ref(),
        }
        .map(|ts| ts.timestamp_millis());
        let (key, body) = encode_event(item, &self.key_field, &self.encoding);

        let seqno = self.seq_head;
        self.seq_head += 1;

        let producer = Arc::clone(&self.producer);
        self.delivery_fut.push(Box::pin(async move {
            let mut record = FutureRecord::to(&topic).key(&key).payload(&body[..]);
            if let Some(timestamp) = timestamp_ms {
                record = record.timestamp(timestamp);
            }

            let result = loop {
                debug!(message = "Sending event.", count = 1);
                match producer.send_result(record) {
                    Ok(future) => break Ok(future),
                    // Try again if queue is full.
                    // See item 4 on GitHub: https://github.com/timberio/vector/pull/101#issue-257150924
                    // https://docs.rs/rdkafka/0.24.0/src/rdkafka/producer/future_producer.rs.html#296
                    Err((error, future_record))
                        if error == KafkaError::MessageProduction(RDKafkaErrorCode::QueueFull) =>
                    {
                        debug!(message = "The rdkafka queue full.", %error, %seqno, internal_log_rate_secs = 1);
                        record = future_record;
                        sleep(Duration::from_millis(10)).await;
                    }
                    Err((error, _)) => break Err(error),
                }
            };

            (seqno, result)
        }));

        Ok(())
    }

    fn poll_flush(mut self: Pin<&mut Self>, cx: &mut Context<'_>) -> Poll<Result<(), Self::Error>> {
        ready!(self.poll_delivery_fut(cx));

        let this = Pin::into_inner(self);
        while !this.in_flight.is_empty() {
            match ready!(Pin::new(&mut this.in_flight).poll_next(cx)) {
                Some((seqno, Ok(result))) => {
                    match result {
                        Ok((partition, offset)) => {
                            trace!(message = "Produced message.", ?partition, ?offset)
                        }
                        Err(error) => error!(message = "Kafka error.", %error),
                    };

                    this.pending_acks.insert(seqno);

                    let mut num_to_ack = 0;
                    while this.pending_acks.remove(&this.seq_tail) {
                        num_to_ack += 1;
                        this.seq_tail += 1
                    }
                    this.acker.ack(num_to_ack);
                }
                Some((_, Err(Canceled))) => {
                    error!(message = "Request canceled.");
                    return Poll::Ready(Err(()));
                }
                None => break,
            }
        }

        Poll::Ready(Ok(()))
    }

    fn poll_close(self: Pin<&mut Self>, cx: &mut Context<'_>) -> Poll<Result<(), Self::Error>> {
        self.poll_flush(cx)
    }
}

async fn healthcheck(config: KafkaSinkConfig) -> crate::Result<()> {
    trace!("Healthcheck started.");
    let client = config.to_rdkafka(KafkaRole::Consumer).unwrap();
    let topic = match Template::try_from(config.topic)
        .context(TopicTemplate)?
        .render_string(&Event::from(""))
    {
        Ok(topic) => Some(topic),
        Err(error) => {
            warn!(
                message = "Could not generate topic for healthcheck.",
                %error,
            );
            None
        }
    };

    tokio::task::spawn_blocking(move || {
        let consumer: BaseConsumer = client.create().unwrap();
        let topic = topic.as_ref().map(|topic| &topic[..]);

        consumer
            .fetch_metadata(topic, Duration::from_secs(3))
            .map(|_| ())
    })
    .await??;
    trace!("Healthcheck completed.");
    Ok(())
}

fn encode_event(
    mut event: Event,
    key_field: &Option<String>,
    encoding: &EncodingConfig<Encoding>,
) -> (Vec<u8>, Vec<u8>) {
    let key = key_field
        .as_ref()
        .and_then(|f| match &event {
            Event::Log(log) => log.get(f).map(|value| value.as_bytes().to_vec()),
            Event::Metric(metric) => metric
                .tags()
                .and_then(|tags| tags.get(f))
                .map(|value| value.clone().into_bytes()),
        })
        .unwrap_or_default();

    encoding.apply_rules(&mut event);

    let body = match event {
        Event::Log(log) => match encoding.codec() {
            Encoding::Json => serde_json::to_vec(&log).unwrap(),
            Encoding::Text => log
                .get(log_schema().message_key())
                .map(|v| v.as_bytes().to_vec())
                .unwrap_or_default(),
        },
        Event::Metric(metric) => match encoding.codec() {
            Encoding::Json => serde_json::to_vec(&metric).unwrap(),
            Encoding::Text => metric.to_string().into_bytes(),
        },
    };

    (key, body)
}

#[cfg(test)]
mod tests {
    use super::*;
    use crate::event::{Metric, MetricKind, MetricValue};
    use std::collections::BTreeMap;

    #[test]
    fn generate_config() {
        crate::test_util::test_generate_config::<KafkaSinkConfig>();
    }

    #[test]
    fn kafka_encode_event_log_text() {
        crate::test_util::trace_init();
        let key = "";
        let message = "hello world".to_string();
        let (key_bytes, bytes) = encode_event(
            message.clone().into(),
            &None,
            &EncodingConfig::from(Encoding::Text),
        );

        assert_eq!(&key_bytes[..], key.as_bytes());
        assert_eq!(&bytes[..], message.as_bytes());
    }

    #[test]
    fn kafka_encode_event_log_json() {
        crate::test_util::trace_init();
        let message = "hello world".to_string();
        let mut event = Event::from(message.clone());
        event.as_mut_log().insert("key", "value");
        event.as_mut_log().insert("foo", "bar");

        let (key, bytes) = encode_event(
            event,
            &Some("key".into()),
            &EncodingConfig::from(Encoding::Json),
        );

        let map: BTreeMap<String, String> = serde_json::from_slice(&bytes[..]).unwrap();

        assert_eq!(&key[..], b"value");
        assert_eq!(map[&log_schema().message_key().to_string()], message);
        assert_eq!(map["key"], "value".to_string());
        assert_eq!(map["foo"], "bar".to_string());
    }

    #[test]
    fn kafka_encode_event_metric_text() {
        let metric = Metric::new(
            "kafka-metric",
            MetricKind::Absolute,
            MetricValue::Counter { value: 0.0 },
        );
        let (key_bytes, bytes) = encode_event(
            metric.clone().into(),
            &None,
            &EncodingConfig::from(Encoding::Text),
        );

        assert_eq!("", String::from_utf8_lossy(&key_bytes));
        assert_eq!(metric.to_string(), String::from_utf8_lossy(&bytes));
    }

    #[test]
    fn kafka_encode_event_metric_json() {
        let metric = Metric::new(
            "kafka-metric",
            MetricKind::Absolute,
            MetricValue::Counter { value: 0.0 },
        );
        let (key_bytes, bytes) = encode_event(
            metric.clone().into(),
            &None,
            &EncodingConfig::from(Encoding::Json),
        );

        assert_eq!("", String::from_utf8_lossy(&key_bytes));
        assert_eq!(
            serde_json::to_string(&metric).unwrap(),
            String::from_utf8_lossy(&bytes)
        );
    }

    #[test]
    fn kafka_encode_event_log_apply_rules() {
        crate::test_util::trace_init();
        let mut event = Event::from("hello");
        event.as_mut_log().insert("key", "value");

        let (key, bytes) = encode_event(
            event,
            &Some("key".into()),
            &EncodingConfig {
                codec: Encoding::Json,
                schema: None,
                only_fields: None,
                except_fields: Some(vec!["key".into()]),
                timestamp_format: None,
            },
        );

        let map: BTreeMap<String, String> = serde_json::from_slice(&bytes[..]).unwrap();

        assert_eq!(&key[..], b"value");
        assert!(!map.contains_key("key"));
    }
}

#[cfg(feature = "kafka-integration-tests")]
#[cfg(test)]
mod integration_test {
    use super::*;
    use crate::{
        buffers::Acker,
        kafka::{KafkaAuthConfig, KafkaSaslConfig, KafkaTlsConfig},
        test_util::{random_lines_with_stream, random_string, wait_for},
        tls::TlsOptions,
    };
    use futures::StreamExt;
    use rdkafka::{
        consumer::{BaseConsumer, Consumer},
        Message, Offset, TopicPartitionList,
    };
    use std::{future::ready, thread, time::Duration};

    #[tokio::test]
    async fn healthcheck() {
        crate::test_util::trace_init();
        let topic = format!("test-{}", random_string(10));

        let config = KafkaSinkConfig {
            bootstrap_servers: "localhost:9091".into(),
            topic: topic.clone(),
            key_field: None,
            encoding: EncodingConfig::from(Encoding::Text),
            batch: BatchConfig::default(),
            compression: KafkaCompression::None,
            auth: KafkaAuthConfig::default(),
            socket_timeout_ms: 60000,
            message_timeout_ms: 300000,
            librdkafka_options: HashMap::new(),
        };

        super::healthcheck(config).await.unwrap();
    }

    #[tokio::test]
    async fn kafka_happy_path_plaintext() {
        crate::test_util::trace_init();
        kafka_happy_path("localhost:9091", None, None, KafkaCompression::None).await;
    }

    #[tokio::test]
    async fn kafka_happy_path_gzip() {
        crate::test_util::trace_init();
        kafka_happy_path("localhost:9091", None, None, KafkaCompression::Gzip).await;
    }

    #[tokio::test]
    async fn kafka_happy_path_lz4() {
        crate::test_util::trace_init();
        kafka_happy_path("localhost:9091", None, None, KafkaCompression::Lz4).await;
    }

    #[tokio::test]
    async fn kafka_happy_path_snappy() {
        crate::test_util::trace_init();
        kafka_happy_path("localhost:9091", None, None, KafkaCompression::Snappy).await;
    }

    #[tokio::test]
    async fn kafka_happy_path_zstd() {
        crate::test_util::trace_init();
        kafka_happy_path("localhost:9091", None, None, KafkaCompression::Zstd).await;
    }

    async fn kafka_batch_options_overrides(
        batch: BatchConfig,
        librdkafka_options: HashMap<String, String>,
    ) -> crate::Result<KafkaSink> {
        let topic = format!("test-{}", random_string(10));
        let config = KafkaSinkConfig {
            bootstrap_servers: "localhost:9091".to_string(),
            topic: format!("{}-%Y%m%d", topic),
            compression: KafkaCompression::None,
            encoding: Encoding::Text.into(),
            key_field: None,
            auth: KafkaAuthConfig {
                sasl: None,
                tls: None,
            },
            socket_timeout_ms: 60000,
            message_timeout_ms: 300000,
            batch,
            librdkafka_options,
        };
        let (acker, _ack_counter) = Acker::new_for_testing();
        config.clone().to_rdkafka(KafkaRole::Consumer)?;
        config.clone().to_rdkafka(KafkaRole::Producer)?;
        super::healthcheck(config.clone()).await?;
        KafkaSink::new(config, acker)
    }

    #[tokio::test]
    async fn kafka_batch_options_max_bytes_errors_on_double_set() {
        crate::test_util::trace_init();
        assert!(kafka_batch_options_overrides(
            BatchConfig {
                max_bytes: Some(1000),
                max_events: None,
                max_size: None,
                timeout_secs: None
            },
            indexmap::indexmap! {
                "batch.size".to_string() => 1.to_string(),
            }
            .into_iter()
            .collect()
        )
        .await
        .is_err())
    }

    #[tokio::test]
    async fn kafka_batch_options_actually_sets() {
        crate::test_util::trace_init();
        kafka_batch_options_overrides(
            BatchConfig {
                max_bytes: None,
                max_events: Some(10),
                max_size: None,
                timeout_secs: Some(2),
            },
            indexmap::indexmap! {}.into_iter().collect(),
        )
        .await
        .unwrap();
    }

    #[tokio::test]
    async fn kafka_batch_options_max_events_errors_on_double_set() {
        crate::test_util::trace_init();
        assert!(kafka_batch_options_overrides(
            BatchConfig {
                max_bytes: None,
                max_events: Some(10),
                max_size: None,
                timeout_secs: None
            },
            indexmap::indexmap! {
                "batch.num.messages".to_string() => 1.to_string(),
            }
            .into_iter()
            .collect()
        )
        .await
        .is_err())
    }

    #[tokio::test]
    async fn kafka_batch_options_timeout_secs_errors_on_double_set() {
        crate::test_util::trace_init();
        assert!(kafka_batch_options_overrides(
            BatchConfig {
                max_bytes: None,
                max_events: None,
                max_size: None,
                timeout_secs: Some(10),
            },
            indexmap::indexmap! {
                "queue.buffering.max.ms".to_string() => 1.to_string(),
            }
            .into_iter()
            .collect()
        )
        .await
        .is_err())
    }

    #[tokio::test]
    async fn kafka_happy_path_tls() {
        crate::test_util::trace_init();
        kafka_happy_path(
            "localhost:9092",
            None,
            Some(KafkaTlsConfig {
                enabled: Some(true),
                options: TlsOptions::test_options(),
            }),
            KafkaCompression::None,
        )
        .await;
    }

    #[tokio::test]
    async fn kafka_happy_path_tls_with_key() {
        crate::test_util::trace_init();
        kafka_happy_path(
            "localhost:9092",
            None,
            Some(KafkaTlsConfig {
                enabled: Some(true),
                options: TlsOptions::test_options(),
            }),
            KafkaCompression::None,
        )
        .await;
    }

    #[tokio::test]
    async fn kafka_happy_path_sasl() {
        crate::test_util::trace_init();
        kafka_happy_path(
            "localhost:9093",
            Some(KafkaSaslConfig {
                enabled: Some(true),
                username: Some("admin".to_owned()),
                password: Some("admin".to_owned()),
                mechanism: Some("PLAIN".to_owned()),
            }),
            None,
            KafkaCompression::None,
        )
        .await;
    }

    async fn kafka_happy_path(
        server: &str,
        sasl: Option<KafkaSaslConfig>,
        tls: Option<KafkaTlsConfig>,
        compression: KafkaCompression,
    ) {
        let topic = format!("test-{}", random_string(10));

        let kafka_auth = KafkaAuthConfig { sasl, tls };
        let config = KafkaSinkConfig {
            bootstrap_servers: server.to_string(),
            topic: format!("{}-%Y%m%d", topic),
            key_field: None,
            encoding: EncodingConfig::from(Encoding::Text),
            batch: BatchConfig::default(),
            compression,
            auth: kafka_auth.clone(),
            socket_timeout_ms: 60000,
            message_timeout_ms: 300000,
            librdkafka_options: HashMap::new(),
        };
        let topic = format!("{}-{}", topic, chrono::Utc::now().format("%Y%m%d"));
        let (acker, ack_counter) = Acker::new_for_testing();
        let sink = KafkaSink::new(config, acker).unwrap();

        let num_events = 1000;
        let (input, events) = random_lines_with_stream(100, num_events);
        events.map(Ok).forward(sink).await.unwrap();

        // read back everything from the beginning
        let mut client_config = rdkafka::ClientConfig::new();
        client_config.set("bootstrap.servers", server);
        client_config.set("group.id", &random_string(10));
        client_config.set("enable.partition.eof", "true");
        let _ = kafka_auth.apply(&mut client_config).unwrap();

        let mut tpl = TopicPartitionList::new();
        tpl.add_partition(&topic, 0)
            .set_offset(Offset::Beginning)
            .unwrap();

        let consumer: BaseConsumer = client_config.create().unwrap();
        consumer.assign(&tpl).unwrap();

        // wait for messages to show up
        wait_for(
            || match consumer.fetch_watermarks(&topic, 0, Duration::from_secs(3)) {
                Ok((_low, high)) => ready(high > 0),
                Err(err) => {
                    println!("retrying due to error fetching watermarks: {}", err);
                    ready(false)
                }
            },
        )
        .await;

        // check we have the expected number of messages in the topic
        let (low, high) = consumer
            .fetch_watermarks(&topic, 0, Duration::from_secs(3))
            .unwrap();
        assert_eq!((0, num_events as i64), (low, high));

        // loop instead of iter so we can set a timeout
        let mut failures = 0;
        let mut out = Vec::new();
        while failures < 100 {
            match consumer.poll(Duration::from_secs(3)) {
                Some(Ok(msg)) => {
                    let s: &str = msg.payload_view().unwrap().unwrap();
                    out.push(s.to_owned());
                }
                None if out.len() >= input.len() => break,
                _ => {
                    failures += 1;
                    thread::sleep(Duration::from_millis(50));
                }
            }
        }

        assert_eq!(out.len(), input.len());
        assert_eq!(out, input);

        assert_eq!(
            ack_counter.load(std::sync::atomic::Ordering::Relaxed),
            num_events
        );
    }
}<|MERGE_RESOLUTION|>--- conflicted
+++ resolved
@@ -1,12 +1,8 @@
 use crate::{
     buffers::Acker,
     config::{log_schema, DataType, GenerateConfig, SinkConfig, SinkContext, SinkDescription},
-<<<<<<< HEAD
+    internal_events::TemplateRenderingFailed,
     kafka::{KafkaAuthConfig, KafkaCompression, KafkaStatisticsContext},
-=======
-    internal_events::TemplateRenderingFailed,
-    kafka::{KafkaAuthConfig, KafkaCompression},
->>>>>>> 81a5d354
     serde::to_string,
     sinks::util::{
         encoding::{EncodingConfig, EncodingConfiguration},
