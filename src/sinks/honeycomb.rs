use crate::{
    config::{log_schema, DataType, GenerateConfig, SinkConfig, SinkContext, SinkDescription},
    event::{Event, Value},
    sinks::util::{
        http::{BatchedHttpSink, HttpClient, HttpSink},
        BatchConfig, BatchSettings, BoxedRawValue, JsonArrayBuffer, TowerRequestConfig, UriSerde,
    },
};
use futures::FutureExt;
use futures01::Sink;
use http::{Request, StatusCode, Uri};
use serde::{Deserialize, Serialize};
use serde_json::json;

lazy_static::lazy_static! {
    static ref HOST: UriSerde = Uri::from_static("https://api.honeycomb.io/1/batch").into();
}

#[derive(Clone, Debug, Serialize, Deserialize)]
pub struct HoneycombConfig {
    api_key: String,

    // TODO: we probably want to make this a template
    // but this limits us in how we can do our healthcheck.
    dataset: String,

    #[serde(default)]
    batch: BatchConfig,

    #[serde(default)]
    request: TowerRequestConfig,
}

inventory::submit! {
    SinkDescription::new::<HoneycombConfig>("honeycomb")
}

<<<<<<< HEAD
impl GenerateConfig for HoneycombConfig {}

=======
#[async_trait::async_trait]
>>>>>>> f8afe0b1
#[typetag::serde(name = "honeycomb")]
impl SinkConfig for HoneycombConfig {
    async fn build(
        &self,
        cx: SinkContext,
    ) -> crate::Result<(super::VectorSink, super::Healthcheck)> {
        let request_settings = self.request.unwrap_with(&TowerRequestConfig::default());
        let batch_settings = BatchSettings::default()
            .bytes(bytesize::kib(100u64))
            .timeout(1)
            .parse_config(self.batch)?;

        let client = HttpClient::new(cx.resolver(), None)?;

        let sink = BatchedHttpSink::new(
            self.clone(),
            JsonArrayBuffer::new(batch_settings.size),
            request_settings,
            batch_settings.timeout,
            client.clone(),
            cx.acker(),
        )
        .sink_map_err(|e| error!("Fatal honeycomb sink error: {}", e));

        let healthcheck = healthcheck(self.clone(), client).boxed();

        Ok((
            super::VectorSink::Futures01Sink(Box::new(sink)),
            healthcheck,
        ))
    }

    fn input_type(&self) -> DataType {
        DataType::Log
    }

    fn sink_type(&self) -> &'static str {
        "honeycomb"
    }
}

#[async_trait::async_trait]
impl HttpSink for HoneycombConfig {
    type Input = serde_json::Value;
    type Output = Vec<BoxedRawValue>;

    fn encode_event(&self, event: Event) -> Option<Self::Input> {
        let mut log = event.into_log();

        let timestamp = if let Some(Value::Timestamp(ts)) = log.remove(log_schema().timestamp_key())
        {
            ts
        } else {
            chrono::Utc::now()
        };

        Some(json!({
            "timestamp": timestamp.to_rfc3339_opts(chrono::SecondsFormat::Nanos, true),
            "data": log.all_fields(),
        }))
    }

    async fn build_request(&self, events: Self::Output) -> crate::Result<http::Request<Vec<u8>>> {
        let uri = self.build_uri();
        let request = Request::post(uri).header("X-Honeycomb-Team", self.api_key.clone());

        let buf = serde_json::to_vec(&events).unwrap();

        request.body(buf).map_err(Into::into)
    }
}

impl HoneycombConfig {
    fn build_uri(&self) -> Uri {
        let uri = format!("{}/{}", HOST.clone(), self.dataset);

        uri.parse::<http::Uri>()
            .expect("This should be a valid uri")
    }
}

async fn healthcheck(config: HoneycombConfig, mut client: HttpClient) -> crate::Result<()> {
    let req = config
        .build_request(Vec::new())
        .await?
        .map(hyper::Body::from);

    let res = client.send(req).await?;

    let status = res.status();
    let body = hyper::body::to_bytes(res.into_body()).await?;

    if status == StatusCode::BAD_REQUEST {
        Ok(())
    } else if status == StatusCode::UNAUTHORIZED {
        let json: serde_json::Value = serde_json::from_slice(&body[..])?;

        let message = if let Some(s) = json
            .as_object()
            .and_then(|o| o.get("error"))
            .and_then(|s| s.as_str())
        {
            s.to_string()
        } else {
            "Token is not valid, 401 returned.".to_string()
        };

        Err(message.into())
    } else {
        let body = String::from_utf8_lossy(&body[..]);

        Err(format!(
            "Server returned unexpected error status: {} body: {}",
            status, body
        )
        .into())
    }
}<|MERGE_RESOLUTION|>--- conflicted
+++ resolved
@@ -35,12 +35,9 @@
     SinkDescription::new::<HoneycombConfig>("honeycomb")
 }
 
-<<<<<<< HEAD
 impl GenerateConfig for HoneycombConfig {}
 
-=======
 #[async_trait::async_trait]
->>>>>>> f8afe0b1
 #[typetag::serde(name = "honeycomb")]
 impl SinkConfig for HoneycombConfig {
     async fn build(
