use crate::{
    buffers::Acker,
    event::{metric::Direction, Event, Metric},
<<<<<<< HEAD
    sinks::util::{BatchConfig, BatchServiceSink, Buffer, SinkExt},
    topology::config::{DataType, SinkConfig},
=======
    sinks::util::{BatchServiceSink, Buffer, SinkExt},
    topology::config::{DataType, SinkConfig, SinkDescription},
>>>>>>> fefe9ef4
};
use futures::{future, sink::Sink, Future, Poll};
use serde::{Deserialize, Serialize};
use snafu::{ResultExt, Snafu};
use std::collections::HashMap;
use std::net::{IpAddr, Ipv4Addr, SocketAddr, UdpSocket};
use tower::{Service, ServiceBuilder};

#[derive(Debug, Snafu)]
enum BuildError {
    #[snafu(display("failed to bind to udp listener socket, error = {:?}", source))]
    SocketBindError { source: std::io::Error },
}

pub struct StatsdSvc {
    client: Client,
}

pub struct Client {
    socket: UdpSocket,
    address: SocketAddr,
}

impl Client {
    pub fn new(address: SocketAddr) -> crate::Result<Self> {
        let from = SocketAddr::new(IpAddr::V4(Ipv4Addr::new(127, 0, 0, 1)), 0);
        let socket = UdpSocket::bind(&from).context(SocketBindError)?;
        Ok(Client { socket, address })
    }

    pub fn send(&self, buf: &[u8]) -> usize {
        self.socket
            .send_to(buf, &self.address)
            .map_err(|e| error!("error sending datagram: {:?}", e))
            .unwrap_or_default()
    }
}

#[derive(Deserialize, Serialize, Debug, Clone)]
#[serde(deny_unknown_fields)]
pub struct StatsdSinkConfig {
    pub namespace: String,
    #[serde(default = "default_address")]
    pub address: SocketAddr,
    #[serde(default, flatten)]
    pub batch: BatchConfig,
}

pub fn default_address() -> SocketAddr {
    SocketAddr::new(IpAddr::V4(Ipv4Addr::new(127, 0, 0, 1)), 8125)
}

inventory::submit! {
    SinkDescription::new_without_default::<StatsdSinkConfig>("statsd")
}

#[typetag::serde(name = "statsd")]
impl SinkConfig for StatsdSinkConfig {
    fn build(&self, acker: Acker) -> crate::Result<(super::RouterSink, super::Healthcheck)> {
        let sink = StatsdSvc::new(self.clone(), acker)?;
        let healthcheck = StatsdSvc::healthcheck(self.clone())?;
        Ok((sink, healthcheck))
    }

    fn input_type(&self) -> DataType {
        DataType::Metric
    }

    fn sink_type(&self) -> &'static str {
        "statsd"
    }
}

impl StatsdSvc {
    pub fn new(config: StatsdSinkConfig, acker: Acker) -> crate::Result<super::RouterSink> {
        // 1432 bytes is a recommended packet size to fit into MTU
        // https://github.com/statsd/statsd/blob/master/docs/metric_types.md#multi-metric-packets
        // However we need to leave some space for +1 extra trailing event in the buffer.
        // Also one might keep an eye on server side limitations, like
        // mentioned here https://github.com/DataDog/dd-agent/issues/2638
        let batch = config.batch.unwrap_or(1300, 1);
        let namespace = config.namespace.clone();

        let client = Client::new(config.address)?;
        let service = StatsdSvc { client };

        let svc = ServiceBuilder::new().service(service);

        let sink = BatchServiceSink::new(svc, acker)
            .batched_with_min(Buffer::new(false), &batch)
            .with(move |event| encode_event(event, &namespace));

        Ok(Box::new(sink))
    }

    fn healthcheck(_config: StatsdSinkConfig) -> crate::Result<super::Healthcheck> {
        Ok(Box::new(future::ok(())))
    }
}

fn encode_tags(tags: &HashMap<String, String>) -> String {
    let mut parts: Vec<_> = tags
        .iter()
        .map(|(name, value)| {
            if value == "true" {
                name.to_string()
            } else {
                format!("{}:{}", name, value)
            }
        })
        .collect();
    parts.sort();
    parts.join(",")
}

fn encode_event(event: Event, namespace: &str) -> Result<Vec<u8>, ()> {
    let mut buf = Vec::new();

    match event.as_metric() {
        Metric::Counter {
            name, val, tags, ..
        } => {
            buf.push(format!("{}:{}", name, val));
            buf.push("c".to_string());
            if let Some(t) = tags {
                buf.push(format!("#{}", encode_tags(t)));
            };
        }
        Metric::Gauge {
            name,
            val,
            direction,
            tags,
            ..
        } => {
            let val_with_direction = match direction {
                None => format!("{}", val),
                Some(Direction::Plus) => format!("+{}", val),
                Some(Direction::Minus) => format!("-{}", val),
            };
            buf.push(format!("{}:{}", name, val_with_direction));
            buf.push("g".to_string());
            if let Some(t) = tags {
                buf.push(format!("#{}", encode_tags(t)));
            };
        }
        Metric::Histogram {
            name,
            val,
            sample_rate,
            tags,
            ..
        } => {
            buf.push(format!("{}:{}", name, val));
            buf.push("h".to_string());
            if *sample_rate != 1 {
                buf.push(format!("@{}", 1.0 / f64::from(*sample_rate)));
            };
            if let Some(t) = tags {
                buf.push(format!("#{}", encode_tags(t)));
            };
        }
        Metric::Set {
            name, val, tags, ..
        } => {
            buf.push(format!("{}:{}", name, val));
            buf.push("s".to_string());
            if let Some(t) = tags {
                buf.push(format!("#{}", encode_tags(t)));
            };
        }
    };

    let mut message: String = buf.join("|");
    if !namespace.is_empty() {
        message = format!("{}.{}", namespace, message);
    };

    let mut body: Vec<u8> = message.into_bytes();
    body.push(b'\n');

    Ok(body)
}

impl Service<Vec<u8>> for StatsdSvc {
    type Response = ();
    type Error = tokio::io::Error;
    type Future = Box<dyn Future<Item = Self::Response, Error = Self::Error> + Send + 'static>;

    fn poll_ready(&mut self) -> Poll<(), Self::Error> {
        Ok(().into())
    }

    fn call(&mut self, mut frame: Vec<u8>) -> Self::Future {
        // remove trailing delimiter
        if let Some(b'\n') = frame.last() {
            frame.pop();
        };
        self.client.send(frame.as_ref());
        Box::new(future::ok(()))
    }
}

#[cfg(test)]
mod test {
    use super::*;
    use crate::{
        buffers::Acker,
        sources::statsd::parser::parse,
        test_util::{collect_n, runtime},
        Event,
    };
    use bytes::Bytes;
    use futures::{stream, stream::Stream, sync::mpsc, Sink};
    use std::str::from_utf8;
    use tokio::{
        self,
        codec::BytesCodec,
        net::{UdpFramed, UdpSocket},
    };

    fn tags() -> HashMap<String, String> {
        vec![
            ("normal_tag".to_owned(), "value".to_owned()),
            ("true_tag".to_owned(), "true".to_owned()),
            ("empty_tag".to_owned(), "".to_owned()),
        ]
        .into_iter()
        .collect()
    }

    #[test]
    fn test_encode_tags() {
        assert_eq!(
            &encode_tags(&tags()),
            "empty_tag:,normal_tag:value,true_tag"
        );
    }

    #[test]
    fn test_encode_counter() {
        let metric1 = Metric::Counter {
            name: "counter".to_owned(),
            val: 1.5,
            timestamp: None,
            tags: Some(tags()),
        };
        let event = Event::Metric(metric1.clone());
        let frame = &encode_event(event, "").unwrap();
        let metric2 = parse(from_utf8(&frame).unwrap().trim()).unwrap();
        assert_eq!(metric1, metric2);
    }

    #[test]
    fn test_encode_gauge() {
        let metric1 = Metric::Gauge {
            name: "gauge".to_owned(),
            val: 1.5,
            direction: Some(Direction::Minus),
            timestamp: None,
            tags: Some(tags()),
        };
        let event = Event::Metric(metric1.clone());
        let frame = &encode_event(event, "").unwrap();
        let metric2 = parse(from_utf8(&frame).unwrap().trim()).unwrap();
        assert_eq!(metric1, metric2);
    }

    #[test]
    fn test_encode_histogram() {
        let metric1 = Metric::Histogram {
            name: "histogram".to_owned(),
            val: 1.5,
            sample_rate: 1,
            timestamp: None,
            tags: Some(tags()),
        };
        let event = Event::Metric(metric1.clone());
        let frame = &encode_event(event, "").unwrap();
        let metric2 = parse(from_utf8(&frame).unwrap().trim()).unwrap();
        assert_eq!(metric1, metric2);
    }

    #[test]
    fn test_encode_set() {
        let metric1 = Metric::Set {
            name: "set".to_owned(),
            val: "abc".to_owned(),
            timestamp: None,
            tags: Some(tags()),
        };
        let event = Event::Metric(metric1.clone());
        let frame = &encode_event(event, "").unwrap();
        let metric2 = parse(from_utf8(&frame).unwrap().trim()).unwrap();
        assert_eq!(metric1, metric2);
    }

    #[test]
    fn test_send_to_statsd() {
        let config = StatsdSinkConfig {
            namespace: "vector".into(),
            address: default_address(),
            batch: BatchConfig {
                batch_size: Some(512),
                batch_timeout: Some(1),
            },
        };

        let mut rt = runtime();
        let sink = StatsdSvc::new(config, Acker::Null).unwrap();

        let mut events = Vec::new();
        let event = Event::Metric(Metric::Counter {
            name: "counter".to_owned(),
            val: 1.5,
            timestamp: None,
            tags: Some(tags()),
        });
        events.push(event);

        let event = Event::Metric(Metric::Histogram {
            name: "histogram".to_owned(),
            val: 2.0,
            sample_rate: 100,
            timestamp: None,
            tags: None,
        });
        events.push(event);

        let stream = stream::iter_ok(events.clone().into_iter());
        let sender = sink.send_all(stream);

        let (tx, rx) = mpsc::channel(1);

        let receiver = Box::new(
            future::lazy(|| {
                let socket = UdpSocket::bind(&default_address()).unwrap();
                future::ok(socket)
            })
            .and_then(|socket| {
                UdpFramed::new(socket, BytesCodec::new())
                    .map_err(|e| error!("error reading line: {:?}", e))
                    .map(|(bytes, _addr)| bytes)
                    .forward(tx.sink_map_err(|e| error!("error sending event: {:?}", e)))
                    .map(|_| ())
            }),
        );

        rt.spawn(receiver);
        let _ = rt.block_on(sender).unwrap();

        let messages = rt.block_on(collect_n(rx, 1)).ok().unwrap();
        assert_eq!(
            messages[0],
            Bytes::from("vector.counter:1.5|c|#empty_tag:,normal_tag:value,true_tag\nvector.histogram:2|h|@0.01")
        );
    }
}<|MERGE_RESOLUTION|>--- conflicted
+++ resolved
@@ -1,13 +1,8 @@
 use crate::{
     buffers::Acker,
     event::{metric::Direction, Event, Metric},
-<<<<<<< HEAD
     sinks::util::{BatchConfig, BatchServiceSink, Buffer, SinkExt},
-    topology::config::{DataType, SinkConfig},
-=======
-    sinks::util::{BatchServiceSink, Buffer, SinkExt},
     topology::config::{DataType, SinkConfig, SinkDescription},
->>>>>>> fefe9ef4
 };
 use futures::{future, sink::Sink, Future, Poll};
 use serde::{Deserialize, Serialize};
