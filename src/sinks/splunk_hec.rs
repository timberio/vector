--- conflicted
+++ resolved
@@ -35,15 +35,8 @@
     pub host_key: Atom,
     #[serde(default)]
     pub indexed_fields: Vec<Atom>,
-<<<<<<< HEAD
     pub index: Option<String>,
     #[serde(skip_serializing_if = "skip_serializing_if_default", default)]
-=======
-    #[serde(
-        skip_serializing_if = "crate::serde::skip_serializing_if_default",
-        default
-    )]
->>>>>>> 2671cb5f
     pub encoding: EncodingConfigWithDefault<Encoding>,
     pub compression: Option<Compression>,
     #[serde(default)]
