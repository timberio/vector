mod retry;

use self::retry::{ElasticSearchRetryLogic, ElasticSearchServiceLogic};
use crate::{
    config::{DataType, SinkConfig, SinkContext, SinkDescription},
    emit,
    http::{Auth, HttpClient, MaybeAuth},
    internal_events::{ElasticSearchEventEncoded, TemplateRenderingFailed},
    rusoto::{self, region_from_endpoint, AwsAuthentication, RegionOrEndpoint},
    sinks::util::{
        encoding::{EncodingConfigWithDefault, EncodingConfiguration},
        http::{BatchedHttpSink, HttpSink, RequestConfig},
        BatchConfig, BatchSettings, Buffer, Compression, EncodedEvent, TowerRequestConfig,
        UriSerde,
    },
    template::{Template, TemplateParseError},
    tls::{TlsOptions, TlsSettings},
    transforms::metric_to_log::{MetricToLog, MetricToLogConfig},
};
use futures::{FutureExt, SinkExt};
use http::{
    header::{HeaderName, HeaderValue},
    uri::InvalidUri,
    Request, StatusCode, Uri,
};
use hyper::Body;
use indexmap::IndexMap;
use lazy_static::lazy_static;
use rusoto_core::Region;
use rusoto_credential::{CredentialsError, ProvideAwsCredentials};
use rusoto_signature::{SignedRequest, SignedRequestPayload};
use serde::{Deserialize, Serialize};
use serde_json::json;
use snafu::{ResultExt, Snafu};
use std::collections::{BTreeMap, HashMap};
use std::convert::TryFrom;
use vector_core::event::{Event, Value};

#[derive(Deserialize, Serialize, Debug, Clone, Default)]
#[serde(deny_unknown_fields)]
pub struct ElasticSearchConfig {
    // Deprecated name
    #[serde(alias = "host")]
    pub endpoint: String,
    // Deprecated, use normal.index instead
    pub index: Option<String>,
    pub doc_type: Option<String>,
    pub id_key: Option<String>,
    pub pipeline: Option<String>,
    #[serde(default)]
    pub mode: ElasticSearchMode,

    #[serde(default)]
    pub compression: Compression,
    #[serde(
        skip_serializing_if = "crate::serde::skip_serializing_if_default",
        default
    )]
    pub encoding: EncodingConfigWithDefault<Encoding>,
    #[serde(default)]
    pub batch: BatchConfig,
    #[serde(default)]
    pub request: RequestConfig,
    pub auth: Option<ElasticSearchAuth>,

    // Deprecated, moved to request.
    pub headers: Option<IndexMap<String, String>>,
    pub query: Option<HashMap<String, String>>,

    pub aws: Option<RegionOrEndpoint>,
    pub tls: Option<TlsOptions>,
    // Deprecated, use normal.bulk_action instead
    pub bulk_action: Option<String>,
    pub normal: Option<NormalConfig>,
    pub data_stream: Option<DataStreamConfig>,
    pub metrics: Option<MetricToLogConfig>,
}

impl ElasticSearchConfig {
    fn bulk_action(&self) -> crate::Result<Option<Template>> {
        Ok(self
            .normal
            .as_ref()
            .and_then(|n| n.bulk_action.as_deref())
            .or_else(|| self.bulk_action.as_deref())
            .map(|value| Template::try_from(value).context(BatchActionTemplate))
            .transpose()?)
    }

    fn index(&self) -> crate::Result<Template> {
        let index = self
            .normal
            .as_ref()
            .and_then(|n| n.index.as_deref())
            .or_else(|| self.index.as_deref())
            .map(String::from)
            .unwrap_or_else(NormalConfig::default_index);
        Ok(Template::try_from(index.as_str()).context(IndexTemplate)?)
    }

    fn common_mode(&self) -> crate::Result<ElasticSearchCommonMode> {
        match self.mode {
            ElasticSearchMode::Normal => {
                let index = self.index()?;
                let bulk_action = self.bulk_action()?;
                Ok(ElasticSearchCommonMode::Normal { index, bulk_action })
            }
            ElasticSearchMode::DataStream => Ok(ElasticSearchCommonMode::DataStream(
                self.data_stream.clone().unwrap_or_default(),
            )),
        }
    }
}

#[derive(Deserialize, Serialize, Clone, Default, Debug)]
#[serde(rename_all = "snake_case")]
pub struct NormalConfig {
    bulk_action: Option<String>,
    index: Option<String>,
}

impl NormalConfig {
    fn default_index() -> String {
        "vector-%Y.%m.%d".into()
    }
}

#[derive(Deserialize, Serialize, Clone, Debug)]
#[serde(rename_all = "snake_case")]
pub struct DataStreamConfig {
    #[serde(default = "DataStreamConfig::default_timestamp")]
    timestamp: String,
    #[serde(rename = "type", default = "DataStreamConfig::default_type")]
    dtype: Template,
    #[serde(default = "DataStreamConfig::default_dataset")]
    dataset: Template,
    #[serde(default = "DataStreamConfig::default_namespace")]
    namespace: Template,
    #[serde(default = "DataStreamConfig::default_auto_routing")]
    auto_routing: bool,
    #[serde(default = "DataStreamConfig::default_sync_fields")]
    sync_fields: bool,
}

impl Default for DataStreamConfig {
    fn default() -> Self {
        Self {
            timestamp: Self::default_timestamp(),
            dtype: Self::default_type(),
            dataset: Self::default_dataset(),
            namespace: Self::default_namespace(),
            auto_routing: Self::default_auto_routing(),
            sync_fields: Self::default_sync_fields(),
        }
    }
}

impl DataStreamConfig {
    fn default_timestamp() -> String {
        "@timestamp".into()
    }

    fn default_type() -> Template {
        Template::try_from("logs").expect("couldn't build default type template")
    }

    fn default_dataset() -> Template {
        Template::try_from("generic").expect("couldn't build default dataset template")
    }

    fn default_namespace() -> Template {
        Template::try_from("default").expect("couldn't build default namespace template")
    }

    fn default_auto_routing() -> bool {
        true
    }

    fn default_sync_fields() -> bool {
        true
    }

    fn update_timestamp(&self, mut event: Event) -> Event {
        // we keep it if the timestamp field is @timestamp
        if self.timestamp == Self::default_timestamp() {
            return event;
        }
        let log = event.as_mut_log().as_map_mut();
        if let Some(value) = log.remove(&self.timestamp) {
            log.insert(Self::default_timestamp(), value);
        }
        event
    }

    fn dtype(&self, event: &Event) -> Option<String> {
        self.dtype
            .render_string(event)
            .map_err(|error| {
                emit!(TemplateRenderingFailed {
                    error,
                    field: Some("data_stream.type"),
                    drop_event: true,
                });
            })
            .ok()
    }

    fn dataset(&self, event: &Event) -> Option<String> {
        self.dataset
            .render_string(event)
            .map_err(|error| {
                emit!(TemplateRenderingFailed {
                    error,
                    field: Some("data_stream.dataset"),
                    drop_event: true,
                });
            })
            .ok()
    }

    fn namespace(&self, event: &Event) -> Option<String> {
        self.namespace
            .render_string(event)
            .map_err(|error| {
                emit!(TemplateRenderingFailed {
                    error,
                    field: Some("data_stream.namespace"),
                    drop_event: true,
                });
            })
            .ok()
    }

    fn sync_fields(&self, mut event: Event) -> Event {
        if !self.sync_fields {
            return event;
        }
        let dtype = self.dtype(&event);
        let dataset = self.dataset(&event);
        let namespace = self.namespace(&event);

        let existing = event
            .as_mut_log()
            .as_map_mut()
            .entry("data_stream".into())
            .or_insert_with(|| Value::Map(BTreeMap::new()))
            .as_map_mut();
        if let Some(dtype) = dtype {
            existing
                .entry("type".into())
                .or_insert_with(|| dtype.into());
        }
        if let Some(dataset) = dataset {
            existing
                .entry("dataset".into())
                .or_insert_with(|| dataset.into());
        }
        if let Some(namespace) = namespace {
            existing
                .entry("namespace".into())
                .or_insert_with(|| namespace.into());
        }
        event
    }

    fn index(&self, event: &Event) -> Option<String> {
        let (dtype, dataset, namespace) = if !self.auto_routing {
            (
                self.dtype(event)?,
                self.dataset(event)?,
                self.namespace(event)?,
            )
        } else {
            let data_stream = event.as_log().get("data_stream").and_then(|ds| ds.as_map());
            let dtype = data_stream
                .and_then(|ds| ds.get("type"))
                .map(|value| value.to_string_lossy())
                .or_else(|| self.dtype(event))?;
            let dataset = data_stream
                .and_then(|ds| ds.get("dataset"))
                .map(|value| value.to_string_lossy())
                .or_else(|| self.dataset(event))?;
            let namespace = data_stream
                .and_then(|ds| ds.get("namespace"))
                .map(|value| value.to_string_lossy())
                .or_else(|| self.namespace(event))?;
            (dtype, dataset, namespace)
        };
        Some(format!("{}-{}-{}", dtype, dataset, namespace))
    }
}

lazy_static! {
    static ref REQUEST_DEFAULTS: TowerRequestConfig = TowerRequestConfig {
        ..Default::default()
    };
}

#[derive(Deserialize, Serialize, Debug, Eq, PartialEq, Clone, Derivative)]
#[serde(rename_all = "snake_case")]
#[derivative(Default)]
pub enum Encoding {
    #[derivative(Default)]
    Default,
}

#[derive(Deserialize, Serialize, Clone, Debug)]
#[serde(deny_unknown_fields, rename_all = "snake_case", tag = "strategy")]
pub enum ElasticSearchAuth {
    Basic { user: String, password: String },
    Aws(AwsAuthentication),
}

#[derive(Deserialize, Serialize, Debug, Clone)]
#[serde(deny_unknown_fields, rename_all = "snake_case")]
pub enum ElasticSearchMode {
    Normal,
    DataStream,
}

impl Default for ElasticSearchMode {
    fn default() -> Self {
        Self::Normal
    }
}

#[derive(Derivative, Deserialize, Serialize, Clone, Copy, Debug)]
#[serde(deny_unknown_fields, rename_all = "snake_case")]
pub enum BulkAction {
    Index,
    Create,
}

#[allow(clippy::trivially_copy_pass_by_ref)]
impl BulkAction {
    pub fn as_str(&self) -> &'static str {
        match self {
            BulkAction::Index => "index",
            BulkAction::Create => "create",
        }
    }

    pub fn as_json_pointer(&self) -> &'static str {
        match self {
            BulkAction::Index => "/index",
            BulkAction::Create => "/create",
        }
    }
}

impl TryFrom<&str> for BulkAction {
    type Error = String;

    fn try_from(input: &str) -> Result<Self, Self::Error> {
        match input {
            "index" => Ok(BulkAction::Index),
            "create" => Ok(BulkAction::Create),
            _ => Err(format!("Invalid bulk action: {}", input)),
        }
    }
}

inventory::submit! {
    SinkDescription::new::<ElasticSearchConfig>("elasticsearch")
}

impl_generate_config_from_default!(ElasticSearchConfig);

#[async_trait::async_trait]
#[typetag::serde(name = "elasticsearch")]
impl SinkConfig for ElasticSearchConfig {
    async fn build(
        &self,
        cx: SinkContext,
    ) -> crate::Result<(super::VectorSink, super::Healthcheck)> {
        let common = ElasticSearchCommon::parse_config(self)?;
        let client = HttpClient::new(common.tls_settings.clone())?;

        let healthcheck = common.healthcheck(client.clone()).boxed();

        let common = ElasticSearchCommon::parse_config(self)?;
        let compression = common.compression;
        let batch = BatchSettings::default()
            .bytes(bytesize::mib(10u64))
            .timeout(1)
            .parse_config(self.batch)?;
        let request = self.request.tower.unwrap_with(&REQUEST_DEFAULTS);

        let sink = BatchedHttpSink::with_logic(
            common,
            Buffer::new(batch.size, compression),
            ElasticSearchRetryLogic,
            request,
            batch.timeout,
            client,
            cx.acker(),
            ElasticSearchServiceLogic,
        )
        .sink_map_err(|error| error!(message = "Fatal elasticsearch sink error.", %error));

        Ok((super::VectorSink::Sink(Box::new(sink)), healthcheck))
    }

    fn input_type(&self) -> DataType {
        DataType::Any
    }

    fn sink_type(&self) -> &'static str {
        "elasticsearch"
    }
}

#[derive(Debug)]
enum ElasticSearchCommonMode {
    Normal {
        index: Template,
        bulk_action: Option<Template>,
    },
    DataStream(DataStreamConfig),
}

impl ElasticSearchCommonMode {
    fn index(&self, event: &Event) -> Option<String> {
        match self {
            Self::Normal { index, .. } => index
                .render_string(event)
                .map_err(|error| {
                    emit!(TemplateRenderingFailed {
                        error,
                        field: Some("index"),
                        drop_event: true,
                    });
                })
                .ok(),
            Self::DataStream(ds) => ds.index(event),
        }
    }

    fn bulk_action(&self, event: &Event) -> Option<BulkAction> {
        match self {
            ElasticSearchCommonMode::Normal { bulk_action, .. } => match bulk_action {
                Some(template) => template
                    .render_string(event)
                    .map_err(|error| {
                        emit!(TemplateRenderingFailed {
                            error,
                            field: Some("bulk_action"),
                            drop_event: true,
                        });
                    })
                    .ok()
                    .and_then(|value| BulkAction::try_from(value.as_str()).ok()),
                None => Some(BulkAction::Index),
            },
            // avoid the interpolation
            ElasticSearchCommonMode::DataStream(_) => Some(BulkAction::Create),
        }
    }

    fn as_data_stream_config(&self) -> Option<&DataStreamConfig> {
        match self {
            Self::DataStream(value) => Some(value),
            _ => None,
        }
    }
}

#[derive(Debug)]
pub struct ElasticSearchCommon {
    pub base_url: String,
    id_key: Option<String>,
    bulk_uri: Uri,
    authorization: Option<Auth>,
    credentials: Option<rusoto::AwsCredentialsProvider>,
    encoding: EncodingConfigWithDefault<Encoding>,
    mode: ElasticSearchCommonMode,
    doc_type: String,
    tls_settings: TlsSettings,
    compression: Compression,
    region: Region,
    request: RequestConfig,
    query_params: HashMap<String, String>,
    metric_to_log: MetricToLog,
}

#[derive(Debug, Snafu)]
enum ParseError {
    #[snafu(display("Invalid host {:?}: {:?}", host, source))]
    InvalidHost { host: String, source: InvalidUri },
    #[snafu(display("Host {:?} must include hostname", host))]
    HostMustIncludeHostname { host: String },
    #[snafu(display("Could not generate AWS credentials: {:?}", source))]
    AwsCredentialsGenerateFailed { source: CredentialsError },
    #[snafu(display("Index template parse error: {}", source))]
    IndexTemplate { source: TemplateParseError },
    #[snafu(display("Batch action template parse error: {}", source))]
    BatchActionTemplate { source: TemplateParseError },
}

impl ElasticSearchCommon {
    fn encode_log(&self, event: Event) -> Option<EncodedEvent<Vec<u8>>> {
        let index = self.mode.index(&event)?;

        let mut event = if let Some(cfg) = self.mode.as_data_stream_config() {
            cfg.update_timestamp(cfg.sync_fields(event))
        } else {
            event
        };

        let bulk_action = self.mode.bulk_action(&event)?;

        let mut action = json!({
            bulk_action.as_str(): {
                "_index": index,
                "_type": self.doc_type,
            }
        });

        maybe_set_id(
            self.id_key.as_ref(),
            action.pointer_mut(bulk_action.as_json_pointer()).unwrap(),
            &mut event,
        );

        let mut body = serde_json::to_vec(&action).unwrap();
        body.push(b'\n');

        self.encoding.apply_rules(&mut event);

<<<<<<< HEAD
        let log = event.into_log();
        serde_json::to_writer(&mut body, &log).unwrap();
=======
        serde_json::to_writer(&mut body, event.as_log()).unwrap();
>>>>>>> 9c541424
        body.push(b'\n');

        emit!(ElasticSearchEventEncoded {
            byte_size: body.len(),
            index,
        });

        Some(EncodedEvent::new(body).with_metadata(log))
    }
}

#[async_trait::async_trait]
impl HttpSink for ElasticSearchCommon {
    type Input = Vec<u8>;
    type Output = Vec<u8>;

    fn encode_event(&self, event: Event) -> Option<EncodedEvent<Self::Input>> {
        let log = match event {
            Event::Log(log) => Some(log),
            Event::Metric(metric) => self.metric_to_log.transform_one(metric),
        };
        log.and_then(|log| self.encode_log(log.into()))
    }

    async fn build_request(&self, events: Self::Output) -> crate::Result<http::Request<Vec<u8>>> {
        let mut builder = Request::post(&self.bulk_uri);

        if let Some(credentials_provider) = &self.credentials {
            let mut request = self.signed_request("POST", &self.bulk_uri, true);

            request.add_header("Content-Type", "application/x-ndjson");

            if let Some(ce) = self.compression.content_encoding() {
                request.add_header("Content-Encoding", ce);
            }

            for (header, value) in &self.request.headers {
                request.add_header(header, value);
            }

            request.set_payload(Some(events));

            // mut builder?
            builder = finish_signer(&mut request, credentials_provider, builder).await?;

            // The SignedRequest ends up owning the body, so we have
            // to play games here
            let body = request.payload.take().unwrap();
            match body {
                SignedRequestPayload::Buffer(body) => {
                    builder.body(body.to_vec()).map_err(Into::into)
                }
                _ => unreachable!(),
            }
        } else {
            builder = builder.header("Content-Type", "application/x-ndjson");

            if let Some(ce) = self.compression.content_encoding() {
                builder = builder.header("Content-Encoding", ce);
            }

            for (header, value) in &self.request.headers {
                builder = builder.header(&header[..], &value[..]);
            }

            if let Some(auth) = &self.authorization {
                builder = auth.apply_builder(builder);
            }

            builder.body(events).map_err(Into::into)
        }
    }
}

impl ElasticSearchCommon {
    pub fn parse_config(config: &ElasticSearchConfig) -> crate::Result<Self> {
        // Test the configured host, but ignore the result
        let uri = format!("{}/_test", &config.endpoint);
        let uri = uri.parse::<Uri>().with_context(|| InvalidHost {
            host: &config.endpoint,
        })?;
        if uri.host().is_none() {
            return Err(ParseError::HostMustIncludeHostname {
                host: config.endpoint.clone(),
            }
            .into());
        }

        let authorization = match &config.auth {
            Some(ElasticSearchAuth::Basic { user, password }) => Some(Auth::Basic {
                user: user.clone(),
                password: password.clone(),
            }),
            _ => None,
        };
        let uri = config.endpoint.parse::<UriSerde>()?;
        let authorization = authorization.choose_one(&uri.auth)?;
        let base_url = uri.uri.to_string().trim_end_matches('/').to_owned();

        let region = match &config.aws {
            Some(region) => Region::try_from(region)?,
            None => region_from_endpoint(&base_url)?,
        };

        let credentials = match &config.auth {
            Some(ElasticSearchAuth::Basic { .. }) | None => None,
            Some(ElasticSearchAuth::Aws(aws)) => Some(aws.build(&region, None)?),
        };

        let compression = config.compression;
        let mode = config.common_mode()?;

        let doc_type = config.doc_type.clone().unwrap_or_else(|| "_doc".into());

        let tower_request = config.request.tower.unwrap_with(&REQUEST_DEFAULTS);

        let mut query_params = config.query.clone().unwrap_or_default();
        query_params.insert(
            "timeout".into(),
            format!("{}s", tower_request.timeout.as_secs()),
        );

        if let Some(pipeline) = &config.pipeline {
            query_params.insert("pipeline".into(), pipeline.into());
        }

        let mut query = url::form_urlencoded::Serializer::new(String::new());
        for (p, v) in &query_params {
            query.append_pair(&p[..], &v[..]);
        }
        let bulk_url = format!("{}/_bulk?{}", base_url, query.finish());
        let bulk_uri = bulk_url.parse::<Uri>().unwrap();

        let tls_settings = TlsSettings::from_options(&config.tls)?;
        let mut config = config.clone();
        let mut request = config.request;
        request.add_old_option(config.headers.take());

        let metric_config = config.metrics.clone().unwrap_or_default();
        let metric_to_log = MetricToLog::new(
            metric_config.host_tag,
            metric_config.timezone.unwrap_or_default(),
        );

        Ok(Self {
            authorization,
            base_url,
            bulk_uri,
            compression,
            credentials,
            doc_type,
            encoding: config.encoding,
            id_key: config.id_key,
            mode,
            query_params,
            request,
            region,
            tls_settings,
            metric_to_log,
        })
    }

    fn signed_request(&self, method: &str, uri: &Uri, use_params: bool) -> SignedRequest {
        let mut request = SignedRequest::new(method, "es", &self.region, uri.path());
        request.set_hostname(uri.host().map(|host| host.into()));
        if use_params {
            for (key, value) in &self.query_params {
                request.add_param(key, value);
            }
        }
        request
    }

    async fn healthcheck(self, client: HttpClient) -> crate::Result<()> {
        let mut builder = Request::get(format!("{}/_cluster/health", self.base_url));

        match &self.credentials {
            None => {
                if let Some(authorization) = &self.authorization {
                    builder = authorization.apply_builder(builder);
                }
            }
            Some(credentials_provider) => {
                let mut signer = self.signed_request("GET", builder.uri_ref().unwrap(), false);
                builder = finish_signer(&mut signer, credentials_provider, builder).await?;
            }
        }
        let request = builder.body(Body::empty())?;
        let response = client.send(request).await?;

        match response.status() {
            StatusCode::OK => Ok(()),
            status => Err(super::HealthcheckError::UnexpectedStatus { status }.into()),
        }
    }
}

async fn finish_signer(
    signer: &mut SignedRequest,
    credentials_provider: &rusoto::AwsCredentialsProvider,
    mut builder: http::request::Builder,
) -> crate::Result<http::request::Builder> {
    let credentials = credentials_provider
        .credentials()
        .await
        .context(AwsCredentialsGenerateFailed)?;

    signer.sign(&credentials);

    for (name, values) in signer.headers() {
        let header_name = name
            .parse::<HeaderName>()
            .expect("Could not parse header name.");
        for value in values {
            let header_value =
                HeaderValue::from_bytes(value).expect("Could not parse header value.");
            builder = builder.header(&header_name, header_value);
        }
    }

    Ok(builder)
}

fn maybe_set_id(key: Option<impl AsRef<str>>, doc: &mut serde_json::Value, event: &mut Event) {
    if let Event::Log(_) = event {
        if let Some(val) = key.and_then(|k| event.as_mut_log().remove(k)) {
            let val = val.to_string_lossy();

            doc.as_object_mut()
                .unwrap()
                .insert("_id".into(), json!(val));
        }
    }
}

#[cfg(test)]
mod tests {
    use super::*;
    use crate::{
        event::{Event, Metric, MetricKind, MetricValue, Value},
        sinks::util::retries::{RetryAction, RetryLogic},
    };
    use bytes::Bytes;
    use http::{Response, StatusCode};
    use pretty_assertions::assert_eq;
    use serde_json::json;
    use std::collections::BTreeMap;

    #[test]
    fn generate_config() {
        crate::test_util::test_generate_config::<ElasticSearchConfig>();
    }

    #[test]
    fn parse_aws_auth() {
        toml::from_str::<ElasticSearchConfig>(
            r#"
            endpoint = ""
            auth.strategy = "aws"
            auth.assume_role = "role"
        "#,
        )
        .unwrap();

        toml::from_str::<ElasticSearchConfig>(
            r#"
            endpoint = ""
            auth.strategy = "aws"
        "#,
        )
        .unwrap();
    }

    #[test]
    fn parse_mode() {
        let config = toml::from_str::<ElasticSearchConfig>(
            r#"
            endpoint = ""
            mode = "data_stream"
            data_stream.type = "synthetics"
        "#,
        )
        .unwrap();
        assert!(matches!(config.mode, ElasticSearchMode::DataStream));
        assert!(config.data_stream.is_some());
    }

    #[test]
    fn removes_and_sets_id_from_custom_field() {
        let id_key = Some("foo");
        let mut event = Event::from("butts");
        event.as_mut_log().insert("foo", "bar");
        let mut action = json!({});

        maybe_set_id(id_key, &mut action, &mut event);

        assert_eq!(json!({"_id": "bar"}), action);
        assert_eq!(None, event.as_log().get("foo"));
    }

    #[test]
    fn doesnt_set_id_when_field_missing() {
        let id_key = Some("foo");
        let mut event = Event::from("butts");
        event.as_mut_log().insert("not_foo", "bar");
        let mut action = json!({});

        maybe_set_id(id_key, &mut action, &mut event);

        assert_eq!(json!({}), action);
    }

    #[test]
    fn doesnt_set_id_when_not_configured() {
        let id_key: Option<&str> = None;
        let mut event = Event::from("butts");
        event.as_mut_log().insert("foo", "bar");
        let mut action = json!({});

        maybe_set_id(id_key, &mut action, &mut event);

        assert_eq!(json!({}), action);
    }

    #[test]
    fn sets_create_action_when_configured() {
        use crate::config::log_schema;
        use chrono::{TimeZone, Utc};

        let config = ElasticSearchConfig {
            bulk_action: Some(String::from("{{ action }}te")),
            index: Some(String::from("vector")),
            endpoint: String::from("https://example.com"),
            ..Default::default()
        };
        let es = ElasticSearchCommon::parse_config(&config).unwrap();

        let mut event = Event::from("hello there");
        event.as_mut_log().insert(
            log_schema().timestamp_key(),
            Utc.ymd(2020, 12, 1).and_hms(1, 2, 3),
        );
        event.as_mut_log().insert("action", "crea");
        let encoded = es.encode_event(event).unwrap().item;
        let expected = r#"{"create":{"_index":"vector","_type":"_doc"}}
{"action":"crea","message":"hello there","timestamp":"2020-12-01T01:02:03Z"}
"#;
        assert_eq!(std::str::from_utf8(&encoded).unwrap(), expected);
    }

    fn data_stream_body() -> BTreeMap<String, Value> {
        let mut ds = BTreeMap::<String, Value>::new();
        ds.insert("type".into(), Value::from("synthetics"));
        ds.insert("dataset".into(), Value::from("testing"));
        ds
    }

    #[test]
    fn encode_datastream_mode() {
        use crate::config::log_schema;
        use chrono::{TimeZone, Utc};

        let config = ElasticSearchConfig {
            index: Some(String::from("vector")),
            endpoint: String::from("https://example.com"),
            mode: ElasticSearchMode::DataStream,
            ..Default::default()
        };
        let es = ElasticSearchCommon::parse_config(&config).unwrap();

        let mut event = Event::from("hello there");
        event.as_mut_log().insert(
            log_schema().timestamp_key(),
            Utc.ymd(2020, 12, 1).and_hms(1, 2, 3),
        );
        event.as_mut_log().insert("data_stream", data_stream_body());
        let encoded = es.encode_event(event).unwrap().item;
        let expected = r#"{"create":{"_index":"synthetics-testing-default","_type":"_doc"}}
{"data_stream":{"dataset":"testing","namespace":"default","type":"synthetics"},"message":"hello there","timestamp":"2020-12-01T01:02:03Z"}
"#;
        assert_eq!(std::str::from_utf8(&encoded).unwrap(), expected);
    }

    #[test]
    fn encode_datastream_mode_no_routing() {
        use crate::config::log_schema;
        use chrono::{TimeZone, Utc};

        let config = ElasticSearchConfig {
            index: Some(String::from("vector")),
            endpoint: String::from("https://example.com"),
            mode: ElasticSearchMode::DataStream,
            data_stream: Some(DataStreamConfig {
                auto_routing: false,
                namespace: Template::try_from("something").unwrap(),
                timestamp: log_schema().timestamp_key().into(),
                ..Default::default()
            }),
            ..Default::default()
        };
        let es = ElasticSearchCommon::parse_config(&config).unwrap();

        let mut event = Event::from("hello there");
        event.as_mut_log().insert("data_stream", data_stream_body());
        event.as_mut_log().insert(
            log_schema().timestamp_key(),
            Utc.ymd(2020, 12, 1).and_hms(1, 2, 3),
        );
        let encoded = es.encode_event(event).unwrap().item;
        let expected = r#"{"create":{"_index":"logs-generic-something","_type":"_doc"}}
{"@timestamp":"2020-12-01T01:02:03Z","data_stream":{"dataset":"testing","namespace":"something","type":"synthetics"},"message":"hello there"}
"#;
        assert_eq!(std::str::from_utf8(&encoded).unwrap(), expected);
    }

    #[test]
    fn handle_metrics() {
        let config = ElasticSearchConfig {
            bulk_action: Some(String::from("create")),
            index: Some(String::from("vector")),
            endpoint: String::from("https://example.com"),
            ..Default::default()
        };
        let es = ElasticSearchCommon::parse_config(&config).unwrap();

        let metric = Metric::new(
            "cpu",
            MetricKind::Absolute,
            MetricValue::Gauge { value: 42.0 },
        );
        let event = Event::from(metric);

        let encoded = es.encode_event(event).unwrap().item;
        let encoded = std::str::from_utf8(&encoded).unwrap();
        let encoded_lines = encoded.split('\n').map(String::from).collect::<Vec<_>>();
        assert_eq!(encoded_lines.len(), 3); // there's an empty line at the end
        assert_eq!(
            encoded_lines.get(0).unwrap(),
            r#"{"create":{"_index":"vector","_type":"_doc"}}"#
        );
        println!("line: {}", encoded_lines.get(1).unwrap());
        assert!(encoded_lines
            .get(1)
            .unwrap()
            .starts_with(r#"{"gauge":{"value":42.0},"kind":"absolute","name":"cpu","timestamp""#));
    }

    #[test]
    fn decode_bulk_action_error() {
        let config = ElasticSearchConfig {
            bulk_action: Some(String::from("{{ action }}")),
            index: Some(String::from("vector")),
            endpoint: String::from("https://example.com"),
            ..Default::default()
        };
        let es = ElasticSearchCommon::parse_config(&config).unwrap();

        let mut event = Event::from("hello world");
        event.as_mut_log().insert("foo", "bar");
        event.as_mut_log().insert("idx", "purple");
        let action = es.mode.bulk_action(&event);
        assert!(action.is_none());
    }

    #[test]
    fn decode_bulk_action() {
        let config = ElasticSearchConfig {
            bulk_action: Some(String::from("create")),
            index: Some(String::from("vector")),
            endpoint: String::from("https://example.com"),
            ..Default::default()
        };
        let es = ElasticSearchCommon::parse_config(&config).unwrap();

        let event = Event::from("hello there");
        let action = es.mode.bulk_action(&event).unwrap();
        assert!(matches!(action, BulkAction::Create));
    }

    #[test]
    fn encode_datastream_mode_no_sync() {
        use crate::config::log_schema;
        use chrono::{TimeZone, Utc};

        let config = ElasticSearchConfig {
            index: Some(String::from("vector")),
            endpoint: String::from("https://example.com"),
            mode: ElasticSearchMode::DataStream,
            data_stream: Some(DataStreamConfig {
                namespace: Template::try_from("something").unwrap(),
                sync_fields: false,
                ..Default::default()
            }),
            ..Default::default()
        };

        let es = ElasticSearchCommon::parse_config(&config).unwrap();

        let mut event = Event::from("hello there");
        event.as_mut_log().insert("data_stream", data_stream_body());
        event.as_mut_log().insert(
            log_schema().timestamp_key(),
            Utc.ymd(2020, 12, 1).and_hms(1, 2, 3),
        );
        let encoded = es.encode_event(event).unwrap().item;
        let expected = r#"{"create":{"_index":"synthetics-testing-something","_type":"_doc"}}
{"data_stream":{"dataset":"testing","type":"synthetics"},"message":"hello there","timestamp":"2020-12-01T01:02:03Z"}
"#;
        assert_eq!(std::str::from_utf8(&encoded).unwrap(), expected);
    }

    #[test]
    fn handles_error_response() {
        let json = "{\"took\":185,\"errors\":true,\"items\":[{\"index\":{\"_index\":\"test-hgw28jv10u\",\"_type\":\"log_lines\",\"_id\":\"3GhQLXEBE62DvOOUKdFH\",\"status\":400,\"error\":{\"type\":\"illegal_argument_exception\",\"reason\":\"mapper [message] of different type, current_type [long], merged_type [text]\"}}}]}";
        let response = Response::builder()
            .status(StatusCode::OK)
            .body(Bytes::from(json))
            .unwrap();
        let logic = ElasticSearchRetryLogic;
        assert!(matches!(
            logic.should_retry_response(&response),
            RetryAction::DontRetry(_)
        ));
    }

    #[test]
    fn allows_using_excepted_fields() {
        let config = ElasticSearchConfig {
            index: Some(String::from("{{ idx }}")),
            encoding: EncodingConfigWithDefault {
                except_fields: Some(vec!["idx".to_string(), "timestamp".to_string()]),
                ..Default::default()
            },
            endpoint: String::from("https://example.com"),
            ..Default::default()
        };
        let es = ElasticSearchCommon::parse_config(&config).unwrap();

        let mut event = Event::from("hello there");
        event.as_mut_log().insert("foo", "bar");
        event.as_mut_log().insert("idx", "purple");

        let encoded = es.encode_event(event).unwrap().item;
        let expected = r#"{"index":{"_index":"purple","_type":"_doc"}}
{"foo":"bar","message":"hello there"}
"#;
        assert_eq!(std::str::from_utf8(&encoded).unwrap(), expected);
    }

    #[test]
    fn validate_host_header_on_aws_requests() {
        let config = ElasticSearchConfig {
            auth: Some(ElasticSearchAuth::Aws(AwsAuthentication::Default {})),
            endpoint: "http://abc-123.us-east-1.es.amazonaws.com".into(),
            batch: BatchConfig {
                max_events: Some(1),
                ..Default::default()
            },
            ..Default::default()
        };

        let common = ElasticSearchCommon::parse_config(&config).expect("Config error");

        let signed_request = common.signed_request(
            "POST",
            &"http://abc-123.us-east-1.es.amazonaws.com"
                .parse::<Uri>()
                .unwrap(),
            true,
        );

        assert_eq!(
            signed_request.hostname(),
            "abc-123.us-east-1.es.amazonaws.com".to_string()
        );
    }
}

#[cfg(test)]
#[cfg(feature = "es-integration-tests")]
mod integration_tests {
    use super::*;
    use crate::{
        config::{SinkConfig, SinkContext},
        http::HttpClient,
        sinks::HealthcheckError,
        test_util::{random_events_with_stream, random_string, trace_init},
        tls::{self, TlsOptions},
    };
    use futures::{stream, StreamExt};
    use http::{Request, StatusCode};
    use hyper::Body;
    use serde_json::{json, Value};
    use std::{fs::File, future::ready, io::Read};
    use vector_core::event::{BatchNotifier, BatchStatus, LogEvent};

    impl ElasticSearchCommon {
        async fn flush_request(&self) -> crate::Result<()> {
            let url = format!("{}/_flush", self.base_url)
                .parse::<hyper::Uri>()
                .unwrap();
            let mut builder = Request::post(&url);

            if let Some(credentials_provider) = &self.credentials {
                let mut request = self.signed_request("POST", &url, true);

                if let Some(ce) = self.compression.content_encoding() {
                    request.add_header("Content-Encoding", ce);
                }

                for (header, value) in &self.request.headers {
                    request.add_header(header, value);
                }

                builder = finish_signer(&mut request, &credentials_provider, builder).await?;
            } else {
                if let Some(ce) = self.compression.content_encoding() {
                    builder = builder.header("Content-Encoding", ce);
                }

                for (header, value) in &self.request.headers {
                    builder = builder.header(&header[..], &value[..]);
                }

                if let Some(auth) = &self.authorization {
                    builder = auth.apply_builder(builder);
                }
            }

            let request = builder.body(Body::empty())?;
            let client = HttpClient::new(self.tls_settings.clone())
                .expect("Could not build client to flush");
            let response = client.send(request).await?;

            match response.status() {
                StatusCode::OK => Ok(()),
                status => Err(HealthcheckError::UnexpectedStatus { status }.into()),
            }
        }
    }

    async fn flush(common: ElasticSearchCommon) -> crate::Result<()> {
        use tokio::time::{sleep, Duration};
        sleep(Duration::from_secs(2)).await;
        common.flush_request().await?;
        sleep(Duration::from_secs(2)).await;

        Ok(())
    }

    async fn create_template_index(common: &ElasticSearchCommon, name: &str) -> crate::Result<()> {
        let client = create_http_client();
        let uri = format!("{}/_index_template/{}", common.base_url, name);
        let response = client
            .put(uri)
            .json(&json!({
                "index_patterns": ["my-*-*"],
                "data_stream": {},
            }))
            .send()
            .await?;
        assert_eq!(response.status(), StatusCode::OK);
        Ok(())
    }

    #[test]
    fn ensure_pipeline_in_params() {
        let index = gen_index();
        let pipeline = String::from("test-pipeline");

        let config = ElasticSearchConfig {
            endpoint: "http://localhost:9200".into(),
            index: Some(index),
            pipeline: Some(pipeline.clone()),
            ..config()
        };
        let common = ElasticSearchCommon::parse_config(&config).expect("Config error");

        assert_eq!(common.query_params["pipeline"], pipeline);
    }

    #[tokio::test]
    async fn structures_events_correctly() {
        let index = gen_index();
        let config = ElasticSearchConfig {
            endpoint: "http://localhost:9200".into(),
            index: Some(index.clone()),
            doc_type: Some("log_lines".into()),
            id_key: Some("my_id".into()),
            compression: Compression::None,
            ..config()
        };
        let common = ElasticSearchCommon::parse_config(&config).expect("Config error");
        let base_url = common.base_url.clone();

        let cx = SinkContext::new_test();
        let (sink, _hc) = config.build(cx.clone()).await.unwrap();

        let (batch, mut receiver) = BatchNotifier::new_with_receiver();
        let mut input_event = LogEvent::from("raw log line").with_batch_notifier(&batch);
        input_event.insert("my_id", "42");
        input_event.insert("foo", "bar");
        drop(batch);

        let timestamp = input_event[crate::config::log_schema().timestamp_key()].clone();

        sink.run(stream::once(ready(input_event.into())))
            .await
            .unwrap();

        assert_eq!(receiver.try_recv(), Ok(BatchStatus::Delivered));

        // make sure writes all all visible
        flush(common).await.unwrap();

        let response = reqwest::Client::new()
            .get(&format!("{}/{}/_search", base_url, index))
            .json(&json!({
                "query": { "query_string": { "query": "*" } }
            }))
            .send()
            .await
            .unwrap()
            .json::<Value>()
            .await
            .unwrap();

        let total = response["hits"]["total"]
            .as_u64()
            .or_else(|| response["hits"]["total"]["value"].as_u64())
            .expect("Elasticsearch response does not include hits->total nor hits->total->value");
        assert_eq!(1, total);

        let hits = response["hits"]["hits"]
            .as_array()
            .expect("Elasticsearch response does not include hits->hits");

        let hit = hits.iter().next().unwrap();
        assert_eq!("42", hit["_id"]);

        let value = hit
            .get("_source")
            .expect("Elasticsearch hit missing _source");
        assert_eq!(None, value["my_id"].as_str());

        let expected = json!({
            "message": "raw log line",
            "foo": "bar",
            "timestamp": timestamp,
        });
        assert_eq!(&expected, value);
    }

    #[tokio::test]
    async fn insert_events_over_http() {
        trace_init();

        run_insert_tests(
            ElasticSearchConfig {
                endpoint: "http://localhost:9200".into(),
                doc_type: Some("log_lines".into()),
                compression: Compression::None,
                ..config()
            },
            false,
            BatchStatus::Delivered,
        )
        .await;
    }

    #[tokio::test]
    async fn insert_events_over_https() {
        trace_init();

        run_insert_tests(
            ElasticSearchConfig {
                auth: Some(ElasticSearchAuth::Basic {
                    user: "elastic".into(),
                    password: "vector".into(),
                }),
                endpoint: "https://localhost:9201".into(),
                doc_type: Some("log_lines".into()),
                compression: Compression::None,
                tls: Some(TlsOptions {
                    ca_file: Some(tls::TEST_PEM_CA_PATH.into()),
                    ..Default::default()
                }),
                ..config()
            },
            false,
            BatchStatus::Delivered,
        )
        .await;
    }

    #[tokio::test]
    async fn insert_events_on_aws() {
        trace_init();

        run_insert_tests(
            ElasticSearchConfig {
                auth: Some(ElasticSearchAuth::Aws(AwsAuthentication::Default {})),
                endpoint: "http://localhost:4571".into(),
                ..config()
            },
            false,
            BatchStatus::Delivered,
        )
        .await;
    }

    #[tokio::test]
    async fn insert_events_on_aws_with_compression() {
        trace_init();

        run_insert_tests(
            ElasticSearchConfig {
                auth: Some(ElasticSearchAuth::Aws(AwsAuthentication::Default {})),
                endpoint: "http://localhost:4571".into(),
                compression: Compression::gzip_default(),
                ..config()
            },
            false,
            BatchStatus::Delivered,
        )
        .await;
    }

    #[tokio::test]
    async fn insert_events_with_failure() {
        trace_init();

        run_insert_tests(
            ElasticSearchConfig {
                endpoint: "http://localhost:9200".into(),
                doc_type: Some("log_lines".into()),
                compression: Compression::None,
                ..config()
            },
            true,
            BatchStatus::Failed,
        )
        .await;
    }

    #[tokio::test]
    async fn insert_events_in_data_stream() {
        trace_init();
        let template_index = format!("my-template-{}", gen_index());
        let stream_index = format!("my-stream-{}", gen_index());

        let cfg = ElasticSearchConfig {
            endpoint: "http://localhost:9200".into(),
            mode: ElasticSearchMode::DataStream,
            index: Some(stream_index.clone()),
            ..config()
        };
        let common = ElasticSearchCommon::parse_config(&cfg).expect("Config error");

        create_template_index(&common, &template_index)
            .await
            .expect("Template index creation error");

        create_data_stream(&common, &stream_index)
            .await
            .expect("Data stream creation error");

        run_insert_tests_with_config(&cfg, true, BatchStatus::Delivered).await;
    }

    async fn run_insert_tests(
        mut config: ElasticSearchConfig,
        break_events: bool,
        status: BatchStatus,
    ) {
        config.index = Some(gen_index());
        run_insert_tests_with_config(&config, break_events, status).await;
    }

    fn create_http_client() -> reqwest::Client {
        let mut test_ca = Vec::<u8>::new();
        File::open(tls::TEST_PEM_CA_PATH)
            .unwrap()
            .read_to_end(&mut test_ca)
            .unwrap();
        let test_ca = reqwest::Certificate::from_pem(&test_ca).unwrap();

        reqwest::Client::builder()
            .add_root_certificate(test_ca)
            .danger_accept_invalid_certs(true)
            .build()
            .expect("Could not build HTTP client")
    }

    async fn run_insert_tests_with_config(
        config: &ElasticSearchConfig,
        break_events: bool,
        batch_status: BatchStatus,
    ) {
        let common = ElasticSearchCommon::parse_config(&config).expect("Config error");
        let index = config.index.clone().unwrap();
        let base_url = common.base_url.clone();

        let cx = SinkContext::new_test();
        let (sink, healthcheck) = config
            .build(cx.clone())
            .await
            .expect("Building config failed");

        healthcheck.await.expect("Health check failed");

        let (batch, mut receiver) = BatchNotifier::new_with_receiver();
        let (input, events) = random_events_with_stream(100, 100, Some(batch));
        if break_events {
            // Break all but the first event to simulate some kind of partial failure
            let mut doit = false;
            sink.run(events.map(move |mut event| {
                if doit {
                    event.as_mut_log().insert("_type", 1);
                }
                doit = true;
                event
            }))
            .await
            .expect("Sending events failed");
        } else {
            sink.run(events).await.expect("Sending events failed");
        }

        assert_eq!(receiver.try_recv(), Ok(batch_status));

        // make sure writes all all visible
        flush(common).await.expect("Flushing writes failed");

        let client = create_http_client();
        let response = client
            .get(&format!("{}/{}/_search", base_url, index))
            .basic_auth("elastic", Some("vector"))
            .json(&json!({
                "query": { "query_string": { "query": "*" } }
            }))
            .send()
            .await
            .unwrap()
            .json::<Value>()
            .await
            .unwrap();

        let total = response["hits"]["total"]["value"]
            .as_u64()
            .or_else(|| response["hits"]["total"].as_u64())
            .expect("Elasticsearch response does not include hits->total nor hits->total->value");

        if break_events {
            assert_ne!(input.len() as u64, total);
        } else {
            assert_eq!(input.len() as u64, total);

            let hits = response["hits"]["hits"]
                .as_array()
                .expect("Elasticsearch response does not include hits->hits");
            let input = input
                .into_iter()
                .map(|rec| serde_json::to_value(&rec.into_log()).unwrap())
                .collect::<Vec<_>>();
            for hit in hits {
                let hit = hit
                    .get("_source")
                    .expect("Elasticsearch hit missing _source");
                assert!(input.contains(&hit));
            }
        }
    }

    fn gen_index() -> String {
        format!("test-{}", random_string(10).to_lowercase())
    }

    async fn create_data_stream(common: &ElasticSearchCommon, name: &str) -> crate::Result<()> {
        let client = create_http_client();
        let uri = format!("{}/_data_stream/{}", common.base_url, name);
        let response = client
            .put(uri)
            .header("Content-Type", "application/json")
            .send()
            .await?;
        assert_eq!(response.status(), StatusCode::OK);
        Ok(())
    }

    fn config() -> ElasticSearchConfig {
        ElasticSearchConfig {
            batch: BatchConfig {
                max_events: Some(1),
                ..Default::default()
            },
            ..Default::default()
        }
    }
}<|MERGE_RESOLUTION|>--- conflicted
+++ resolved
@@ -527,12 +527,8 @@
 
         self.encoding.apply_rules(&mut event);
 
-<<<<<<< HEAD
         let log = event.into_log();
         serde_json::to_writer(&mut body, &log).unwrap();
-=======
-        serde_json::to_writer(&mut body, event.as_log()).unwrap();
->>>>>>> 9c541424
         body.push(b'\n');
 
         emit!(ElasticSearchEventEncoded {
