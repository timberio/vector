use crate::{
    config::{Config, ConfigDiff},
    topology::{self, RunningTopology},
    trace, Event,
};
use flate2::read::GzDecoder;
use futures::{
    compat::Stream01CompatExt, future, ready, stream, task::noop_waker_ref, FutureExt, SinkExt,
    Stream, StreamExt, TryStreamExt,
};
use futures01::{sync::mpsc, Stream as Stream01};
use openssl::ssl::{SslConnector, SslMethod, SslVerifyMode};
use portpicker::pick_unused_port;
use rand::{distributions::Alphanumeric, thread_rng, Rng};
use std::{
    collections::HashMap,
    convert::Infallible,
    fs::File,
    future::Future,
    io::Read,
    iter,
    net::{IpAddr, Ipv4Addr, Ipv6Addr, Shutdown, SocketAddr},
    path::{Path, PathBuf},
    pin::Pin,
    sync::{
        atomic::{AtomicUsize, Ordering},
        Arc,
    },
    task::{Context, Poll},
};
use tokio::{
    io::{AsyncRead, AsyncWrite, Result as IoResult},
    net::{TcpListener, TcpStream},
    runtime,
    sync::oneshot,
    task::JoinHandle,
    time::{delay_for, Duration, Instant},
};
use tokio_util::codec::{Encoder, FramedRead, FramedWrite, LinesCodec};

pub mod stats;

#[macro_export]
macro_rules! assert_downcast_matches {
    ($e:expr, $t:ty, $v:pat) => {{
        match $e.downcast_ref::<$t>() {
            Some($v) => (),
            got => panic!("Assertion failed: got wrong error variant {:?}", got),
        }
    }};
}

<<<<<<< HEAD
#[macro_export]
macro_rules! log_event {
    ($($key:expr => $value:expr),*  $(,)?) => {
        {
            let mut event = Event::Log(LogEvent::default());
            let log = event.as_mut_log();
            $(
                log.insert($key, $value);
            )*
            event
        }
    };
=======
pub fn open_fixture(path: impl AsRef<Path>) -> crate::Result<serde_json::Value> {
    let test_file = match File::open(path) {
        Ok(file) => file,
        Err(e) => return Err(e.into()),
    };
    let value: serde_json::Value = serde_json::from_reader(test_file)?;
    Ok(value)
>>>>>>> a6248f5a
}

pub fn next_addr() -> SocketAddr {
    let port = pick_unused_port().unwrap();
    SocketAddr::new(IpAddr::V4(Ipv4Addr::new(127, 0, 0, 1)), port)
}

pub fn next_addr_v6() -> SocketAddr {
    let port = pick_unused_port().unwrap();
    SocketAddr::new(IpAddr::V6(Ipv6Addr::new(0, 0, 0, 0, 0, 0, 0, 1)), port)
}

pub fn trace_init() {
    #[cfg(unix)]
    let color = atty::is(atty::Stream::Stdout);
    // Windows: ANSI colors are not supported by cmd.exe
    // Color is false for everything except unix.
    #[cfg(not(unix))]
    let color = false;

    let levels = std::env::var("TEST_LOG").unwrap_or_else(|_| "off".to_string());

    trace::init(color, false, &levels);
}

pub async fn send_lines(
    addr: SocketAddr,
    lines: impl IntoIterator<Item = String>,
) -> Result<(), Infallible> {
    send_encodable(addr, LinesCodec::new(), lines).await
}

pub async fn send_encodable<I, E: From<std::io::Error> + std::fmt::Debug>(
    addr: SocketAddr,
    encoder: impl Encoder<I, Error = E>,
    lines: impl IntoIterator<Item = I>,
) -> Result<(), Infallible> {
    let stream = TcpStream::connect(&addr).await.unwrap();
    let mut sink = FramedWrite::new(stream, encoder);

    let mut lines = stream::iter(lines.into_iter()).map(Ok);
    sink.send_all(&mut lines).await.unwrap();

    let stream = sink.get_mut();
    stream.shutdown(Shutdown::Both).unwrap();

    Ok(())
}

pub async fn send_lines_tls(
    addr: SocketAddr,
    host: String,
    lines: impl Iterator<Item = String>,
    ca: impl Into<Option<&Path>>,
) -> Result<(), Infallible> {
    let stream = TcpStream::connect(&addr).await.unwrap();

    let mut connector = SslConnector::builder(SslMethod::tls()).unwrap();
    if let Some(ca) = ca.into() {
        connector.set_ca_file(ca).unwrap();
    } else {
        connector.set_verify(SslVerifyMode::NONE);
    }

    let config = connector.build().configure().unwrap();

    let stream = tokio_openssl::connect(config, &host, stream).await.unwrap();
    let mut sink = FramedWrite::new(stream, LinesCodec::new());

    let mut lines = stream::iter(lines).map(Ok);
    sink.send_all(&mut lines).await.unwrap();

    let stream = sink.get_mut().get_mut();
    stream.shutdown(Shutdown::Both).unwrap();

    Ok(())
}

pub fn temp_file() -> PathBuf {
    let path = std::env::temp_dir();
    let file_name = random_string(16);
    path.join(file_name + ".log")
}

pub fn temp_dir() -> PathBuf {
    let path = std::env::temp_dir();
    let dir_name = random_string(16);
    path.join(dir_name)
}

pub fn random_lines_with_stream(
    len: usize,
    count: usize,
) -> (Vec<String>, impl Stream<Item = Event>) {
    let lines = (0..count).map(|_| random_string(len)).collect::<Vec<_>>();
    let stream = stream::iter(lines.clone()).map(Event::from);
    (lines, stream)
}

fn random_events_with_stream_generic<F>(
    count: usize,
    generator: F,
) -> (Vec<Event>, impl Stream<Item = Event>)
where
    F: Fn() -> Event,
{
    let events = (0..count).map(|_| generator()).collect::<Vec<_>>();
    let stream = stream::iter(events.clone());
    (events, stream)
}

pub fn random_events_with_stream(
    len: usize,
    count: usize,
) -> (Vec<Event>, impl Stream<Item = Event>) {
    random_events_with_stream_generic(count, move || Event::from(random_string(len)))
}

pub fn random_string(len: usize) -> String {
    thread_rng()
        .sample_iter(&Alphanumeric)
        .take(len)
        .collect::<String>()
}

pub fn random_lines(len: usize) -> impl Iterator<Item = String> {
    std::iter::repeat(()).map(move |_| random_string(len))
}

pub fn random_map(max_size: usize, field_len: usize) -> HashMap<String, String> {
    let size = thread_rng().gen_range(0, max_size);

    (0..size)
        .map(move |_| (random_string(field_len), random_string(field_len)))
        .collect()
}

pub fn random_maps(
    max_size: usize,
    field_len: usize,
) -> impl Iterator<Item = HashMap<String, String>> {
    iter::repeat(()).map(move |_| random_map(max_size, field_len))
}

pub async fn collect_n<T>(rx: mpsc::Receiver<T>, n: usize) -> Result<Vec<T>, ()> {
    rx.compat().take(n).try_collect().await
}

pub async fn collect_ready<S>(rx: S) -> Result<Vec<S::Item>, ()>
where
    S: Stream01<Item = Event, Error = ()>,
{
    let mut rx = rx.compat();

    let waker = noop_waker_ref();
    let mut cx = Context::from_waker(waker);

    let mut vec = Vec::new();
    loop {
        match rx.poll_next_unpin(&mut cx) {
            Poll::Ready(Some(Ok(item))) => vec.push(item),
            Poll::Ready(Some(Err(()))) => return Err(()),
            Poll::Ready(None) | Poll::Pending => return Ok(vec),
        }
    }
}

pub fn lines_from_file<P: AsRef<Path>>(path: P) -> Vec<String> {
    trace!(message = "Reading file.", path = %path.as_ref().display());
    let mut file = File::open(path).unwrap();
    let mut output = String::new();
    file.read_to_string(&mut output).unwrap();
    output.lines().map(|s| s.to_owned()).collect()
}

pub fn lines_from_gzip_file<P: AsRef<Path>>(path: P) -> Vec<String> {
    trace!(message = "Reading gzip file.", path = %path.as_ref().display());
    let mut file = File::open(path).unwrap();
    let mut gzip_bytes = Vec::new();
    file.read_to_end(&mut gzip_bytes).unwrap();
    let mut output = String::new();
    GzDecoder::new(&gzip_bytes[..])
        .read_to_string(&mut output)
        .unwrap();
    output.lines().map(|s| s.to_owned()).collect()
}

pub fn runtime() -> runtime::Runtime {
    runtime::Builder::new()
        .threaded_scheduler()
        .enable_all()
        .build()
        .unwrap()
}

// Wait for a Future to resolve, or the duration to elapse (will panic)
pub async fn wait_for_duration<F, Fut>(mut f: F, duration: Duration)
where
    F: FnMut() -> Fut,
    Fut: Future<Output = bool> + Send + 'static,
{
    let started = Instant::now();
    while !f().await {
        delay_for(Duration::from_millis(5)).await;
        if started.elapsed() > duration {
            panic!("Timed out while waiting");
        }
    }
}

// Wait for 5 seconds
pub async fn wait_for<F, Fut>(f: F)
where
    F: FnMut() -> Fut,
    Fut: Future<Output = bool> + Send + 'static,
{
    wait_for_duration(f, Duration::from_secs(5)).await
}

// Wait (for 5 secs) for a TCP socket to be reachable
pub async fn wait_for_tcp(addr: SocketAddr) {
    wait_for(|| async move { TcpStream::connect(addr).await.is_ok() }).await
}

// Allows specifying a custom duration to wait for a TCP socket to be reachable
pub async fn wait_for_tcp_duration(addr: SocketAddr, duration: Duration) {
    wait_for_duration(
        || async move { TcpStream::connect(addr).await.is_ok() },
        duration,
    )
    .await
}

pub async fn wait_for_atomic_usize<T, F>(value: T, unblock: F)
where
    T: AsRef<AtomicUsize>,
    F: Fn(usize) -> bool,
{
    let value = value.as_ref();
    wait_for(|| {
        let result = unblock(value.load(Ordering::SeqCst));
        future::ready(result)
    })
    .await
}

// Retries a func every `retry` duration until given an Ok(T); panics after `until` elapses
pub async fn retry_until<F, Fut, T, E>(mut f: F, retry: Duration, until: Duration) -> T
where
    F: FnMut() -> Fut,
    Fut: Future<Output = Result<T, E>> + Send + 'static,
{
    let started = Instant::now();
    while started.elapsed() < until {
        match f().await {
            Ok(res) => return res,
            Err(_) => tokio::time::delay_for(retry).await,
        }
    }
    panic!("Timeout")
}

#[cfg(test)]
mod tests {
    use super::retry_until;
    use std::{
        sync::{Arc, RwLock},
        time::Duration,
    };

    // helper which errors the first 3x, and succeeds on the 4th
    async fn retry_until_helper(count: Arc<RwLock<i32>>) -> Result<(), ()> {
        if *count.read().unwrap() < 3 {
            let mut c = count.write().unwrap();
            *c += 1;
            return Err(());
        }
        Ok(())
    }

    #[tokio::test]
    async fn retry_until_before_timeout() {
        let count = Arc::new(RwLock::new(0));
        let func = || {
            let count = Arc::clone(&count);
            retry_until_helper(count)
        };

        retry_until(func, Duration::from_millis(10), Duration::from_secs(1)).await;
    }
}

pub struct CountReceiver<T> {
    count: Arc<AtomicUsize>,
    trigger: Option<oneshot::Sender<()>>,
    connected: Option<oneshot::Receiver<()>>,
    handle: JoinHandle<Vec<T>>,
}

impl<T: Send + 'static> CountReceiver<T> {
    pub fn count(&self) -> usize {
        self.count.load(Ordering::Relaxed)
    }

    /// Succeeds once first connection has been made.
    pub async fn connected(&mut self) {
        if let Some(tripwire) = self.connected.take() {
            tripwire.await.unwrap();
        }
    }

    fn new<F, Fut>(make_fut: F) -> CountReceiver<T>
    where
        F: FnOnce(Arc<AtomicUsize>, oneshot::Receiver<()>, oneshot::Sender<()>) -> Fut,
        Fut: Future<Output = Vec<T>> + Send + 'static,
    {
        let count = Arc::new(AtomicUsize::new(0));
        let (trigger, tripwire) = oneshot::channel();
        let (trigger_connected, connected) = oneshot::channel();

        CountReceiver {
            count: Arc::clone(&count),
            trigger: Some(trigger),
            connected: Some(connected),
            handle: tokio::spawn(make_fut(count, tripwire, trigger_connected)),
        }
    }
}

impl<T> Future for CountReceiver<T> {
    type Output = Vec<T>;

    fn poll(self: Pin<&mut Self>, cx: &mut Context<'_>) -> Poll<Self::Output> {
        let this = self.get_mut();
        if let Some(trigger) = this.trigger.take() {
            let _ = trigger.send(());
        }

        let result = ready!(this.handle.poll_unpin(cx));
        Poll::Ready(result.unwrap())
    }
}

impl CountReceiver<String> {
    pub fn receive_lines(addr: SocketAddr) -> CountReceiver<String> {
        CountReceiver::new(|count, tripwire, connected| async move {
            let mut listener = TcpListener::bind(addr).await.unwrap();
            CountReceiver::receive_lines_stream(
                listener.incoming(),
                count,
                tripwire,
                Some(connected),
            )
            .await
        })
    }

    #[cfg(unix)]
    pub fn receive_lines_unix<P>(path: P) -> CountReceiver<String>
    where
        P: AsRef<Path> + Send + 'static,
    {
        CountReceiver::new(|count, tripwire, connected| async move {
            let mut listener = tokio::net::UnixListener::bind(path).unwrap();
            CountReceiver::receive_lines_stream(
                listener.incoming(),
                count,
                tripwire,
                Some(connected),
            )
            .await
        })
    }

    async fn receive_lines_stream<S, T>(
        stream: S,
        count: Arc<AtomicUsize>,
        tripwire: oneshot::Receiver<()>,
        mut connected: Option<oneshot::Sender<()>>,
    ) -> Vec<String>
    where
        S: Stream<Item = IoResult<T>>,
        T: AsyncWrite + AsyncRead,
    {
        stream
            .take_until(tripwire)
            .map_ok(|socket| FramedRead::new(socket, LinesCodec::new()))
            .map(|x| {
                connected.take().map(|trigger| trigger.send(()));
                x.unwrap()
            })
            .flatten()
            .map(|x| x.unwrap())
            .inspect(move |_| {
                count.fetch_add(1, Ordering::Relaxed);
            })
            .collect::<Vec<String>>()
            .await
    }
}

impl CountReceiver<Event> {
    pub fn receive_events<S>(stream: S) -> CountReceiver<Event>
    where
        S: Stream01<Item = Event> + Send + 'static,
        <S as Stream01>::Error: std::fmt::Debug,
    {
        CountReceiver::new(|count, tripwire, connected| async move {
            connected.send(()).unwrap();
            stream
                .compat()
                .take_until(tripwire)
                .map(|x| x.unwrap())
                .inspect(move |_| {
                    count.fetch_add(1, Ordering::Relaxed);
                })
                .collect::<Vec<Event>>()
                .await
        })
    }
}

pub async fn start_topology(
    config: Config,
    require_healthy: bool,
) -> (RunningTopology, mpsc::UnboundedReceiver<()>) {
    let diff = ConfigDiff::initial(&config);
    let pieces = topology::build_or_log_errors(&config, &diff).await.unwrap();
    topology::start_validated(config, diff, pieces, require_healthy)
        .await
        .unwrap()
}<|MERGE_RESOLUTION|>--- conflicted
+++ resolved
@@ -50,7 +50,6 @@
     }};
 }
 
-<<<<<<< HEAD
 #[macro_export]
 macro_rules! log_event {
     ($($key:expr => $value:expr),*  $(,)?) => {
@@ -63,7 +62,8 @@
             event
         }
     };
-=======
+}
+
 pub fn open_fixture(path: impl AsRef<Path>) -> crate::Result<serde_json::Value> {
     let test_file = match File::open(path) {
         Ok(file) => file,
@@ -71,7 +71,6 @@
     };
     let value: serde_json::Value = serde_json::from_reader(test_file)?;
     Ok(value)
->>>>>>> a6248f5a
 }
 
 pub fn next_addr() -> SocketAddr {
