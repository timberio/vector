use crate::{
    config::{Config, ConfigDiff, GenerateConfig},
    topology::{self, RunningTopology},
    trace, Event,
};
use flate2::read::GzDecoder;
use futures::{
    compat::Stream01CompatExt, future, ready, stream, task::noop_waker_ref, FutureExt, SinkExt,
    Stream, StreamExt, TryStreamExt,
};
use futures01::{sync::mpsc, Stream as Stream01};
use openssl::ssl::{SslConnector, SslMethod, SslVerifyMode};
use portpicker::pick_unused_port;
use rand::{distributions::Alphanumeric, thread_rng, Rng};
use std::{
    collections::HashMap,
    convert::Infallible,
    fs::File,
    future::Future,
    io::Read,
    iter,
    net::{IpAddr, Ipv4Addr, Ipv6Addr, Shutdown, SocketAddr},
    path::{Path, PathBuf},
    pin::Pin,
    sync::{
        atomic::{AtomicUsize, Ordering},
        Arc,
    },
    task::{Context, Poll},
};
use tokio::{
    io::{AsyncRead, AsyncWrite, Result as IoResult},
    net::{TcpListener, TcpStream},
    runtime,
    sync::oneshot,
    task::JoinHandle,
    time::{delay_for, Duration, Instant},
};
use tokio_util::codec::{Encoder, FramedRead, FramedWrite, LinesCodec};

pub mod stats;

#[macro_export]
macro_rules! assert_downcast_matches {
    ($e:expr, $t:ty, $v:pat) => {{
        match $e.downcast_ref::<$t>() {
            Some($v) => (),
            got => panic!("Assertion failed: got wrong error variant {:?}", got),
        }
    }};
}

<<<<<<< HEAD
#[macro_export]
macro_rules! log_event {
    ($($key:expr => $value:expr),*  $(,)?) => {
        {
            let mut event = Event::Log(LogEvent::default());
            let log = event.as_mut_log();
            $(
                log.insert($key, $value);
            )*
            event
        }
    };
=======
pub fn test_generate_config<T>()
where
    for<'de> T: GenerateConfig + serde::Deserialize<'de>,
{
    let cfg = T::generate_config().to_string();
    toml::from_str::<T>(&cfg).expect("Invalid config generated");
>>>>>>> 3b44cbaf
}

pub fn open_fixture(path: impl AsRef<Path>) -> crate::Result<serde_json::Value> {
    let test_file = match File::open(path) {
        Ok(file) => file,
        Err(e) => return Err(e.into()),
    };
    let value: serde_json::Value = serde_json::from_reader(test_file)?;
    Ok(value)
}

pub fn next_addr() -> SocketAddr {
    let port = pick_unused_port().unwrap();
    SocketAddr::new(IpAddr::V4(Ipv4Addr::new(127, 0, 0, 1)), port)
}

pub fn next_addr_v6() -> SocketAddr {
    let port = pick_unused_port().unwrap();
    SocketAddr::new(IpAddr::V6(Ipv6Addr::new(0, 0, 0, 0, 0, 0, 0, 1)), port)
}

pub fn trace_init() {
    #[cfg(unix)]
    let color = atty::is(atty::Stream::Stdout);
    // Windows: ANSI colors are not supported by cmd.exe
    // Color is false for everything except unix.
    #[cfg(not(unix))]
    let color = false;

    let levels = std::env::var("TEST_LOG").unwrap_or_else(|_| "off".to_string());

    trace::init(color, false, &levels);
}

pub async fn send_lines(
    addr: SocketAddr,
    lines: impl IntoIterator<Item = String>,
) -> Result<(), Infallible> {
    send_encodable(addr, LinesCodec::new(), lines).await
}

pub async fn send_encodable<I, E: From<std::io::Error> + std::fmt::Debug>(
    addr: SocketAddr,
    encoder: impl Encoder<I, Error = E>,
    lines: impl IntoIterator<Item = I>,
) -> Result<(), Infallible> {
    let stream = TcpStream::connect(&addr).await.unwrap();
    let mut sink = FramedWrite::new(stream, encoder);

    let mut lines = stream::iter(lines.into_iter()).map(Ok);
    sink.send_all(&mut lines).await.unwrap();

    let stream = sink.get_mut();
    stream.shutdown(Shutdown::Both).unwrap();

    Ok(())
}

pub async fn send_lines_tls(
    addr: SocketAddr,
    host: String,
    lines: impl Iterator<Item = String>,
    ca: impl Into<Option<&Path>>,
) -> Result<(), Infallible> {
    let stream = TcpStream::connect(&addr).await.unwrap();

    let mut connector = SslConnector::builder(SslMethod::tls()).unwrap();
    if let Some(ca) = ca.into() {
        connector.set_ca_file(ca).unwrap();
    } else {
        connector.set_verify(SslVerifyMode::NONE);
    }

    let config = connector.build().configure().unwrap();

    let stream = tokio_openssl::connect(config, &host, stream).await.unwrap();
    let mut sink = FramedWrite::new(stream, LinesCodec::new());

    let mut lines = stream::iter(lines).map(Ok);
    sink.send_all(&mut lines).await.unwrap();

    let stream = sink.get_mut().get_mut();
    stream.shutdown(Shutdown::Both).unwrap();

    Ok(())
}

pub fn temp_file() -> PathBuf {
    let path = std::env::temp_dir();
    let file_name = random_string(16);
    path.join(file_name + ".log")
}

pub fn temp_dir() -> PathBuf {
    let path = std::env::temp_dir();
    let dir_name = random_string(16);
    path.join(dir_name)
}

pub fn random_lines_with_stream(
    len: usize,
    count: usize,
) -> (Vec<String>, impl Stream<Item = Event>) {
    let lines = (0..count).map(|_| random_string(len)).collect::<Vec<_>>();
    let stream = stream::iter(lines.clone()).map(Event::from);
    (lines, stream)
}

fn random_events_with_stream_generic<F>(
    count: usize,
    generator: F,
) -> (Vec<Event>, impl Stream<Item = Event>)
where
    F: Fn() -> Event,
{
    let events = (0..count).map(|_| generator()).collect::<Vec<_>>();
    let stream = stream::iter(events.clone());
    (events, stream)
}

pub fn random_events_with_stream(
    len: usize,
    count: usize,
) -> (Vec<Event>, impl Stream<Item = Event>) {
    random_events_with_stream_generic(count, move || Event::from(random_string(len)))
}

pub fn random_string(len: usize) -> String {
    thread_rng()
        .sample_iter(&Alphanumeric)
        .take(len)
        .collect::<String>()
}

pub fn random_lines(len: usize) -> impl Iterator<Item = String> {
    std::iter::repeat(()).map(move |_| random_string(len))
}

pub fn random_map(max_size: usize, field_len: usize) -> HashMap<String, String> {
    let size = thread_rng().gen_range(0, max_size);

    (0..size)
        .map(move |_| (random_string(field_len), random_string(field_len)))
        .collect()
}

pub fn random_maps(
    max_size: usize,
    field_len: usize,
) -> impl Iterator<Item = HashMap<String, String>> {
    iter::repeat(()).map(move |_| random_map(max_size, field_len))
}

pub async fn collect_n<T>(rx: mpsc::Receiver<T>, n: usize) -> Result<Vec<T>, ()> {
    rx.compat().take(n).try_collect().await
}

pub async fn collect_ready<S>(rx: S) -> Result<Vec<S::Item>, ()>
where
    S: Stream01<Item = Event, Error = ()>,
{
    let mut rx = rx.compat();

    let waker = noop_waker_ref();
    let mut cx = Context::from_waker(waker);

    let mut vec = Vec::new();
    loop {
        match rx.poll_next_unpin(&mut cx) {
            Poll::Ready(Some(Ok(item))) => vec.push(item),
            Poll::Ready(Some(Err(()))) => return Err(()),
            Poll::Ready(None) | Poll::Pending => return Ok(vec),
        }
    }
}

pub fn lines_from_file<P: AsRef<Path>>(path: P) -> Vec<String> {
    trace!(message = "Reading file.", path = %path.as_ref().display());
    let mut file = File::open(path).unwrap();
    let mut output = String::new();
    file.read_to_string(&mut output).unwrap();
    output.lines().map(|s| s.to_owned()).collect()
}

pub fn lines_from_gzip_file<P: AsRef<Path>>(path: P) -> Vec<String> {
    trace!(message = "Reading gzip file.", path = %path.as_ref().display());
    let mut file = File::open(path).unwrap();
    let mut gzip_bytes = Vec::new();
    file.read_to_end(&mut gzip_bytes).unwrap();
    let mut output = String::new();
    GzDecoder::new(&gzip_bytes[..])
        .read_to_string(&mut output)
        .unwrap();
    output.lines().map(|s| s.to_owned()).collect()
}

pub fn runtime() -> runtime::Runtime {
    runtime::Builder::new()
        .threaded_scheduler()
        .enable_all()
        .build()
        .unwrap()
}

// Wait for a Future to resolve, or the duration to elapse (will panic)
pub async fn wait_for_duration<F, Fut>(mut f: F, duration: Duration)
where
    F: FnMut() -> Fut,
    Fut: Future<Output = bool> + Send + 'static,
{
    let started = Instant::now();
    while !f().await {
        delay_for(Duration::from_millis(5)).await;
        if started.elapsed() > duration {
            panic!("Timed out while waiting");
        }
    }
}

// Wait for 5 seconds
pub async fn wait_for<F, Fut>(f: F)
where
    F: FnMut() -> Fut,
    Fut: Future<Output = bool> + Send + 'static,
{
    wait_for_duration(f, Duration::from_secs(5)).await
}

// Wait (for 5 secs) for a TCP socket to be reachable
pub async fn wait_for_tcp(addr: SocketAddr) {
    wait_for(|| async move { TcpStream::connect(addr).await.is_ok() }).await
}

// Allows specifying a custom duration to wait for a TCP socket to be reachable
pub async fn wait_for_tcp_duration(addr: SocketAddr, duration: Duration) {
    wait_for_duration(
        || async move { TcpStream::connect(addr).await.is_ok() },
        duration,
    )
    .await
}

pub async fn wait_for_atomic_usize<T, F>(value: T, unblock: F)
where
    T: AsRef<AtomicUsize>,
    F: Fn(usize) -> bool,
{
    let value = value.as_ref();
    wait_for(|| {
        let result = unblock(value.load(Ordering::SeqCst));
        future::ready(result)
    })
    .await
}

// Retries a func every `retry` duration until given an Ok(T); panics after `until` elapses
pub async fn retry_until<'a, F, Fut, T, E>(mut f: F, retry: Duration, until: Duration) -> T
where
    F: FnMut() -> Fut,
    Fut: Future<Output = Result<T, E>> + Send + 'a,
{
    let started = Instant::now();
    while started.elapsed() < until {
        match f().await {
            Ok(res) => return res,
            Err(_) => tokio::time::delay_for(retry).await,
        }
    }
    panic!("Timeout")
}

#[cfg(test)]
mod tests {
    use super::retry_until;
    use std::{
        sync::{Arc, RwLock},
        time::Duration,
    };

    // helper which errors the first 3x, and succeeds on the 4th
    async fn retry_until_helper(count: Arc<RwLock<i32>>) -> Result<(), ()> {
        if *count.read().unwrap() < 3 {
            let mut c = count.write().unwrap();
            *c += 1;
            return Err(());
        }
        Ok(())
    }

    #[tokio::test]
    async fn retry_until_before_timeout() {
        let count = Arc::new(RwLock::new(0));
        let func = || {
            let count = Arc::clone(&count);
            retry_until_helper(count)
        };

        retry_until(func, Duration::from_millis(10), Duration::from_secs(1)).await;
    }
}

pub struct CountReceiver<T> {
    count: Arc<AtomicUsize>,
    trigger: Option<oneshot::Sender<()>>,
    connected: Option<oneshot::Receiver<()>>,
    handle: JoinHandle<Vec<T>>,
}

impl<T: Send + 'static> CountReceiver<T> {
    pub fn count(&self) -> usize {
        self.count.load(Ordering::Relaxed)
    }

    /// Succeeds once first connection has been made.
    pub async fn connected(&mut self) {
        if let Some(tripwire) = self.connected.take() {
            tripwire.await.unwrap();
        }
    }

    fn new<F, Fut>(make_fut: F) -> CountReceiver<T>
    where
        F: FnOnce(Arc<AtomicUsize>, oneshot::Receiver<()>, oneshot::Sender<()>) -> Fut,
        Fut: Future<Output = Vec<T>> + Send + 'static,
    {
        let count = Arc::new(AtomicUsize::new(0));
        let (trigger, tripwire) = oneshot::channel();
        let (trigger_connected, connected) = oneshot::channel();

        CountReceiver {
            count: Arc::clone(&count),
            trigger: Some(trigger),
            connected: Some(connected),
            handle: tokio::spawn(make_fut(count, tripwire, trigger_connected)),
        }
    }
}

impl<T> Future for CountReceiver<T> {
    type Output = Vec<T>;

    fn poll(self: Pin<&mut Self>, cx: &mut Context<'_>) -> Poll<Self::Output> {
        let this = self.get_mut();
        if let Some(trigger) = this.trigger.take() {
            let _ = trigger.send(());
        }

        let result = ready!(this.handle.poll_unpin(cx));
        Poll::Ready(result.unwrap())
    }
}

impl CountReceiver<String> {
    pub fn receive_lines(addr: SocketAddr) -> CountReceiver<String> {
        CountReceiver::new(|count, tripwire, connected| async move {
            let mut listener = TcpListener::bind(addr).await.unwrap();
            CountReceiver::receive_lines_stream(
                listener.incoming(),
                count,
                tripwire,
                Some(connected),
            )
            .await
        })
    }

    #[cfg(unix)]
    pub fn receive_lines_unix<P>(path: P) -> CountReceiver<String>
    where
        P: AsRef<Path> + Send + 'static,
    {
        CountReceiver::new(|count, tripwire, connected| async move {
            let mut listener = tokio::net::UnixListener::bind(path).unwrap();
            CountReceiver::receive_lines_stream(
                listener.incoming(),
                count,
                tripwire,
                Some(connected),
            )
            .await
        })
    }

    async fn receive_lines_stream<S, T>(
        stream: S,
        count: Arc<AtomicUsize>,
        tripwire: oneshot::Receiver<()>,
        mut connected: Option<oneshot::Sender<()>>,
    ) -> Vec<String>
    where
        S: Stream<Item = IoResult<T>>,
        T: AsyncWrite + AsyncRead,
    {
        stream
            .take_until(tripwire)
            .map_ok(|socket| FramedRead::new(socket, LinesCodec::new()))
            .map(|x| {
                connected.take().map(|trigger| trigger.send(()));
                x.unwrap()
            })
            .flatten()
            .map(|x| x.unwrap())
            .inspect(move |_| {
                count.fetch_add(1, Ordering::Relaxed);
            })
            .collect::<Vec<String>>()
            .await
    }
}

impl CountReceiver<Event> {
    pub fn receive_events<S>(stream: S) -> CountReceiver<Event>
    where
        S: Stream01<Item = Event> + Send + 'static,
        <S as Stream01>::Error: std::fmt::Debug,
    {
        CountReceiver::new(|count, tripwire, connected| async move {
            connected.send(()).unwrap();
            stream
                .compat()
                .take_until(tripwire)
                .map(|x| x.unwrap())
                .inspect(move |_| {
                    count.fetch_add(1, Ordering::Relaxed);
                })
                .collect::<Vec<Event>>()
                .await
        })
    }
}

pub async fn start_topology(
    config: Config,
    require_healthy: bool,
) -> (RunningTopology, mpsc::UnboundedReceiver<()>) {
    let diff = ConfigDiff::initial(&config);
    let pieces = topology::build_or_log_errors(&config, &diff).await.unwrap();
    topology::start_validated(config, diff, pieces, require_healthy)
        .await
        .unwrap()
}<|MERGE_RESOLUTION|>--- conflicted
+++ resolved
@@ -50,7 +50,6 @@
     }};
 }
 
-<<<<<<< HEAD
 #[macro_export]
 macro_rules! log_event {
     ($($key:expr => $value:expr),*  $(,)?) => {
@@ -63,14 +62,14 @@
             event
         }
     };
-=======
+}
+
 pub fn test_generate_config<T>()
 where
     for<'de> T: GenerateConfig + serde::Deserialize<'de>,
 {
     let cfg = T::generate_config().to_string();
     toml::from_str::<T>(&cfg).expect("Invalid config generated");
->>>>>>> 3b44cbaf
 }
 
 pub fn open_fixture(path: impl AsRef<Path>) -> crate::Result<serde_json::Value> {
