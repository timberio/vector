use super::{legacy_lookup::Segment, util, EventMetadata, Lookup, PathComponent, Value};
use crate::config::log_schema;
use bytes::Bytes;
use chrono::Utc;
use derivative::Derivative;
use getset::Getters;
use lookup::LookupBuf;
use serde::{Deserialize, Serialize, Serializer};
use shared::EventDataEq;
use std::{
    collections::{btree_map::Entry, BTreeMap, HashMap},
    convert::{TryFrom, TryInto},
    fmt::{Debug, Display},
    iter::FromIterator,
};

#[derive(Clone, Debug, Getters, PartialEq, Derivative, Deserialize)]
pub struct LogEvent {
    // **IMPORTANT:** Due to numerous legacy reasons this **must** be a Map variant.
    #[derivative(Default(value = "Value::from(BTreeMap::default())"))]
    #[serde(flatten)]
    fields: Value,

    #[getset(get = "pub")]
    #[serde(skip)]
    metadata: EventMetadata,
}

impl Default for LogEvent {
    fn default() -> Self {
        Self {
            fields: Value::Map(BTreeMap::new()),
            metadata: EventMetadata,
        }
    }
}

impl LogEvent {
    pub fn new_with_metadata(metadata: EventMetadata) -> Self {
        Self {
            fields: Value::Map(Default::default()),
            metadata,
        }
    }

    pub fn into_parts(self) -> (BTreeMap<String, Value>, EventMetadata) {
        (
            self.fields
                .into_map()
                .unwrap_or_else(|| unreachable!("fields must be a map")),
            self.metadata,
        )
    }

    #[instrument(level = "trace", skip(self, key), fields(key = %key.as_ref()))]
    pub fn get(&self, key: impl AsRef<str>) -> Option<&Value> {
        util::log::get(self.as_map(), key.as_ref())
    }

    #[instrument(level = "trace", skip(self, key), fields(key = %key.as_ref()))]
    pub fn get_flat(&self, key: impl AsRef<str>) -> Option<&Value> {
        self.as_map().get(key.as_ref())
    }

    #[instrument(level = "trace", skip(self, key), fields(key = %key.as_ref()))]
    pub fn get_mut(&mut self, key: impl AsRef<str>) -> Option<&mut Value> {
        util::log::get_mut(self.as_map_mut(), key.as_ref())
    }

    #[instrument(level = "trace", skip(self, key), fields(key = %key.as_ref()))]
    pub fn contains(&self, key: impl AsRef<str>) -> bool {
        util::log::contains(self.as_map(), key.as_ref())
    }

    #[instrument(level = "trace", skip(self, key), fields(key = %key.as_ref()))]
    pub fn insert(
        &mut self,
        key: impl AsRef<str>,
        value: impl Into<Value> + Debug,
    ) -> Option<Value> {
        util::log::insert(self.as_map_mut(), key.as_ref(), value.into())
    }

    #[instrument(level = "trace", skip(self, key), fields(key = ?key))]
    pub fn insert_path<V>(&mut self, key: Vec<PathComponent>, value: V) -> Option<Value>
    where
        V: Into<Value> + Debug,
    {
        util::log::insert_path(self.as_map_mut(), key, value.into())
    }

    #[instrument(level = "trace", skip(self, key), fields(key = %key))]
    pub fn insert_flat<K, V>(&mut self, key: K, value: V)
    where
        K: Into<String> + Display,
        V: Into<Value> + Debug,
    {
        self.as_map_mut().insert(key.into(), value.into());
    }

    #[instrument(level = "trace", skip(self, key), fields(key = %key.as_ref()))]
    pub fn try_insert(&mut self, key: impl AsRef<str>, value: impl Into<Value> + Debug) {
        let key = key.as_ref();
        if !self.contains(key) {
            self.insert(key, value);
        }
    }

    #[instrument(level = "trace", skip(self, key), fields(key = %key.as_ref()))]
    pub fn remove(&mut self, key: impl AsRef<str>) -> Option<Value> {
        util::log::remove(self.as_map_mut(), key.as_ref(), false)
    }

    #[instrument(level = "trace", skip(self, key), fields(key = %key.as_ref()))]
    pub fn remove_prune(&mut self, key: impl AsRef<str>, prune: bool) -> Option<Value> {
        util::log::remove(self.as_map_mut(), key.as_ref(), prune)
    }

    #[instrument(level = "trace", skip(self))]
    pub fn keys<'a>(&'a self) -> impl Iterator<Item = String> + 'a {
        match &self.fields {
            Value::Map(map) => util::log::keys(&map),
            _ => unreachable!(),
        }
    }

    #[instrument(level = "trace", skip(self))]
    pub fn all_fields(&self) -> impl Iterator<Item = (String, &Value)> + Serialize {
        util::log::all_fields(self.as_map())
    }

    #[instrument(level = "trace", skip(self))]
    pub fn is_empty(&self) -> bool {
        self.as_map().is_empty()
    }

    #[instrument(level = "trace", skip(self))]
    pub fn as_map(&self) -> &BTreeMap<String, Value> {
        match &self.fields {
            Value::Map(map) => &map,
            _ => unreachable!(),
        }
    }

    #[instrument(level = "trace", skip(self))]
    pub fn as_map_mut(&mut self) -> &mut BTreeMap<String, Value> {
        match self.fields {
            Value::Map(ref mut map) => map,
            _ => unreachable!(),
        }
    }

    #[instrument(level = "trace", skip(self, lookup), fields(lookup = %lookup), err)]
    fn entry(&mut self, lookup: Lookup) -> crate::Result<Entry<String, Value>> {
        let mut walker = lookup.into_iter().enumerate();

        let mut current_pointer = if let Some((_index, Segment::Field(segment))) = walker.next() {
            self.as_map_mut().entry(segment)
        } else {
            // It should be noted that Remap can create a lookup without a contained segment.
            // This is the root `.` path. That is handled explicitly by the Target implementation
            // on Value so shouldn't reach here.
            // However, we should probably handle this better.
            unreachable!(
                "It is an invariant to have a `Lookup` without a contained `Segment`.\
                `Lookup::is_valid` should catch this during `Lookup` creation, maybe it was not \
                called?."
            );
        };

        for (_index, segment) in walker {
            current_pointer = match (segment, current_pointer) {
                (Segment::Field(field), Entry::Occupied(entry)) => match entry.into_mut() {
                    Value::Map(map) => map.entry(field),
                    v => return Err(format!("Looking up field on a non-map value: {:?}", v).into()),
                },
                (Segment::Field(field), Entry::Vacant(entry)) => {
                    return Err(format!(
                        "Tried to step into `{}` of `{}`, but it did not exist.",
                        field,
                        entry.key()
                    )
                    .into());
                }
                _ => return Err("The entry API cannot yet descend into array indices.".into()),
            };
        }
        Ok(current_pointer)
    }

    /// Merge all fields specified at `fields` from `incoming` to `current`.
    pub fn merge(&mut self, mut incoming: LogEvent, fields: &[impl AsRef<str>]) {
        for field in fields {
            let incoming_val = match incoming.remove(field) {
                None => continue,
                Some(val) => val,
            };
            match self.get_mut(&field) {
                None => {
                    self.insert(field, incoming_val);
                }
                Some(current_val) => current_val.merge(incoming_val),
            }
        }
        self.metadata.merge(incoming.metadata);
    }
}

impl EventDataEq for LogEvent {
    fn event_data_eq(&self, other: &Self) -> bool {
        self.fields == other.fields && self.metadata.event_data_eq(&other.metadata)
    }
}

impl From<Bytes> for LogEvent {
    fn from(message: Bytes) -> Self {
        let mut log = LogEvent::default();

        log.insert(log_schema().message_key(), message);
        log.insert(log_schema().timestamp_key(), Utc::now());

        log
    }
}

impl From<&str> for LogEvent {
    fn from(message: &str) -> Self {
        message.to_owned().into()
    }
}

impl From<String> for LogEvent {
    fn from(message: String) -> Self {
        Bytes::from(message).into()
    }
}

impl From<BTreeMap<String, Value>> for LogEvent {
    fn from(map: BTreeMap<String, Value>) -> Self {
        LogEvent {
            fields: Value::Map(map),
            metadata: EventMetadata::default(),
        }
    }
}

<<<<<<< HEAD
=======
impl From<LogEvent> for BTreeMap<String, Value> {
    fn from(event: LogEvent) -> BTreeMap<String, Value> {
        match event.fields {
            Value::Map(map) => map,
            _ => unreachable!(),
        }
    }
}

>>>>>>> 0240ae60
impl From<HashMap<String, Value>> for LogEvent {
    fn from(map: HashMap<String, Value>) -> Self {
        LogEvent {
            fields: map.into_iter().collect(),
            metadata: EventMetadata::default(),
        }
    }
}

<<<<<<< HEAD
=======
impl From<LogEvent> for HashMap<String, Value> {
    fn from(event: LogEvent) -> HashMap<String, Value> {
        let fields: BTreeMap<_, _> = event.into();
        fields.into_iter().collect()
    }
}

>>>>>>> 0240ae60
impl TryFrom<serde_json::Value> for LogEvent {
    type Error = crate::Error;

    fn try_from(map: serde_json::Value) -> Result<Self, Self::Error> {
        match map {
            serde_json::Value::Object(fields) => Ok(LogEvent::from(
                fields
                    .into_iter()
                    .map(|(k, v)| (k, v.into()))
                    .collect::<BTreeMap<_, _>>(),
            )),
            _ => Err(crate::Error::from(
                "Attempted to convert non-Object JSON into a LogEvent.",
            )),
        }
    }
}

impl TryInto<serde_json::Value> for LogEvent {
    type Error = crate::Error;

    fn try_into(self) -> Result<serde_json::Value, Self::Error> {
        Ok(serde_json::to_value(self.fields)?)
    }
}

impl<T> std::ops::Index<T> for LogEvent
where
    T: AsRef<str>,
{
    type Output = Value;

    fn index(&self, key: T) -> &Value {
        self.get(key.as_ref())
            .expect(&*format!("Key is not found: {:?}", key.as_ref()))
    }
}

impl<K, V> Extend<(K, V)> for LogEvent
where
    K: AsRef<str>,
    V: Into<Value>,
{
    fn extend<I: IntoIterator<Item = (K, V)>>(&mut self, iter: I) {
        for (k, v) in iter {
            self.insert(k.as_ref(), v.into());
        }
    }
}

// Allow converting any kind of appropriate key/value iterator directly into a LogEvent.
impl<K: AsRef<str>, V: Into<Value>> FromIterator<(K, V)> for LogEvent {
    fn from_iter<T: IntoIterator<Item = (K, V)>>(iter: T) -> Self {
        let mut log_event = Self::default();
        log_event.extend(iter);
        log_event
    }
}

impl Serialize for LogEvent {
    fn serialize<S>(&self, serializer: S) -> Result<S::Ok, S::Error>
    where
        S: Serializer,
    {
        serializer.collect_map(self.as_map().iter())
    }
}

impl vrl::Target for LogEvent {
    fn get(&self, path: &LookupBuf) -> Result<Option<vrl::Value>, String> {
        if path.is_root() {
            Ok(Some(self.fields.clone().into()))
        } else {
            let val = self.fields.get(path);
            val.map(|val| val.map(|val| val.clone().into()))
                .map_err(|err| err.to_string())
        }
    }

    fn remove(&mut self, path: &LookupBuf, compact: bool) -> Result<Option<vrl::Value>, String> {
        if path.is_root() {
            Ok(Some({
                let mut map = BTreeMap::new();
                std::mem::swap(self.fields.as_map_mut(), &mut map);
                map.into_iter()
                    .map(|(key, value)| (key, value.into()))
                    .collect::<BTreeMap<_, _>>()
                    .into()
            }))
        } else {
            let val = self.fields.remove(path, compact);
            val.map(|val| val.map(|val| val.into()))
                .map_err(|err| err.to_string())
        }
    }

    fn insert(&mut self, path: &LookupBuf, value: vrl::Value) -> Result<(), String> {
        let mut value = Value::from(value);
        if path.is_root() {
            if let Value::Map(_) = value {
                std::mem::swap(&mut self.fields, &mut value);
                Ok(())
            } else {
                Err("Cannot insert as root of Event unless it is a map.".into())
            }
        } else {
            let _val = self.fields.insert(path.clone(), value);
            Ok(())
        }
    }
}

#[cfg(test)]
mod test {
    use super::*;
    use crate::test_util::open_fixture;
    use serde_json::json;
    use std::str::FromStr;
    use tracing::trace;

    // This test iterates over the `tests/data/fixtures/log_event` folder and:
    //   * Ensures the EventLog parsed from bytes and turned into a serde_json::Value are equal to the
    //     item being just plain parsed as json.
    //
    // Basically: This test makes sure we aren't mutilating any content users might be sending.
    #[test]
    fn json_value_to_vector_log_event_to_json_value() {
        crate::test_util::trace_init();
        const FIXTURE_ROOT: &str = "tests/data/fixtures/log_event";

        trace!(?FIXTURE_ROOT, "Opening.");
        std::fs::read_dir(FIXTURE_ROOT)
            .unwrap()
            .for_each(|fixture_file| match fixture_file {
                Ok(fixture_file) => {
                    let path = fixture_file.path();
                    tracing::trace!(?path, "Opening.");
                    let serde_value = open_fixture(&path).unwrap();

                    let vector_value = LogEvent::try_from(serde_value.clone()).unwrap();
                    let serde_value_again: serde_json::Value =
                        vector_value.clone().try_into().unwrap();

                    tracing::trace!(
                        ?path,
                        ?serde_value,
                        ?vector_value,
                        ?serde_value_again,
                        "Asserting equal."
                    );
                    assert_eq!(serde_value, serde_value_again);
                }
                _ => panic!("This test should never read Err'ing test fixtures."),
            });
    }

    // We use `serde_json` pointers in this test to ensure we're validating that Vector correctly inputs and outputs things as expected.
    #[test]
    fn entry() {
        crate::test_util::trace_init();
        let fixture =
            open_fixture("tests/data/fixtures/log_event/motivatingly-complex.json").unwrap();
        let mut event = LogEvent::try_from(fixture).unwrap();

        let lookup = Lookup::from_str("non-existing").unwrap();
        let entry = event.entry(lookup).unwrap();
        let fallback = json!(
            "If you don't see this, the `LogEvent::entry` API is not working on non-existing lookups."
        );
        entry.or_insert_with(|| fallback.clone().into());
        let json: serde_json::Value = event.clone().try_into().unwrap();
        trace!(?json);
        assert_eq!(json.pointer("/non-existing"), Some(&fallback));

        let lookup = Lookup::from_str("nulled").unwrap();
        let entry = event.entry(lookup).unwrap();
        let fallback = json!(
            "If you see this, the `LogEvent::entry` API is not working on existing, single segment lookups."
        );
        entry.or_insert_with(|| fallback.clone().into());
        let json: serde_json::Value = event.clone().try_into().unwrap();
        assert_eq!(json.pointer("/nulled"), Some(&serde_json::Value::Null));

        let lookup = Lookup::from_str("map.basic").unwrap();
        let entry = event.entry(lookup).unwrap();
        let fallback = json!(
            "If you see this, the `LogEvent::entry` API is not working on existing, double segment lookups."
        );
        entry.or_insert_with(|| fallback.clone().into());
        let json: serde_json::Value = event.clone().try_into().unwrap();
        assert_eq!(
            json.pointer("/map/basic"),
            Some(&serde_json::Value::Bool(true))
        );

        let lookup = Lookup::from_str("map.map.buddy").unwrap();
        let entry = event.entry(lookup).unwrap();
        let fallback = json!(
            "If you see this, the `LogEvent::entry` API is not working on existing, multi-segment lookups."
        );
        entry.or_insert_with(|| fallback.clone().into());
        let json: serde_json::Value = event.clone().try_into().unwrap();
        assert_eq!(
            json.pointer("/map/map/buddy"),
            Some(&serde_json::Value::Number((-1).into()))
        );

        let lookup = Lookup::from_str("map.map.non-existing").unwrap();
        let entry = event.entry(lookup).unwrap();
        let fallback = json!(
            "If you don't see this, the `LogEvent::entry` API is not working on non-existing multi-segment lookups."
        );
        entry.or_insert_with(|| fallback.clone().into());
        let json: serde_json::Value = event.clone().try_into().unwrap();
        assert_eq!(json.pointer("/map/map/non-existing"), Some(&fallback));
    }

    #[test]
    fn object_get() {
        use lookup::{FieldBuf, SegmentBuf};
        use shared::btreemap;

        let cases = vec![
            (btreemap! {}, vec![], Ok(Some(btreemap! {}.into()))),
            (
                btreemap! { "foo" => "bar" },
                vec![],
                Ok(Some(btreemap! { "foo" => "bar" }.into())),
            ),
            (
                btreemap! { "foo" => "bar" },
                vec![SegmentBuf::from("foo")],
                Ok(Some("bar".into())),
            ),
            (
                btreemap! { "foo" => "bar" },
                vec![SegmentBuf::from("bar")],
                Ok(None),
            ),
            (
                btreemap! { "foo" => vec![btreemap! { "bar" => true }] },
                vec![
                    SegmentBuf::from("foo"),
                    SegmentBuf::from(0),
                    SegmentBuf::from("bar"),
                ],
                Ok(Some(true.into())),
            ),
            (
                btreemap! { "foo" => btreemap! { "bar baz" => btreemap! { "baz" => 2 } } },
                vec![
                    SegmentBuf::from("foo"),
                    SegmentBuf::from(vec![FieldBuf::from("qux"), FieldBuf::from(r#""bar baz""#)]),
                    SegmentBuf::from("baz"),
                ],
                Ok(Some(2.into())),
            ),
        ];

        for (value, segments, expect) in cases {
            let value: BTreeMap<String, Value> = value;
            let event = LogEvent::from(value);
            let path = LookupBuf::from_segments(segments);

            assert_eq!(vrl::Target::get(&event, &path), expect)
        }
    }

    #[test]
    fn object_insert() {
        use lookup::SegmentBuf;
        use shared::btreemap;

        let cases = vec![
            (
                btreemap! { "foo" => "bar" },
                vec![],
                btreemap! { "baz" => "qux" }.into(),
                btreemap! { "baz" => "qux" },
                Ok(()),
            ),
            (
                btreemap! { "foo" => "bar" },
                vec![SegmentBuf::from("foo")],
                "baz".into(),
                btreemap! { "foo" => "baz" },
                Ok(()),
            ),
            (
                btreemap! { "foo" => "bar" },
                vec![
                    SegmentBuf::from("foo"),
                    SegmentBuf::from(2),
                    SegmentBuf::from("bar baz"),
                    SegmentBuf::from("a"),
                    SegmentBuf::from("b"),
                ],
                true.into(),
                btreemap! {
                    "foo" => vec![
                        Value::Null,
                        Value::Null,
                        btreemap! {
                            "bar baz" => btreemap! { "a" => btreemap! { "b" => true } },
                        }.into()
                    ]
                },
                Ok(()),
            ),
            (
                btreemap! { "foo" => vec![0, 1, 2] },
                vec![SegmentBuf::from("foo"), SegmentBuf::from(5)],
                "baz".into(),
                btreemap! {
                    "foo" => vec![
                        0.into(),
                        1.into(),
                        2.into(),
                        Value::Null,
                        Value::Null,
                        Value::from("baz"),
                    ],
                },
                Ok(()),
            ),
            (
                btreemap! { "foo" => "bar" },
                vec![SegmentBuf::from("foo"), SegmentBuf::from(0)],
                "baz".into(),
                btreemap! { "foo" => vec!["baz"] },
                Ok(()),
            ),
            (
                btreemap! { "foo" => Value::Array(vec![]) },
                vec![SegmentBuf::from("foo"), SegmentBuf::from(0)],
                "baz".into(),
                btreemap! { "foo" => vec!["baz"] },
                Ok(()),
            ),
            (
                btreemap! { "foo" => Value::Array(vec![0.into()]) },
                vec![SegmentBuf::from("foo"), SegmentBuf::from(0)],
                "baz".into(),
                btreemap! { "foo" => vec!["baz"] },
                Ok(()),
            ),
            (
                btreemap! { "foo" => Value::Array(vec![0.into(), 1.into()]) },
                vec![SegmentBuf::from("foo"), SegmentBuf::from(0)],
                "baz".into(),
                btreemap! { "foo" => Value::Array(vec!["baz".into(), 1.into()]) },
                Ok(()),
            ),
            (
                btreemap! { "foo" => Value::Array(vec![0.into(), 1.into()]) },
                vec![SegmentBuf::from("foo"), SegmentBuf::from(1)],
                "baz".into(),
                btreemap! { "foo" => Value::Array(vec![0.into(), "baz".into()]) },
                Ok(()),
            ),
        ];

        for (object, segments, value, expect, result) in cases {
            let object: BTreeMap<String, Value> = object;
            let mut event = LogEvent::from(object);
            let expect = LogEvent::from(expect);
            let value: vrl::Value = value;
            let path = LookupBuf::from_segments(segments);

            assert_eq!(
                vrl::Target::insert(&mut event, &path, value.clone()),
                result
            );
            shared::assert_event_data_eq!(event, expect);
            assert_eq!(vrl::Target::get(&event, &path), Ok(Some(value)));
        }
    }

    #[test]
    fn object_remove() {
        use lookup::{FieldBuf, SegmentBuf};
        use shared::btreemap;

        let cases = vec![
            (
                btreemap! { "foo" => "bar" },
                vec![SegmentBuf::from("foo")],
                false,
                Some(btreemap! {}.into()),
            ),
            (
                btreemap! { "foo" => "bar" },
                vec![SegmentBuf::from(vec![
                    FieldBuf::from(r#""foo bar""#),
                    FieldBuf::from("foo"),
                ])],
                false,
                Some(btreemap! {}.into()),
            ),
            (
                btreemap! { "foo" => "bar", "baz" => "qux" },
                vec![],
                false,
                Some(btreemap! {}.into()),
            ),
            (
                btreemap! { "foo" => "bar", "baz" => "qux" },
                vec![],
                true,
                Some(btreemap! {}.into()),
            ),
            (
                btreemap! { "foo" => vec![0] },
                vec![SegmentBuf::from("foo"), SegmentBuf::from(0)],
                false,
                Some(btreemap! { "foo" => Value::Array(vec![]) }.into()),
            ),
            (
                btreemap! { "foo" => vec![0] },
                vec![SegmentBuf::from("foo"), SegmentBuf::from(0)],
                true,
                Some(btreemap! {}.into()),
            ),
            (
                btreemap! {
                    "foo" => btreemap! { "bar baz" => vec![0] },
                    "bar" => "baz",
                },
                vec![
                    SegmentBuf::from("foo"),
                    SegmentBuf::from(r#""bar baz""#),
                    SegmentBuf::from(0),
                ],
                false,
                Some(
                    btreemap! {
                        "foo" => btreemap! { "bar baz" => Value::Array(vec![]) },
                        "bar" => "baz",
                    }
                    .into(),
                ),
            ),
            (
                btreemap! {
                    "foo" => btreemap! { "bar baz" => vec![0] },
                    "bar" => "baz",
                },
                vec![
                    SegmentBuf::from("foo"),
                    SegmentBuf::from(r#""bar baz""#),
                    SegmentBuf::from(0),
                ],
                true,
                Some(btreemap! { "bar" => "baz" }.into()),
            ),
        ];

        for (object, segments, compact, expect) in cases {
            let mut event = LogEvent::from(object);
            let path = LookupBuf::from_segments(segments);
            let removed = vrl::Target::get(&event, &path).unwrap();

            assert_eq!(vrl::Target::remove(&mut event, &path, compact), Ok(removed));
            assert_eq!(vrl::Target::get(&event, &LookupBuf::root()), Ok(expect))
        }
    }

    fn assert_merge_value(
        current: impl Into<Value>,
        incoming: impl Into<Value>,
        expected: impl Into<Value>,
    ) {
        let mut merged = current.into();
        merged.merge(incoming.into());
        assert_eq!(merged, expected.into());
    }

    #[test]
    fn merge_value_works_correctly() {
        assert_merge_value("hello ", "world", "hello world");

        assert_merge_value(true, false, false);
        assert_merge_value(false, true, true);

        assert_merge_value("my_val", true, true);
        assert_merge_value(true, "my_val", "my_val");

        assert_merge_value(1, 2, 2);
    }

    #[test]
    fn merge_event_combines_values_accordingly() {
        // Specify the fields that will be merged.
        // Only the ones listed will be merged from the `incoming` event
        // to the `current`.
        let fields_to_merge = vec![
            "merge".to_string(),
            "merge_a".to_string(),
            "merge_b".to_string(),
            "merge_c".to_string(),
        ];

        let current = {
            let mut log = LogEvent::default();

            log.insert("merge", "hello "); // will be concatenated with the `merged` from `incoming`.
            log.insert("do_not_merge", "my_first_value"); // will remain as is, since it's not selected for merging.

            log.insert("merge_a", true); // will be overwritten with the `merge_a` from `incoming` (since it's a non-bytes kind).
            log.insert("merge_b", 123); // will be overwritten with the `merge_b` from `incoming` (since it's a non-bytes kind).

            log.insert("a", true); // will remain as is since it's not selected for merge.
            log.insert("b", 123); // will remain as is since it's not selected for merge.

            // `c` is not present in the `current`, and not selected for merge,
            // so it won't be included in the final event.

            log
        };

        let incoming = {
            let mut log = LogEvent::default();

            log.insert("merge", "world"); // will be concatenated to the `merge` from `current`.
            log.insert("do_not_merge", "my_second_value"); // will be ignored, since it's not selected for merge.

            log.insert("merge_b", 456); // will be merged in as `456`.
            log.insert("merge_c", false); // will be merged in as `false`.

            // `a` will remain as-is, since it's not marked for merge and
            // neither is it specified in the `incoming` event.
            log.insert("b", 456); // `b` not marked for merge, will not change.
            log.insert("c", true); // `c` not marked for merge, will be ignored.

            log
        };

        let mut merged = current;
        merged.merge(incoming, &fields_to_merge);

        let expected = {
            let mut log = LogEvent::default();
            log.insert("merge", "hello world");
            log.insert("do_not_merge", "my_first_value");
            log.insert("a", true);
            log.insert("b", 123);
            log.insert("merge_a", true);
            log.insert("merge_b", 456);
            log.insert("merge_c", false);
            log
        };

        shared::assert_event_data_eq!(merged, expected);
    }
}<|MERGE_RESOLUTION|>--- conflicted
+++ resolved
@@ -30,7 +30,7 @@
     fn default() -> Self {
         Self {
             fields: Value::Map(BTreeMap::new()),
-            metadata: EventMetadata,
+            metadata: EventMetadata::default(),
         }
     }
 }
@@ -244,8 +244,6 @@
     }
 }
 
-<<<<<<< HEAD
-=======
 impl From<LogEvent> for BTreeMap<String, Value> {
     fn from(event: LogEvent) -> BTreeMap<String, Value> {
         match event.fields {
@@ -255,7 +253,6 @@
     }
 }
 
->>>>>>> 0240ae60
 impl From<HashMap<String, Value>> for LogEvent {
     fn from(map: HashMap<String, Value>) -> Self {
         LogEvent {
@@ -265,8 +262,6 @@
     }
 }
 
-<<<<<<< HEAD
-=======
 impl From<LogEvent> for HashMap<String, Value> {
     fn from(event: LogEvent) -> HashMap<String, Value> {
         let fields: BTreeMap<_, _> = event.into();
@@ -274,7 +269,6 @@
     }
 }
 
->>>>>>> 0240ae60
 impl TryFrom<serde_json::Value> for LogEvent {
     type Error = crate::Error;
 
