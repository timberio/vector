--- conflicted
+++ resolved
@@ -7,11 +7,7 @@
 use futures::{future, sync::mpsc, Async, Future, Poll, Sink, Stream};
 use regex::bytes::Regex;
 use serde::{Deserialize, Serialize};
-<<<<<<< HEAD
-=======
 use std::collections::{HashMap, VecDeque};
-use std::fs::DirBuilder;
->>>>>>> c83e7e0c
 use std::path::PathBuf;
 use std::thread;
 use std::time::{Duration, SystemTime};
@@ -96,26 +92,11 @@
         globals: &GlobalOptions,
         out: mpsc::Sender<Event>,
     ) -> Result<super::Source, String> {
-<<<<<<< HEAD
         // add the source name as a subdir, so that multiple sources can
         // operate within the same given data_dir (e.g. the global one)
         // without the file servers' checkpointers interfering with each
         // other
         let data_dir = globals.resolve_and_make_data_subdir(self.data_dir.as_ref(), name)?;
-=======
-        let mut data_dir = resolve_and_validate_data_dir(&self, globals)?;
-        // now before passing on the validated data_dir, we add the source_name as a subdir,
-        // so that multiple sources can operate within the same given data_dir (e.g. the global one)
-        // without the file servers' checkpointers interfering with each other
-        data_dir.push(name);
-        if let Err(e) = DirBuilder::new().recursive(true).create(&data_dir) {
-            return Err(format!(
-                "could not create subdirectory '{}' inside of data_dir '{}': {}",
-                name,
-                data_dir.parent().unwrap().display(),
-                e
-            ));
-        };
 
         if let Some(Err(err)) = self.message_start_indicator.as_ref().map(|s| Regex::new(s)) {
             return Err(format!(
@@ -124,7 +105,6 @@
             ));
         }
 
->>>>>>> c83e7e0c
         Ok(file_source(self, data_dir, out))
     }
 
