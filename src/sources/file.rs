use super::util::MultilineConfig;
use crate::{
    config::{DataType, GlobalOptions, SourceConfig, SourceDescription},
    event::Event,
    internal_events::{FileEventReceived, FileSourceInternalEventsEmitter},
    line_agg::{self, LineAgg},
    shutdown::ShutdownSignal,
    trace::{current_span, Instrument},
    Pipeline,
};
use bytes::Bytes;
use file_source::{
    paths_provider::glob::{Glob, MatchOptions},
    FileServer, Fingerprinter,
};
use futures::{
    compat::{Compat, Compat01As03, Compat01As03Sink, Future01CompatExt},
    future::{FutureExt, TryFutureExt},
    stream::StreamExt,
};
use futures01::{future, Future, Sink, Stream};
use regex::bytes::Regex;
use serde::{Deserialize, Serialize};
use snafu::{ResultExt, Snafu};
use std::convert::TryInto;
use std::path::PathBuf;
use std::time::{Duration, SystemTime};
use tokio::task::spawn_blocking;

#[derive(Debug, Snafu)]
enum BuildError {
    #[snafu(display("data_dir option required, but not given here or globally"))]
    NoDataDir,
    #[snafu(display(
        "could not create subdirectory {:?} inside of data_dir {:?}",
        subdir,
        data_dir
    ))]
    MakeSubdirectoryError {
        subdir: PathBuf,
        data_dir: PathBuf,
        source: std::io::Error,
    },
    #[snafu(display("data_dir {:?} does not exist", data_dir))]
    MissingDataDir { data_dir: PathBuf },
    #[snafu(display("data_dir {:?} is not writable", data_dir))]
    DataDirNotWritable { data_dir: PathBuf },
    #[snafu(display(
        "message_start_indicator {:?} is not a valid regex: {}",
        indicator,
        source
    ))]
    InvalidMessageStartIndicator {
        indicator: String,
        source: regex::Error,
    },
}

#[derive(Deserialize, Serialize, Debug, PartialEq)]
#[serde(deny_unknown_fields, default)]
pub struct FileConfig {
    pub include: Vec<PathBuf>,
    pub exclude: Vec<PathBuf>,
    pub file_key: Option<String>,
    pub start_at_beginning: bool,
    pub ignore_older: Option<u64>, // secs
    #[serde(default = "default_max_line_bytes")]
    pub max_line_bytes: usize,
    pub host_key: Option<String>,
    pub data_dir: Option<PathBuf>,
    pub glob_minimum_cooldown: u64, // millis
    pub fingerprinting: FingerprintingConfig,
    pub message_start_indicator: Option<String>,
    pub multi_line_timeout: u64, // millis
    pub multiline: Option<MultilineConfig>,
    pub max_read_bytes: usize,
    pub oldest_first: bool,
    pub remove_after: Option<u64>,
}

#[derive(Deserialize, Serialize, Clone, Debug, PartialEq)]
#[serde(tag = "strategy", rename_all = "snake_case")]
pub enum FingerprintingConfig {
    Checksum {
        fingerprint_bytes: usize,
        ignored_header_bytes: usize,
    },
    #[serde(rename = "device_and_inode")]
    DevInode,
}

impl From<FingerprintingConfig> for Fingerprinter {
    fn from(config: FingerprintingConfig) -> Fingerprinter {
        match config {
            FingerprintingConfig::Checksum {
                fingerprint_bytes,
                ignored_header_bytes,
            } => Fingerprinter::Checksum {
                fingerprint_bytes,
                ignored_header_bytes,
            },
            FingerprintingConfig::DevInode => Fingerprinter::DevInode,
        }
    }
}

fn default_max_line_bytes() -> usize {
    bytesize::kib(100u64) as usize
}

impl Default for FileConfig {
    fn default() -> Self {
        Self {
            include: vec![],
            exclude: vec![],
            file_key: Some("file".to_string()),
            start_at_beginning: false,
            ignore_older: None,
            max_line_bytes: default_max_line_bytes(),
            fingerprinting: FingerprintingConfig::Checksum {
                fingerprint_bytes: 256,
                ignored_header_bytes: 0,
            },
            host_key: None,
            data_dir: None,
            glob_minimum_cooldown: 1000, // millis
            message_start_indicator: None,
            multi_line_timeout: 1000, // millis
            multiline: None,
            max_read_bytes: 2048,
            oldest_first: false,
            remove_after: None,
        }
    }
}

inventory::submit! {
    SourceDescription::new::<FileConfig>("file")
}

#[typetag::serde(name = "file")]
impl SourceConfig for FileConfig {
    fn build(
        &self,
        name: &str,
        globals: &GlobalOptions,
        shutdown: ShutdownSignal,
        out: Pipeline,
    ) -> crate::Result<super::Source> {
        // add the source name as a subdir, so that multiple sources can
        // operate within the same given data_dir (e.g. the global one)
        // without the file servers' checkpointers interfering with each
        // other
        let data_dir = globals.resolve_and_make_data_subdir(self.data_dir.as_ref(), name)?;

        if let Some(ref config) = self.multiline {
            let _: line_agg::Config = config.try_into()?;
        }

        if let Some(ref indicator) = self.message_start_indicator {
            Regex::new(indicator).with_context(|| InvalidMessageStartIndicator { indicator })?;
        }

        Ok(file_source(self, data_dir, shutdown, out))
    }

    fn output_type(&self) -> DataType {
        DataType::Log
    }

    fn source_type(&self) -> &'static str {
        "file"
    }
}

pub fn file_source(
    config: &FileConfig,
    data_dir: PathBuf,
    shutdown: ShutdownSignal,
    out: Pipeline,
) -> super::Source {
    let ignore_before = config
        .ignore_older
        .map(|secs| SystemTime::now() - Duration::from_secs(secs));
    let glob_minimum_cooldown = Duration::from_millis(config.glob_minimum_cooldown);

    let paths_provider = Glob::new(&config.include, &config.exclude, MatchOptions::default())
        .expect("invalid glob patterns");

    let file_server = FileServer {
        paths_provider,
        max_read_bytes: config.max_read_bytes,
        start_at_beginning: config.start_at_beginning,
        ignore_before,
        max_line_bytes: config.max_line_bytes,
        data_dir,
        glob_minimum_cooldown,
        fingerprinter: config.fingerprinting.clone().into(),
        oldest_first: config.oldest_first,
        remove_after: config.remove_after.map(Duration::from_secs),
        emitter: FileSourceInternalEventsEmitter,
    };

    let file_key = config.file_key.clone();
    let host_key = config
        .host_key
        .clone()
        .unwrap_or_else(|| crate::config::log_schema().host_key().to_string());
    let hostname = hostname::get_hostname();

    let include = config.include.clone();
    let exclude = config.exclude.clone();
    let multiline_config = config.multiline.clone();
    let message_start_indicator = config.message_start_indicator.clone();
    let multi_line_timeout = config.multi_line_timeout;
    Box::new(future::lazy(move || {
        info!(message = "Starting file server.", ?include, ?exclude);

        // sizing here is just a guess
        let (tx, rx) = futures01::sync::mpsc::channel(100);

        // This closure is overcomplicated because of the compatibility layer.
        let wrap_with_line_agg = |rx, config| {
            let rx = StreamExt::filter_map(Compat01As03::new(rx), |val| {
                futures::future::ready(val.ok())
            });
            let logic = line_agg::Logic::new(config);
            Box::new(Compat::new(
                LineAgg::new(rx.map(|(line, src)| (src, line, ())), logic)
                    .map(|(src, line, _context)| (line, src))
                    .map(Ok),
            ))
        };
        let messages: Box<dyn Stream<Item = (Bytes, String), Error = ()> + Send> =
            if let Some(ref multiline_config) = multiline_config {
                wrap_with_line_agg(
                    rx,
                    multiline_config.try_into().unwrap(), // validated in build
                )
            } else if let Some(msi) = message_start_indicator {
                wrap_with_line_agg(
                    rx,
                    line_agg::Config::for_legacy(
                        Regex::new(&msi).unwrap(), // validated in build
                        multi_line_timeout,
                    ),
                )
            } else {
                Box::new(rx)
            };

        // Once file server ends this will run until it has finished processing remaining
        // logs in the queue.
        let span = current_span();
        let span2 = span.clone();
        tokio::spawn(
            messages
                .map(move |(msg, file): (Bytes, String)| {
                    let _enter = span2.enter();
                    create_event(msg, file, &host_key, &hostname, &file_key)
                })
                .forward(out.sink_map_err(|e| error!(%e)))
                .map(|_| ())
                .compat()
                .instrument(span),
        );

        let span = info_span!("file_server");
        spawn_blocking(move || {
            let _enter = span.enter();
            let result = file_server.run(Compat01As03Sink::new(tx), shutdown.compat());
            // Panic if we encounter any error originating from the file server.
            // We're at the `spawn_blocking` call, the panic will be caught and
            // passed to the `JoinHandle` error, similar to the usual threads.
            result.unwrap();
        })
        .boxed()
        .compat()
        .map_err(|error| error!(message="file server unexpectedly stopped.",%error))
    }))
}

fn create_event(
    line: Bytes,
    file: String,
    host_key: &str,
    hostname: &Option<String>,
    file_key: &Option<String>,
) -> Event {
    emit!(FileEventReceived {
        file: &file,
        byte_size: line.len(),
    });

    let mut event = Event::from(line);

    // Add source type
    event
        .as_mut_log()
<<<<<<< HEAD
        .insert(crate::config::log_schema().source_type_key(), "file");
=======
        .insert(event::log_schema().source_type_key(), Bytes::from("file"));
>>>>>>> d72b947c

    if let Some(file_key) = &file_key {
        event.as_mut_log().insert(file_key.clone(), file);
    }

    if let Some(hostname) = &hostname {
        event.as_mut_log().insert(host_key, hostname.clone());
    }

    event
}

#[cfg(test)]
mod tests {
    use super::*;
    use crate::{config::Config, shutdown::ShutdownSignal, sources::file, test_util::trace_init};
    use futures01::Stream;
    use pretty_assertions::assert_eq;
    use std::{
        collections::HashSet,
        fs::{self, File},
        future::Future,
        io::{Seek, Write},
    };
    use tempfile::tempdir;
    use tokio::time::{delay_for, timeout, Duration};

    fn test_default_file_config(dir: &tempfile::TempDir) -> file::FileConfig {
        file::FileConfig {
            fingerprinting: FingerprintingConfig::Checksum {
                fingerprint_bytes: 8,
                ignored_header_bytes: 0,
            },
            data_dir: Some(dir.path().to_path_buf()),
            glob_minimum_cooldown: 0, // millis
            ..Default::default()
        }
    }

    async fn wait_with_timeout<F, R, E>(future: F) -> R
    where
        F: Future<Output = Result<R, E>> + Send + 'static,
        R: Send + 'static,
        E: std::fmt::Debug + Send + 'static,
    {
        match timeout(Duration::from_secs(5), future).await {
            Ok(result) => result.unwrap(),
            Err(_) => {
                panic!("Unclosed channel: may indicate file-server could not shutdown gracefully.")
            }
        }
    }

    async fn sleep_500_millis() {
        delay_for(Duration::from_millis(500)).await;
    }

    #[test]
    fn parse_config() {
        let config: FileConfig = toml::from_str(
            r#"
        "#,
        )
        .unwrap();
        assert_eq!(config, FileConfig::default());
        assert_eq!(
            config.fingerprinting,
            FingerprintingConfig::Checksum {
                fingerprint_bytes: 256,
                ignored_header_bytes: 0,
            }
        );

        let config: FileConfig = toml::from_str(
            r#"
        [fingerprinting]
        strategy = "device_and_inode"
        "#,
        )
        .unwrap();
        assert_eq!(config.fingerprinting, FingerprintingConfig::DevInode);

        let config: FileConfig = toml::from_str(
            r#"
        [fingerprinting]
        strategy = "checksum"
        fingerprint_bytes = 128
        ignored_header_bytes = 512
        "#,
        )
        .unwrap();
        assert_eq!(
            config.fingerprinting,
            FingerprintingConfig::Checksum {
                fingerprint_bytes: 128,
                ignored_header_bytes: 512,
            }
        );
    }

    #[test]
    fn resolve_data_dir() {
        let global_dir = tempdir().unwrap();
        let local_dir = tempdir().unwrap();

        let mut config = Config::empty();
        config.global.data_dir = global_dir.into_path().into();

        // local path given -- local should win
        let res = config
            .global
            .resolve_and_validate_data_dir(test_default_file_config(&local_dir).data_dir.as_ref())
            .unwrap();
        assert_eq!(res, local_dir.path());

        // no local path given -- global fallback should be in effect
        let res = config.global.resolve_and_validate_data_dir(None).unwrap();
        assert_eq!(res, config.global.data_dir.unwrap());
    }

    #[test]
    fn file_create_event() {
        let line = Bytes::from("hello world");
        let file = "some_file.rs".to_string();
        let host_key = "host".to_string();
        let hostname = Some("Some.Machine".to_string());
        let file_key = Some("file".to_string());

        let event = create_event(line, file, &host_key, &hostname, &file_key);
        let log = event.into_log();

        assert_eq!(log[&"file".into()], "some_file.rs".into());
        assert_eq!(log[&"host".into()], "Some.Machine".into());
        assert_eq!(
            log[&crate::config::log_schema().message_key()],
            "hello world".into()
        );
        assert_eq!(
            log[crate::config::log_schema().source_type_key()],
            "file".into()
        );
    }

    #[tokio::test]
    async fn file_happy_path() {
        let n = 5;
        let (tx, rx) = Pipeline::new_test();
        let (trigger_shutdown, shutdown, _) = ShutdownSignal::new_wired();

        let dir = tempdir().unwrap();
        let config = file::FileConfig {
            include: vec![dir.path().join("*")],
            ..test_default_file_config(&dir)
        };

        let source = file::file_source(&config, config.data_dir.clone().unwrap(), shutdown, tx);
        tokio::spawn(source.compat());

        let path1 = dir.path().join("file1");
        let path2 = dir.path().join("file2");
        let mut file1 = File::create(&path1).unwrap();
        let mut file2 = File::create(&path2).unwrap();

        sleep_500_millis().await; // The files must be observed at their original lengths before writing to them

        for i in 0..n {
            writeln!(&mut file1, "hello {}", i).unwrap();
            writeln!(&mut file2, "goodbye {}", i).unwrap();
        }

        sleep_500_millis().await;

        drop(trigger_shutdown);

        let received = wait_with_timeout(rx.collect().compat()).await;

        let mut hello_i = 0;
        let mut goodbye_i = 0;

        for event in received {
            let line = event.as_log()[&crate::config::log_schema().message_key()].to_string_lossy();
            if line.starts_with("hello") {
                assert_eq!(line, format!("hello {}", hello_i));
                assert_eq!(
                    event.as_log()[&"file".into()].to_string_lossy(),
                    path1.to_str().unwrap()
                );
                hello_i += 1;
            } else {
                assert_eq!(line, format!("goodbye {}", goodbye_i));
                assert_eq!(
                    event.as_log()[&"file".into()].to_string_lossy(),
                    path2.to_str().unwrap()
                );
                goodbye_i += 1;
            }
        }
        assert_eq!(hello_i, n);
        assert_eq!(goodbye_i, n);
    }

    #[tokio::test]
    async fn file_truncate() {
        let n = 5;
        let (tx, rx) = Pipeline::new_test();
        let (trigger_shutdown, shutdown, _) = ShutdownSignal::new_wired();

        let dir = tempdir().unwrap();
        let config = file::FileConfig {
            include: vec![dir.path().join("*")],
            ..test_default_file_config(&dir)
        };
        let source = file::file_source(&config, config.data_dir.clone().unwrap(), shutdown, tx);
        tokio::spawn(source.compat());

        let path = dir.path().join("file");
        let mut file = File::create(&path).unwrap();

        sleep_500_millis().await; // The files must be observed at its original length before writing to it

        for i in 0..n {
            writeln!(&mut file, "pretrunc {}", i).unwrap();
        }

        sleep_500_millis().await; // The writes must be observed before truncating

        file.set_len(0).unwrap();
        file.seek(std::io::SeekFrom::Start(0)).unwrap();

        sleep_500_millis().await; // The truncate must be observed before writing again

        for i in 0..n {
            writeln!(&mut file, "posttrunc {}", i).unwrap();
        }

        sleep_500_millis().await;

        drop(trigger_shutdown);

        let received = wait_with_timeout(rx.collect().compat()).await;

        let mut i = 0;
        let mut pre_trunc = true;

        for event in received {
            assert_eq!(
                event.as_log()[&"file".into()].to_string_lossy(),
                path.to_str().unwrap()
            );

            let line = event.as_log()[&crate::config::log_schema().message_key()].to_string_lossy();

            if pre_trunc {
                assert_eq!(line, format!("pretrunc {}", i));
            } else {
                assert_eq!(line, format!("posttrunc {}", i));
            }

            i += 1;
            if i == n {
                i = 0;
                pre_trunc = false;
            }
        }
    }

    #[tokio::test]
    async fn file_rotate() {
        let n = 5;
        let (tx, rx) = Pipeline::new_test();
        let (trigger_shutdown, shutdown, _) = ShutdownSignal::new_wired();

        let dir = tempdir().unwrap();
        let config = file::FileConfig {
            include: vec![dir.path().join("*")],
            ..test_default_file_config(&dir)
        };
        let source = file::file_source(&config, config.data_dir.clone().unwrap(), shutdown, tx);
        tokio::spawn(source.compat());

        let path = dir.path().join("file");
        let archive_path = dir.path().join("file");
        let mut file = File::create(&path).unwrap();

        sleep_500_millis().await; // The files must be observed at its original length before writing to it

        for i in 0..n {
            writeln!(&mut file, "prerot {}", i).unwrap();
        }

        sleep_500_millis().await; // The writes must be observed before rotating

        fs::rename(&path, archive_path).expect("could not rename");
        let mut file = File::create(&path).unwrap();

        sleep_500_millis().await; // The rotation must be observed before writing again

        for i in 0..n {
            writeln!(&mut file, "postrot {}", i).unwrap();
        }

        sleep_500_millis().await;

        drop(trigger_shutdown);

        let received = wait_with_timeout(rx.collect().compat()).await;

        let mut i = 0;
        let mut pre_rot = true;

        for event in received {
            assert_eq!(
                event.as_log()[&"file".into()].to_string_lossy(),
                path.to_str().unwrap()
            );

            let line = event.as_log()[&crate::config::log_schema().message_key()].to_string_lossy();

            if pre_rot {
                assert_eq!(line, format!("prerot {}", i));
            } else {
                assert_eq!(line, format!("postrot {}", i));
            }

            i += 1;
            if i == n {
                i = 0;
                pre_rot = false;
            }
        }
    }

    #[tokio::test]
    async fn file_multiple_paths() {
        let n = 5;
        let (tx, rx) = Pipeline::new_test();
        let (trigger_shutdown, shutdown, _) = ShutdownSignal::new_wired();

        let dir = tempdir().unwrap();
        let config = file::FileConfig {
            include: vec![dir.path().join("*.txt"), dir.path().join("a.*")],
            exclude: vec![dir.path().join("a.*.txt")],
            ..test_default_file_config(&dir)
        };

        let source = file::file_source(&config, config.data_dir.clone().unwrap(), shutdown, tx);
        tokio::spawn(source.compat());

        let path1 = dir.path().join("a.txt");
        let path2 = dir.path().join("b.txt");
        let path3 = dir.path().join("a.log");
        let path4 = dir.path().join("a.ignore.txt");
        let mut file1 = File::create(&path1).unwrap();
        let mut file2 = File::create(&path2).unwrap();
        let mut file3 = File::create(&path3).unwrap();
        let mut file4 = File::create(&path4).unwrap();

        sleep_500_millis().await; // The files must be observed at their original lengths before writing to them

        for i in 0..n {
            writeln!(&mut file1, "1 {}", i).unwrap();
            writeln!(&mut file2, "2 {}", i).unwrap();
            writeln!(&mut file3, "3 {}", i).unwrap();
            writeln!(&mut file4, "4 {}", i).unwrap();
        }

        sleep_500_millis().await;

        drop(trigger_shutdown);

        let received = wait_with_timeout(rx.collect().compat()).await;

        let mut is = [0; 3];

        for event in received {
            let line = event.as_log()[&crate::config::log_schema().message_key()].to_string_lossy();
            let mut split = line.split(' ');
            let file = split.next().unwrap().parse::<usize>().unwrap();
            assert_ne!(file, 4);
            let i = split.next().unwrap().parse::<usize>().unwrap();

            assert_eq!(is[file - 1], i);
            is[file - 1] += 1;
        }

        assert_eq!(is, [n as usize; 3]);
    }

    #[tokio::test]
    async fn file_file_key() {
        // Default
        {
            let (trigger_shutdown, shutdown, shutdown_done) = ShutdownSignal::new_wired();

            let (tx, rx) = Pipeline::new_test();
            let dir = tempdir().unwrap();
            let config = file::FileConfig {
                include: vec![dir.path().join("*")],
                ..test_default_file_config(&dir)
            };

            let source = file::file_source(&config, config.data_dir.clone().unwrap(), shutdown, tx);
            tokio::spawn(source.compat());

            let path = dir.path().join("file");
            let mut file = File::create(&path).unwrap();

            sleep_500_millis().await;

            writeln!(&mut file, "hello there").unwrap();

            sleep_500_millis().await;

            drop(trigger_shutdown);
            shutdown_done.compat().await.unwrap();

            let received = wait_with_timeout(rx.into_future().compat())
                .await
                .0
                .unwrap();
            assert_eq!(
                received.as_log()[&"file".into()].to_string_lossy(),
                path.to_str().unwrap()
            );
        }

        // Custom
        {
            let (trigger_shutdown, shutdown, shutdown_done) = ShutdownSignal::new_wired();

            let (tx, rx) = Pipeline::new_test();
            let dir = tempdir().unwrap();
            let config = file::FileConfig {
                include: vec![dir.path().join("*")],
                file_key: Some("source".to_string()),
                ..test_default_file_config(&dir)
            };

            let source = file::file_source(&config, config.data_dir.clone().unwrap(), shutdown, tx);
            tokio::spawn(source.compat());

            let path = dir.path().join("file");
            let mut file = File::create(&path).unwrap();

            sleep_500_millis().await;

            writeln!(&mut file, "hello there").unwrap();

            sleep_500_millis().await;

            drop(trigger_shutdown);
            shutdown_done.compat().await.unwrap();

            let received = wait_with_timeout(rx.into_future().compat())
                .await
                .0
                .unwrap();
            assert_eq!(
                received.as_log()[&"source".into()].to_string_lossy(),
                path.to_str().unwrap()
            );
        }

        // Hidden
        {
            let (trigger_shutdown, shutdown, shutdown_done) = ShutdownSignal::new_wired();

            let (tx, rx) = Pipeline::new_test();
            let dir = tempdir().unwrap();
            let config = file::FileConfig {
                include: vec![dir.path().join("*")],
                file_key: None,
                ..test_default_file_config(&dir)
            };

            let source = file::file_source(&config, config.data_dir.clone().unwrap(), shutdown, tx);
            tokio::spawn(source.compat());

            let path = dir.path().join("file");
            let mut file = File::create(&path).unwrap();

            sleep_500_millis().await;

            writeln!(&mut file, "hello there").unwrap();

            sleep_500_millis().await;

            drop(trigger_shutdown);
            shutdown_done.compat().await.unwrap();

            let received = wait_with_timeout(rx.into_future().compat())
                .await
                .0
                .unwrap();
            assert_eq!(
                received.as_log().keys().collect::<HashSet<_>>(),
                vec![
                    crate::config::log_schema().host_key().to_string(),
                    crate::config::log_schema().message_key().to_string(),
                    crate::config::log_schema().timestamp_key().to_string(),
                    crate::config::log_schema().source_type_key().to_string()
                ]
                .into_iter()
                .collect::<HashSet<_>>()
            );
        }
    }

    #[tokio::test]
    async fn file_start_position_server_restart() {
        let dir = tempdir().unwrap();
        let config = file::FileConfig {
            include: vec![dir.path().join("*")],
            ..test_default_file_config(&dir)
        };

        let path = dir.path().join("file");
        let mut file = File::create(&path).unwrap();
        writeln!(&mut file, "zeroth line").unwrap();
        sleep_500_millis().await;

        // First time server runs it picks up existing lines.
        {
            let (trigger_shutdown, shutdown, _) = ShutdownSignal::new_wired();

            let (tx, rx) = Pipeline::new_test();
            let source = file::file_source(&config, config.data_dir.clone().unwrap(), shutdown, tx);
            tokio::spawn(source.compat());

            sleep_500_millis().await;
            writeln!(&mut file, "first line").unwrap();
            sleep_500_millis().await;

            drop(trigger_shutdown);

            let received = wait_with_timeout(rx.collect().compat()).await;
            let lines = received
                .into_iter()
                .map(|event| {
                    event.as_log()[&crate::config::log_schema().message_key()].to_string_lossy()
                })
                .collect::<Vec<_>>();
            assert_eq!(lines, vec!["zeroth line", "first line"]);
        }
        // Restart server, read file from checkpoint.
        {
            let (trigger_shutdown, shutdown, _) = ShutdownSignal::new_wired();

            let (tx, rx) = Pipeline::new_test();
            let source = file::file_source(&config, config.data_dir.clone().unwrap(), shutdown, tx);
            tokio::spawn(source.compat());

            sleep_500_millis().await;
            writeln!(&mut file, "second line").unwrap();
            sleep_500_millis().await;

            drop(trigger_shutdown);

            let received = wait_with_timeout(rx.collect().compat()).await;
            let lines = received
                .into_iter()
                .map(|event| {
                    event.as_log()[&crate::config::log_schema().message_key()].to_string_lossy()
                })
                .collect::<Vec<_>>();
            assert_eq!(lines, vec!["second line"]);
        }
        // Restart server, read files from beginning.
        {
            let (trigger_shutdown, shutdown, _) = ShutdownSignal::new_wired();

            let config = file::FileConfig {
                include: vec![dir.path().join("*")],
                start_at_beginning: true,
                ..test_default_file_config(&dir)
            };
            let (tx, rx) = Pipeline::new_test();
            let source = file::file_source(&config, config.data_dir.clone().unwrap(), shutdown, tx);
            tokio::spawn(source.compat());

            sleep_500_millis().await;
            writeln!(&mut file, "third line").unwrap();
            sleep_500_millis().await;

            drop(trigger_shutdown);

            let received = wait_with_timeout(rx.collect().compat()).await;
            let lines = received
                .into_iter()
                .map(|event| {
                    event.as_log()[&crate::config::log_schema().message_key()].to_string_lossy()
                })
                .collect::<Vec<_>>();
            assert_eq!(
                lines,
                vec!["zeroth line", "first line", "second line", "third line"]
            );
        }
    }

    #[tokio::test]
    async fn file_start_position_server_restart_with_file_rotation() {
        let dir = tempdir().unwrap();
        let config = file::FileConfig {
            include: vec![dir.path().join("*")],
            ..test_default_file_config(&dir)
        };

        let path = dir.path().join("file");
        let path_for_old_file = dir.path().join("file.old");
        // Run server first time, collect some lines.
        {
            let (trigger_shutdown, shutdown, _) = ShutdownSignal::new_wired();

            let (tx, rx) = Pipeline::new_test();
            let source = file::file_source(&config, config.data_dir.clone().unwrap(), shutdown, tx);
            tokio::spawn(source.compat());

            let mut file = File::create(&path).unwrap();
            sleep_500_millis().await;
            writeln!(&mut file, "first line").unwrap();
            sleep_500_millis().await;

            drop(trigger_shutdown);

            let received = wait_with_timeout(rx.collect().compat()).await;
            let lines = received
                .into_iter()
                .map(|event| {
                    event.as_log()[&crate::config::log_schema().message_key()].to_string_lossy()
                })
                .collect::<Vec<_>>();
            assert_eq!(lines, vec!["first line"]);
        }
        // Perform 'file rotation' to archive old lines.
        fs::rename(&path, &path_for_old_file).expect("could not rename");
        // Restart the server and make sure it does not re-read the old file
        // even though it has a new name.
        {
            let (trigger_shutdown, shutdown, _) = ShutdownSignal::new_wired();

            let (tx, rx) = Pipeline::new_test();
            let source = file::file_source(&config, config.data_dir.clone().unwrap(), shutdown, tx);
            tokio::spawn(source.compat());

            let mut file = File::create(&path).unwrap();
            sleep_500_millis().await;
            writeln!(&mut file, "second line").unwrap();
            sleep_500_millis().await;

            drop(trigger_shutdown);

            let received = wait_with_timeout(rx.collect().compat()).await;
            let lines = received
                .into_iter()
                .map(|event| {
                    event.as_log()[&crate::config::log_schema().message_key()].to_string_lossy()
                })
                .collect::<Vec<_>>();
            assert_eq!(lines, vec!["second line"]);
        }
    }

    #[cfg(unix)] // this test uses unix-specific function `futimes` during test time
    #[tokio::test]
    async fn file_start_position_ignore_old_files() {
        use std::os::unix::io::AsRawFd;
        use std::time::{Duration, SystemTime};

        let (tx, rx) = Pipeline::new_test();
        let (trigger_shutdown, shutdown, _) = ShutdownSignal::new_wired();
        let dir = tempdir().unwrap();
        let config = file::FileConfig {
            include: vec![dir.path().join("*")],
            start_at_beginning: true,
            ignore_older: Some(5),
            ..test_default_file_config(&dir)
        };

        let source = file::file_source(&config, config.data_dir.clone().unwrap(), shutdown, tx);
        tokio::spawn(source.compat());

        let before_path = dir.path().join("before");
        let mut before_file = File::create(&before_path).unwrap();
        let after_path = dir.path().join("after");
        let mut after_file = File::create(&after_path).unwrap();

        writeln!(&mut before_file, "first line").unwrap(); // first few bytes make up unique file fingerprint
        writeln!(&mut after_file, "_first line").unwrap(); //   and therefore need to be non-identical

        {
            // Set the modified times
            let before = SystemTime::now() - Duration::from_secs(8);
            let after = SystemTime::now() - Duration::from_secs(2);

            let before_time = libc::timeval {
                tv_sec: before
                    .duration_since(SystemTime::UNIX_EPOCH)
                    .unwrap()
                    .as_secs() as _,
                tv_usec: 0,
            };
            let before_times = [before_time, before_time];

            let after_time = libc::timeval {
                tv_sec: after
                    .duration_since(SystemTime::UNIX_EPOCH)
                    .unwrap()
                    .as_secs() as _,
                tv_usec: 0,
            };
            let after_times = [after_time, after_time];

            unsafe {
                libc::futimes(before_file.as_raw_fd(), before_times.as_ptr());
                libc::futimes(after_file.as_raw_fd(), after_times.as_ptr());
            }
        }

        sleep_500_millis().await;
        writeln!(&mut before_file, "second line").unwrap();
        writeln!(&mut after_file, "_second line").unwrap();

        sleep_500_millis().await;

        drop(trigger_shutdown);

        let received = wait_with_timeout(rx.collect().compat()).await;
        let before_lines = received
            .iter()
            .filter(|event| {
                event.as_log()[&"file".into()]
                    .to_string_lossy()
                    .ends_with("before")
            })
            .map(|event| {
                event.as_log()[&crate::config::log_schema().message_key()].to_string_lossy()
            })
            .collect::<Vec<_>>();
        let after_lines = received
            .iter()
            .filter(|event| {
                event.as_log()[&"file".into()]
                    .to_string_lossy()
                    .ends_with("after")
            })
            .map(|event| {
                event.as_log()[&crate::config::log_schema().message_key()].to_string_lossy()
            })
            .collect::<Vec<_>>();
        assert_eq!(before_lines, vec!["second line"]);
        assert_eq!(after_lines, vec!["_first line", "_second line"]);
    }

    #[tokio::test]
    async fn file_max_line_bytes() {
        let (tx, rx) = Pipeline::new_test();
        let (trigger_shutdown, shutdown, _) = ShutdownSignal::new_wired();

        let dir = tempdir().unwrap();
        let config = file::FileConfig {
            include: vec![dir.path().join("*")],
            max_line_bytes: 10,
            ..test_default_file_config(&dir)
        };

        let source = file::file_source(&config, config.data_dir.clone().unwrap(), shutdown, tx);
        tokio::spawn(source.compat());

        let path = dir.path().join("file");
        let mut file = File::create(&path).unwrap();

        sleep_500_millis().await; // The files must be observed at their original lengths before writing to them

        writeln!(&mut file, "short").unwrap();
        writeln!(&mut file, "this is too long").unwrap();
        writeln!(&mut file, "11 eleven11").unwrap();
        let super_long = std::iter::repeat("This line is super long and will take up more space that BufReader's internal buffer, just to make sure that everything works properly when multiple read calls are involved").take(10000).collect::<String>();
        writeln!(&mut file, "{}", super_long).unwrap();
        writeln!(&mut file, "exactly 10").unwrap();
        writeln!(&mut file, "it can end on a line that's too long").unwrap();

        sleep_500_millis().await;
        sleep_500_millis().await;

        writeln!(&mut file, "and then continue").unwrap();
        writeln!(&mut file, "last short").unwrap();

        sleep_500_millis().await;
        sleep_500_millis().await;

        drop(trigger_shutdown);

        let received = wait_with_timeout(
            rx.map(|event| {
                event
                    .as_log()
                    .get(&crate::config::log_schema().message_key())
                    .unwrap()
                    .clone()
            })
            .collect()
            .compat(),
        )
        .await;

        assert_eq!(
            received,
            vec!["short".into(), "exactly 10".into(), "last short".into()]
        );
    }

    #[tokio::test]
    async fn test_multi_line_aggregation_legacy() {
        let (tx, rx) = Pipeline::new_test();
        let (trigger_shutdown, shutdown, _) = ShutdownSignal::new_wired();

        let dir = tempdir().unwrap();
        let config = file::FileConfig {
            include: vec![dir.path().join("*")],
            message_start_indicator: Some("INFO".into()),
            multi_line_timeout: 25, // less than 50 in sleep()
            ..test_default_file_config(&dir)
        };

        let source = file::file_source(&config, config.data_dir.clone().unwrap(), shutdown, tx);
        tokio::spawn(source.compat());

        let path = dir.path().join("file");
        let mut file = File::create(&path).unwrap();

        sleep_500_millis().await; // The files must be observed at their original lengths before writing to them

        writeln!(&mut file, "leftover foo").unwrap();
        writeln!(&mut file, "INFO hello").unwrap();
        writeln!(&mut file, "INFO goodbye").unwrap();
        writeln!(&mut file, "part of goodbye").unwrap();

        sleep_500_millis().await;

        writeln!(&mut file, "INFO hi again").unwrap();
        writeln!(&mut file, "and some more").unwrap();
        writeln!(&mut file, "INFO hello").unwrap();

        sleep_500_millis().await;

        writeln!(&mut file, "too slow").unwrap();
        writeln!(&mut file, "INFO doesn't have").unwrap();
        writeln!(&mut file, "to be INFO in").unwrap();
        writeln!(&mut file, "the middle").unwrap();

        sleep_500_millis().await;

        drop(trigger_shutdown);

        let received = wait_with_timeout(
            rx.map(|event| {
                event
                    .as_log()
                    .get(&crate::config::log_schema().message_key())
                    .unwrap()
                    .clone()
            })
            .collect()
            .compat(),
        )
        .await;

        assert_eq!(
            received,
            vec![
                "leftover foo".into(),
                "INFO hello".into(),
                "INFO goodbye\npart of goodbye".into(),
                "INFO hi again\nand some more".into(),
                "INFO hello".into(),
                "too slow".into(),
                "INFO doesn't have".into(),
                "to be INFO in\nthe middle".into(),
            ]
        );
    }

    #[tokio::test]
    async fn test_multi_line_aggregation() {
        let (tx, rx) = Pipeline::new_test();
        let (trigger_shutdown, shutdown, _) = ShutdownSignal::new_wired();

        let dir = tempdir().unwrap();
        let config = file::FileConfig {
            include: vec![dir.path().join("*")],
            multiline: Some(MultilineConfig {
                start_pattern: "INFO".to_owned(),
                condition_pattern: "INFO".to_owned(),
                mode: line_agg::Mode::HaltBefore,
                timeout_ms: 25, // less than 50 in sleep()
            }),
            ..test_default_file_config(&dir)
        };

        let source = file::file_source(&config, config.data_dir.clone().unwrap(), shutdown, tx);
        tokio::spawn(source.compat());

        let path = dir.path().join("file");
        let mut file = File::create(&path).unwrap();

        sleep_500_millis().await; // The files must be observed at their original lengths before writing to them

        writeln!(&mut file, "leftover foo").unwrap();
        writeln!(&mut file, "INFO hello").unwrap();
        writeln!(&mut file, "INFO goodbye").unwrap();
        writeln!(&mut file, "part of goodbye").unwrap();

        sleep_500_millis().await;

        writeln!(&mut file, "INFO hi again").unwrap();
        writeln!(&mut file, "and some more").unwrap();
        writeln!(&mut file, "INFO hello").unwrap();

        sleep_500_millis().await;

        writeln!(&mut file, "too slow").unwrap();
        writeln!(&mut file, "INFO doesn't have").unwrap();
        writeln!(&mut file, "to be INFO in").unwrap();
        writeln!(&mut file, "the middle").unwrap();

        sleep_500_millis().await;

        drop(trigger_shutdown);

        let received = wait_with_timeout(
            rx.map(|event| {
                event
                    .as_log()
                    .get(&crate::config::log_schema().message_key())
                    .unwrap()
                    .clone()
            })
            .collect()
            .compat(),
        )
        .await;

        assert_eq!(
            received,
            vec![
                "leftover foo".into(),
                "INFO hello".into(),
                "INFO goodbye\npart of goodbye".into(),
                "INFO hi again\nand some more".into(),
                "INFO hello".into(),
                "too slow".into(),
                "INFO doesn't have".into(),
                "to be INFO in\nthe middle".into(),
            ]
        );
    }

    #[tokio::test]
    async fn test_fair_reads() {
        let (tx, rx) = Pipeline::new_test();
        let (trigger_shutdown, shutdown, _) = ShutdownSignal::new_wired();

        let dir = tempdir().unwrap();
        let config = file::FileConfig {
            include: vec![dir.path().join("*")],
            start_at_beginning: true,
            max_read_bytes: 1,
            oldest_first: false,
            ..test_default_file_config(&dir)
        };

        let older_path = dir.path().join("z_older_file");
        let mut older = File::create(&older_path).unwrap();

        sleep_500_millis().await;

        let newer_path = dir.path().join("a_newer_file");
        let mut newer = File::create(&newer_path).unwrap();

        writeln!(&mut older, "hello i am the old file").unwrap();
        writeln!(&mut older, "i have been around a while").unwrap();
        writeln!(&mut older, "you can read newer files at the same time").unwrap();

        writeln!(&mut newer, "and i am the new file").unwrap();
        writeln!(&mut newer, "this should be interleaved with the old one").unwrap();
        writeln!(&mut newer, "which is fine because we want fairness").unwrap();

        sleep_500_millis().await;

        let source = file::file_source(&config, config.data_dir.clone().unwrap(), shutdown, tx);
        tokio::spawn(source.compat());

        sleep_500_millis().await;

        drop(trigger_shutdown);

        let received = wait_with_timeout(
            rx.map(|event| {
                event
                    .as_log()
                    .get(&crate::config::log_schema().message_key())
                    .unwrap()
                    .clone()
            })
            .collect()
            .compat(),
        )
        .await;

        assert_eq!(
            received,
            vec![
                "hello i am the old file".into(),
                "and i am the new file".into(),
                "i have been around a while".into(),
                "this should be interleaved with the old one".into(),
                "you can read newer files at the same time".into(),
                "which is fine because we want fairness".into(),
            ]
        );
    }

    #[tokio::test]
    async fn test_oldest_first() {
        let (tx, rx) = Pipeline::new_test();
        let (trigger_shutdown, shutdown, _) = ShutdownSignal::new_wired();

        let dir = tempdir().unwrap();
        let config = file::FileConfig {
            include: vec![dir.path().join("*")],
            start_at_beginning: true,
            max_read_bytes: 1,
            oldest_first: true,
            ..test_default_file_config(&dir)
        };

        let older_path = dir.path().join("z_older_file");
        let mut older = File::create(&older_path).unwrap();

        sleep_500_millis().await;

        let newer_path = dir.path().join("a_newer_file");
        let mut newer = File::create(&newer_path).unwrap();

        writeln!(&mut older, "hello i am the old file").unwrap();
        writeln!(&mut older, "i have been around a while").unwrap();
        writeln!(&mut older, "you should definitely read all of me first").unwrap();

        writeln!(&mut newer, "i'm new").unwrap();
        writeln!(&mut newer, "hopefully you read all the old stuff first").unwrap();
        writeln!(&mut newer, "because otherwise i'm not going to make sense").unwrap();

        sleep_500_millis().await;

        let source = file::file_source(&config, config.data_dir.clone().unwrap(), shutdown, tx);
        tokio::spawn(source.compat());

        sleep_500_millis().await;

        drop(trigger_shutdown);

        let received = wait_with_timeout(
            rx.map(|event| {
                event
                    .as_log()
                    .get(&crate::config::log_schema().message_key())
                    .unwrap()
                    .clone()
            })
            .collect()
            .compat(),
        )
        .await;

        assert_eq!(
            received,
            vec![
                "hello i am the old file".into(),
                "i have been around a while".into(),
                "you should definitely read all of me first".into(),
                "i'm new".into(),
                "hopefully you read all the old stuff first".into(),
                "because otherwise i'm not going to make sense".into(),
            ]
        );
    }

    #[tokio::test]
    async fn test_gzipped_file() {
        let (tx, rx) = Pipeline::new_test();
        let (trigger_shutdown, shutdown, _) = ShutdownSignal::new_wired();

        let dir = tempdir().unwrap();
        let config = file::FileConfig {
            include: vec![PathBuf::from("tests/data/gzipped.log")],
            ..test_default_file_config(&dir)
        };

        let source = file::file_source(&config, config.data_dir.clone().unwrap(), shutdown, tx);
        tokio::spawn(source.compat());

        sleep_500_millis().await;

        drop(trigger_shutdown);

        let received = wait_with_timeout(
            rx.map(|event| {
                event
                    .as_log()
                    .get(&crate::config::log_schema().message_key())
                    .unwrap()
                    .clone()
            })
            .collect()
            .compat(),
        )
        .await;

        assert_eq!(
            received,
            vec![
                "this is a simple file".into(),
                "i have been compressed".into(),
                "in order to make me smaller".into(),
                "but you can still read me".into(),
                "hooray".into(),
            ]
        );
    }

    #[tokio::test]
    async fn remove_file() {
        trace_init();

        let n = 5;
        let remove_after = 2;

        let (tx, rx) = Pipeline::new_test();
        let (trigger_shutdown, shutdown, _) = ShutdownSignal::new_wired();

        let dir = tempdir().unwrap();
        let config = file::FileConfig {
            include: vec![dir.path().join("*")],
            remove_after: Some(remove_after),
            ..test_default_file_config(&dir)
        };

        let source = file::file_source(&config, config.data_dir.clone().unwrap(), shutdown, tx);
        tokio::spawn(source.compat());

        let path = dir.path().join("file");
        let mut file = File::create(&path).unwrap();

        sleep_500_millis().await; // The files must be observed at their original lengths before writing to them

        for i in 0..n {
            writeln!(&mut file, "{}", i).unwrap();
        }
        std::mem::drop(file);

        // Wait for remove grace period to end.
        delay_for(Duration::from_secs(remove_after + 1)).await;

        drop(trigger_shutdown);

        let received = wait_with_timeout(rx.collect().compat()).await;
        assert_eq!(received.len(), n);

        match File::open(&path) {
            Ok(_) => panic!("File wasn't removed"),
            Err(error) => assert_eq!(error.kind(), std::io::ErrorKind::NotFound),
        }
    }
}<|MERGE_RESOLUTION|>--- conflicted
+++ resolved
@@ -295,13 +295,10 @@
     let mut event = Event::from(line);
 
     // Add source type
-    event
-        .as_mut_log()
-<<<<<<< HEAD
-        .insert(crate::config::log_schema().source_type_key(), "file");
-=======
-        .insert(event::log_schema().source_type_key(), Bytes::from("file"));
->>>>>>> d72b947c
+    event.as_mut_log().insert(
+        crate::config::log_schema().source_type_key(),
+        Bytes::from("file"),
+    );
 
     if let Some(file_key) = &file_key {
         event.as_mut_log().insert(file_key.clone(), file);
