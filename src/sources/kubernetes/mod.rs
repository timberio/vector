--- conflicted
+++ resolved
@@ -130,93 +130,6 @@
     event
 }
 
-<<<<<<< HEAD
-=======
-#[derive(Debug)]
-struct DockerMessageTransformer {
-    json_parser: JsonParser,
-    atom_time: Atom,
-    atom_log: Atom,
-}
-
-impl Transform for DockerMessageTransformer {
-    fn transform(&mut self, event: Event) -> Option<Event> {
-        let mut event = self.json_parser.transform(event)?;
-
-        // Rename fields
-        let log = event.as_mut_log();
-
-        // time -> timestamp
-        if let Some(Value::Bytes(timestamp_bytes)) = log.remove(&self.atom_time) {
-            match DateTime::parse_from_rfc3339(
-                String::from_utf8_lossy(timestamp_bytes.as_ref()).as_ref(),
-            ) {
-                Ok(timestamp) => log.insert(
-                    event::log_schema().timestamp_key().clone(),
-                    timestamp.with_timezone(&Utc),
-                ),
-                Err(error) => {
-                    debug!(message = "Non rfc3339 timestamp.", %error, rate_limit_secs = 10);
-                    return None;
-                }
-            }
-        } else {
-            debug!(message = "Missing field.", field = %self.atom_time, rate_limit_secs = 10);
-            return None;
-        }
-
-        // log -> message
-        if let Some(message) = log.remove(&self.atom_log) {
-            log.insert(event::log_schema().message_key().clone(), message);
-        } else {
-            debug!(message = "Missing field.", field = %self.atom_log, rate_limit_secs = 10);
-            return None;
-        }
-
-        Some(event)
-    }
-}
-
-/// As defined by Docker
-fn transform_json_message() -> DockerMessageTransformer {
-    let mut config = JsonParserConfig::default();
-
-    // Drop so that it's possible to detect if message is in json format
-    config.drop_invalid = true;
-
-    config.drop_field = true;
-
-    DockerMessageTransformer {
-        json_parser: config.into(),
-        atom_time: Atom::from("time"),
-        atom_log: Atom::from("log"),
-    }
-}
-
-/// As defined by CRI
-fn transform_cri_message() -> crate::Result<Box<dyn Transform>> {
-    let mut rp_config = RegexParserConfig::default();
-    // message field
-    rp_config.regex =
-        r"^(?P<timestamp>.*) (?P<stream>(stdout|stderr)) (?P<multiline_tag>(P|F)) (?P<message>.*)$"
-            .to_owned();
-    // drop field
-    rp_config.types.insert(
-        event::log_schema().timestamp_key().clone(),
-        "timestamp|%+".to_owned(),
-    );
-    // stream is a string
-    // message is a string
-    RegexParser::build(&rp_config).map_err(|e| {
-        format!(
-            "Failed in creating message regex transform with error: {:?}",
-            e
-        )
-        .into()
-    })
-}
-
->>>>>>> 4dfc382f
 fn transform_file() -> crate::Result<Box<dyn Transform>> {
     let mut config = RegexParserConfig::default();
 
@@ -327,33 +240,6 @@
     }
 
     #[test]
-<<<<<<< HEAD
-=======
-    fn cri_message_transform() {
-        let mut event = Event::new_empty_log();
-        event.as_mut_log().insert(
-            "message",
-            "2019-10-02T13:21:36.927620189+02:00 stdout F 12".to_owned(),
-        );
-
-        let mut transform = transform_cri_message().unwrap();
-
-        let event = transform.transform(event).expect("Transformed");
-
-        has(&event, event::log_schema().message_key().as_ref(), "12");
-        has(&event, "multiline_tag", "F");
-        has(&event, "stream", "stdout");
-        has(
-            &event,
-            event::log_schema().timestamp_key().as_ref(),
-            DateTime::parse_from_rfc3339("2019-10-02T13:21:36.927620189+02:00")
-                .unwrap()
-                .with_timezone(&Utc),
-        );
-    }
-
-    #[test]
->>>>>>> 4dfc382f
     fn pod_uid_transform_namespace_name_uid() {
         let mut event = Event::new_empty_log();
         event.as_mut_log().insert(
