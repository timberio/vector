// NOTE: Tests assume that Kubernetes is accessable and localy available image of vector
//       that is to be tested is present.
#![cfg(feature = "kubernetes-integration-tests")]

use crate::test_util::{random_string, trace_init, wait_for};
use k8s_openapi::api::apps::v1::{DaemonSetSpec, DaemonSetStatus};
use k8s_openapi::api::core::v1::{PodSpec, PodStatus};
use kube::{
    api::{
        Api, DeleteParams, KubeObject, ListParams, Log, LogParams, Object, PostParams,
        PropagationPolicy, RawApi,
    },
    client::APIClient,
    config,
};
use serde::de::DeserializeOwned;
use serde_json::Value;
use uuid::Uuid;

static NAMESPACE_MARKER: &'static str = "$(TEST_NAMESPACE)";
static USER_NAMESPACE_MARKER: &'static str = "$(USER_TEST_NAMESPACE)";
static USER_CONTAINERS_MARKER: &'static str = "$(USER_CONTAINERS)";
static USER_POD_UID_MARKER: &'static str = "$(USER_POD_UIDS)";
static ARGS_MARKER: &'static str = "$(ARGS_MARKER)";
static ECHO_NAME: &'static str = "$(ECHO_NAME)";
static WAIT_LIMIT: usize = 60; //s

// ******************************* CONFIG ***********************************//
// Replacing configurations need to have :
// - value of NAMESPACE_MARKER set as namespace
// - value of USER_NAMESPACE_MARKER set as only namespace to listen
// - image: vector:latest
// - imagePullPolicy: Never
// - split documents into separate things.

static NAMESPACE_YAML: &'static str = r#"
# Everything related to vector should be in this namespace
apiVersion: v1
kind: Namespace
metadata:
   name: $(TEST_NAMESPACE)
"#;

static CONFIG_MAP_YAML: &'static str = r#"
# ConfigMap which contains vector.toml configuration for pods.
apiVersion: v1
kind: ConfigMap
metadata:
  name: vector-config
  namespace: $(TEST_NAMESPACE)
data:
  vector-agent-config: |
    # VECTOR.TOML
    # Configuration for vector-agent

    # Set global options
    data_dir = "/tmp/vector/"

    # Ingest logs from Kubernetes
    [sources.kubernetes_logs]
      type = "kubernetes"
      include_namespaces = ["$(USER_TEST_NAMESPACE)"]
      include_container_names = [$(USER_CONTAINERS)]
      include_pod_uids = [$(USER_POD_UIDS)]

    [sinks.out]
      type = "console"
      inputs = ["kubernetes_logs"]
      target = "stdout"

      encoding = "json"
      healthcheck = true

  # This line is not in VECTOR.TOML
"#;

// TODO: use localy builded image of vector
pub static VECTOR_YAML: &'static str = r#"
# Vector agent runned on each Node where it collects logs from pods.
apiVersion: apps/v1
kind: DaemonSet
metadata:
  name: vector-agent
  namespace: $(TEST_NAMESPACE)
spec:
  minReadySeconds: 1
  selector:
    matchLabels:
      name: vector-agent
  template:
    metadata:
      labels:
        name: vector-agent
    spec:
      volumes:
      # Directory with logs
      - name: var-log
        hostPath:
          path: /var/log/
      # Docker log files in Kubernetes are symlinks to this folder.
      - name: var-lib
        hostPath:
          path: /var/lib/
      # Mount vector configuration from config map as a file vector.toml
      - name: config-dir
        configMap:
         name: vector-config
         items:
           - key: vector-agent-config
             path: vector.toml
      - name: tmp
        emptyDir: {}
      containers:
      - name: vector
<<<<<<< HEAD
        image: ktff/vector-kube-metadata:latest
=======
        image: ktff/vector-kube-biger-test-logs:latest
>>>>>>> 1fca6dcd
        imagePullPolicy: Always
        args: ["-vv"]
        volumeMounts:
        - name: var-log
          mountPath: /var/log/
          readOnly: true
        - name: var-lib
          mountPath: /var/lib
        - name: config-dir
          mountPath: /etc/vector
          readOnly: true
        - name: tmp
          mountPath: /tmp/vector/
        env:
        - name: VECTOR_NODE_NAME
          valueFrom:
            fieldRef:
              fieldPath: spec.nodeName
"#;

static ECHO_YAML: &'static str = r#"
apiVersion: v1
kind: Pod
metadata:
  name: $(ECHO_NAME)
  namespace: $(TEST_NAMESPACE)
spec:
  containers:
  - name: $(ECHO_NAME)
    image: busybox:1.28
    command: ["echo"]
    args: ["$(ARGS_MARKER)"]
  restartPolicy: Never
"#;

static REPEATING_ECHO_YAML: &'static str = r#"
apiVersion: v1
kind: Pod
metadata:
  name: $(ECHO_NAME)
  namespace: $(TEST_NAMESPACE)
spec:
  containers:
  - name: $(ECHO_NAME)
    image: busybox:1.28
    command: ["sh"]
    args: ["-c","echo before; i=0; while [ $i -le 600 ]; do sleep 0.1; echo $(ARGS_MARKER); i=$((i+1)); done"]
  restartPolicy: Never
"#;

pub type KubePod = Object<PodSpec, PodStatus>;
pub type KubeDaemon = Object<DaemonSetSpec, DaemonSetStatus>;

pub struct Kube {
    client: APIClient,
    namespace: String,
}

impl Kube {
    // Also immedietely creates namespace
    pub fn new(namespace: &str) -> Self {
        trace_init();
        let config = config::load_kube_config().expect("failed to load kubeconfig");
        let client = APIClient::new(config);
        let kube = Kube {
            client,
            namespace: namespace.to_string(),
        };
        kube.create_with(&Api::v1Namespace(kube.client.clone()), NAMESPACE_YAML);
        kube
    }

    fn api<K, F: FnOnce(APIClient) -> Api<K>>(&self, f: F) -> Api<K> {
        f(self.client.clone()).within(self.namespace.as_str())
    }

    /// Will substitute NAMESPACE_MARKER
    pub fn create<K, F: FnOnce(APIClient) -> Api<K>>(&self, f: F, yaml: &str) -> K
    where
        K: KubeObject + DeserializeOwned + Clone,
    {
        self.create_with(&self.api(f), yaml)
    }

    /// Will substitute NAMESPACE_MARKER
    fn create_with<K>(&self, api: &Api<K>, yaml: &str) -> K
    where
        K: KubeObject + DeserializeOwned + Clone,
    {
        let yaml = yaml.replace(NAMESPACE_MARKER, self.namespace.as_str());
        let map: serde_yaml::Value = serde_yaml::from_slice(yaml.as_bytes()).unwrap();
        let json = serde_json::to_vec(&map).unwrap();
        retry(|| {
            api.create(&PostParams::default(), json.clone())
                .map_err(|error| {
                    format!("Failed creating Kubernetes object with error: {:?}", error)
                })
        })
    }

    /// Will substitute NAMESPACE_MARKER
    pub fn create_raw_with<K>(&self, api: &RawApi, yaml: &str) -> K
    where
        K: DeserializeOwned,
    {
        let yaml = yaml.replace(NAMESPACE_MARKER, self.namespace.as_str());
        let map: serde_yaml::Value = serde_yaml::from_slice(yaml.as_bytes()).unwrap();
        let json = serde_json::to_vec(&map).unwrap();
        retry(|| {
            api.create(&PostParams::default(), json.clone())
                .and_then(|request| self.client.request(request))
                .map_err(|error| {
                    format!("Failed creating Kubernetes object with error: {:?}", error)
                })
        })
    }

    fn list(&self, object: &KubeDaemon) -> Vec<KubePod> {
        retry(|| {
            self.api(Api::v1Pod)
                .list(&ListParams {
                    field_selector: Some(format!("metadata.namespace=={}", self.namespace)),
                    ..ListParams::default()
                })
                .map_err(|error| format!("Failed listing Pods with error: {:?}", error))
        })
        .items
        .into_iter()
        .filter(|item| {
            item.metadata
                .name
                .as_str()
                .starts_with(object.metadata.name.as_str())
        })
        .collect()
    }

    fn logs(&self, pod_name: &str) -> Vec<String> {
        retry(|| {
            self.api(Api::v1Pod)
                .log(pod_name, &LogParams::default())
                .map_err(|error| format!("Failed getting Pod logs with error: {:?}", error))
        })
        .lines()
        .map(|s| s.to_owned())
        .collect()
    }

    pub fn wait_for_running(&self, mut object: KubeDaemon) -> KubeDaemon {
        let api = self.api(Api::v1DaemonSet);
        retry(move || {
            object = api
                .get_status(object.meta().name.as_str())
                .map_err(|error| format!("Failed getting object status with error: {:?}", error))?;
            match object.status.clone().ok_or("Object status is missing")? {
                DaemonSetStatus {
                    desired_number_scheduled,
                    number_available: Some(number_available),
                    ..
                } if number_available == desired_number_scheduled => Ok(object.clone()),
                status => Err(format!("DaemonSet not yet ready with status: {:?}", status)),
            }
        })
    }

    fn wait_for_success(&self, mut object: KubePod) -> KubePod {
        let api = self.api(Api::v1Pod);
        let legal = ["Pending", "Running", "Succeeded"];
        let goal = "Succeeded";
        retry(move || {
            object = api
                .get_status(object.meta().name.as_str())
                .map_err(|error| format!("Failed getting object status with error: {:?}", error))?;
            match object.status.clone().ok_or("Object status is missing")? {
                PodStatus {
                    phase: Some(ref phase),
                    ..
                } if phase.as_str() == goal => Ok(object.clone()),
                PodStatus {
                    phase: Some(ref phase),
                    ..
                } if legal.contains(&phase.as_str()) => {
                    Err(format!("Pod in intermediate phase: {:?}", phase))
                }
                PodStatus { phase, .. } => {
                    Err(format!("Illegal pod phase with phase: {:?}", phase))
                }
            }
        })
    }

    /// Deleter will delete given resource on drop.
    pub fn deleter(&self, api: RawApi, name: &str) -> Deleter {
        Deleter {
            client: self.client.clone(),
            api,
            name: name.to_owned(),
        }
    }

    fn cleanup(&self) {
        let _ = Api::v1Namespace(self.client.clone()).delete(
            self.namespace.as_str(),
            &DeleteParams {
                propagation_policy: Some(PropagationPolicy::Background),
                ..DeleteParams::default()
            },
        );
    }
}

impl Drop for Kube {
    fn drop(&mut self) {
        self.cleanup();
    }
}

pub struct Deleter {
    client: APIClient,
    name: String,
    api: RawApi,
}

impl Drop for Deleter {
    fn drop(&mut self) {
        let _ = self
            .api
            .delete(
                self.name.as_str(),
                &DeleteParams {
                    propagation_policy: Some(PropagationPolicy::Background),
                    ..DeleteParams::default()
                },
            )
            .and_then(|request| self.client.request_text(request))
            .map_err(|error| error!(message = "Failed deleting Kubernetes object.",%error));
    }
}

/// If F returns None, retries it after some time, for some count.
/// Panics if all trys fail.
fn retry<F: FnMut() -> Result<R, E>, R, E: std::fmt::Debug>(mut f: F) -> R {
    let mut last_error = None;
    for _ in 0..WAIT_LIMIT {
        match f() {
            Ok(data) => return data,
            Err(error) => {
                error!(?error);
                last_error = Some(error);
            }
        }
        std::thread::sleep(std::time::Duration::from_secs(1));
        debug!("Retrying");
    }
    panic!("Timed out while waiting. Last error: {:?}", last_error);
}

pub fn user_namespace<S: AsRef<str>>(namespace: S) -> String {
    "user-".to_owned() + namespace.as_ref()
}

fn echo_create(template: &str, kube: &Kube, name: &str, message: &str) -> KubePod {
    kube.create(
        Api::v1Pod,
        template
            .replace(ECHO_NAME, name)
            .replace(ARGS_MARKER, format!("{}", message).as_str())
            .as_str(),
    )
}

#[must_use]
pub fn echo(kube: &Kube, name: &str, message: &str) -> KubePod {
    // Start echo
    let echo = echo_create(ECHO_YAML, kube, name, message);

    // Wait for success state
    kube.wait_for_success(echo.clone());

    echo
}

fn create_vector<'a>(
    kube: &Kube,
    user_namespace: &str,
    container_name: impl Into<Option<&'a str>>,
    pod_uid: impl Into<Option<&'a str>>,
) -> KubeDaemon {
    let container_name = container_name
        .into()
        .map(|name| format!("\"{}\"", name))
        .unwrap_or("".to_string());

    let pod_uid = pod_uid
        .into()
        .map(|uid| format!("\"{}\"", uid))
        .unwrap_or("".to_string());

    // Start vector
    kube.create(
        Api::v1ConfigMap,
        CONFIG_MAP_YAML
            .replace(USER_NAMESPACE_MARKER, user_namespace)
            .replace(USER_CONTAINERS_MARKER, container_name.as_str())
            .replace(USER_POD_UID_MARKER, pod_uid.as_str())
            .as_str(),
    );

    kube.create(Api::v1DaemonSet, VECTOR_YAML)
}

fn start_vector<'a>(
    kube: &Kube,
    user_namespace: &str,
    container_name: impl Into<Option<&'a str>>,
) -> KubeDaemon {
    let vector = create_vector(kube, user_namespace, container_name, None);

    // Wait for running state
    kube.wait_for_running(vector.clone());

    vector
}

pub fn logs(kube: &Kube, vector: &KubeDaemon) -> Vec<Value> {
    let mut logs = Vec::new();
    for daemon_instance in kube.list(&vector) {
        debug!(message="daemon_instance",name=%daemon_instance.metadata.name);
        logs.extend(
            kube.logs(daemon_instance.metadata.name.as_str())
                .into_iter()
                .filter_map(|s| serde_json::from_slice::<Value>(s.as_ref()).ok()),
        );
    }
    logs
}

#[test]
fn kube_one_log() {
    let namespace = format!("one-log-{}", Uuid::new_v4());
    let message = random_string(300);
    let user_namespace = user_namespace(&namespace);

    let kube = Kube::new(&namespace);
    let user = Kube::new(&user_namespace);

    // Start vector
    let vector = start_vector(&kube, user_namespace.as_str(), None);

    // Start echo
    let _echo = echo(&user, "echo", &message);

    // Verify logs
    // If any daemon logged message, done.
    wait_for(|| {
        for line in logs(&kube, &vector) {
            if line["message"].as_str().unwrap() == message {
                // DONE
                return true;
            } else {
                debug!(namespace=%namespace,log=%line);
            }
        }
        false
    });
}

#[test]
fn kube_old_log() {
    let namespace = format!("old-log-{}", Uuid::new_v4());
    let message_old = random_string(300);
    let message_new = random_string(300);
    let user_namespace = user_namespace(&namespace);

    let user = Kube::new(&user_namespace);
    let kube = Kube::new(&namespace);

    // echo old
    let _echo_old = echo(&user, "echo-old", &message_old);

    // Start vector
    let vector = start_vector(&kube, user_namespace.as_str(), None);

    // echo new
    let _echo_new = echo(&user, "echo-new", &message_new);

    // Verify logs
    wait_for(|| {
        let mut logged = false;
        for line in logs(&kube, &vector) {
            if line["message"].as_str().unwrap() == message_old {
                panic!("Old message logged");
            } else if line["message"].as_str().unwrap() == message_new {
                // OK
                logged = true;
            } else {
                debug!(namespace=%namespace,log=%line);
            }
        }
        logged
    });
}

#[test]
fn kube_multi_log() {
    let namespace = format!("multi-log-{}", Uuid::new_v4());
    let mut messages = vec![
        random_string(300),
        random_string(300),
        random_string(300),
        random_string(300),
    ];
    let user_namespace = user_namespace(&namespace);

    let kube = Kube::new(&namespace);
    let user = Kube::new(&user_namespace);

    // Start vector
    let vector = start_vector(&kube, user_namespace.as_str(), None);

    // Start echo
    let _echo = echo(&user, "echo", messages.join("\\n").as_str());

    // Verify logs
    wait_for(|| {
        for line in logs(&kube, &vector) {
            if Some(line["message"].as_str().unwrap()) == messages.first().map(|s| s.as_str()) {
                messages.remove(0);
            } else {
                debug!(namespace=%namespace,log=%line);
            }
        }
        messages.is_empty()
    });
}

#[test]
fn kube_object_uid() {
    let namespace = format!("object-uid-{}", Uuid::new_v4());
    let message = random_string(300);
    let user_namespace = user_namespace(&namespace);

    let kube = Kube::new(&namespace);
    let user = Kube::new(&user_namespace);

    // Start vector
    let vector = start_vector(&kube, user_namespace.as_str(), None);

    // Start echo
    let _echo = echo(&user, "echo", &message);
    // Verify logs
    wait_for(|| {
        // If any daemon has object uid, done.
        for line in logs(&kube, &vector) {
            if line.get("object_uid").is_some() {
                // DONE
                return true;
            } else {
                debug!(namespace=%namespace,log=%line);
            }
        }
        false
    });
}

#[test]
fn kube_diff_container() {
    let namespace = format!("diff-container-{}", Uuid::new_v4());
    let message0 = random_string(300);
    let message1 = random_string(300);
    let user_namespace = user_namespace(&namespace);

    let kube = Kube::new(&namespace);
    let user = Kube::new(&user_namespace);

    // Start vector
    let vector = start_vector(&kube, user_namespace.as_str(), "echo1");

    // Start echo0
    let _echo0 = echo(&user, "echo0", &message0);
    let _echo1 = echo(&user, "echo1", &message1);

    // Verify logs
    // If any daemon logged message, done.
    wait_for(|| {
        for line in logs(&kube, &vector) {
            if line["message"].as_str().unwrap() == message1 {
                // DONE
                return true;
            } else if line["message"].as_str().unwrap() == message0 {
                panic!("Received message from not included container");
            } else {
                debug!(namespace=%namespace,log=%line);
            }
        }
        false
    });
}

#[test]
fn kube_diff_namespace() {
    let namespace = format!("diff-namespace-{}", Uuid::new_v4());
    let message = random_string(300);
    let user_namespace0 = user_namespace(namespace.to_owned() + "0");
    let user_namespace1 = user_namespace(namespace.to_owned() + "1");

    let kube = Kube::new(&namespace);
    let user0 = Kube::new(&user_namespace0);
    let user1 = Kube::new(&user_namespace1);

    // Start vector
    let vector = start_vector(&kube, user_namespace1.as_str(), None);

    // Start echo0
    let _echo0 = echo(&user0, "echo", &message);
    let _echo1 = echo(&user1, "echo", &message);

    // Verify logs
    // If any daemon logged message, done.
    wait_for(|| {
        for line in logs(&kube, &vector) {
            if line["message"].as_str().unwrap() == message {
                if let Some(namespace) = line.get("pod_namespace") {
                    assert_eq!(namespace.as_str().unwrap(), user_namespace1);
                }
                // DONE
                return true;
            } else {
                debug!(namespace=%namespace,log=%line);
            }
        }
        false
    });
}

#[test]
fn kube_diff_pod_uid() {
    let namespace = format!("diff-pod-uid-{}", Uuid::new_v4());
    let message = random_string(300);
    let user_namespace = user_namespace(&namespace);

    let kube = Kube::new(&namespace);
    let user = Kube::new(&user_namespace);

    // Start echo
    let echo0 = echo_create(REPEATING_ECHO_YAML, &user, "echo0", &message);
    let echo1 = echo_create(REPEATING_ECHO_YAML, &user, "echo1", &message);

    let uid0 = echo0.metadata.uid.as_ref().expect("UID present");
    let uid1 = echo1.metadata.uid.as_ref().expect("UID present");

    let mut uid = String::new();

    while uid0.starts_with(&uid) {
        uid = uid1.chars().take(uid.chars().count() + 1).collect();
    }

    // Create vector
    let vector = create_vector(&kube, user_namespace.as_str(), None, uid.as_str());

    // Wait for running state
    kube.wait_for_running(vector.clone());

    // Verify logs
    wait_for(|| {
        // If any daemon logged message, done.
        for line in logs(&kube, &vector) {
            if line["message"].as_str().unwrap() == message {
                if let Some(uid) = line.get("object_uid") {
                    assert_eq!(uid.as_str().unwrap(), echo1.metadata.uid.as_ref().unwrap());
                } else if let Some(name) = line.get("container_name") {
                    assert_eq!(name.as_str().unwrap(), "echo1");
                }
                // DONE
                return true;
            } else {
                debug!(namespace=%namespace,log=%line);
            }
        }
        false
    });
}<|MERGE_RESOLUTION|>--- conflicted
+++ resolved
@@ -112,11 +112,7 @@
         emptyDir: {}
       containers:
       - name: vector
-<<<<<<< HEAD
         image: ktff/vector-kube-metadata:latest
-=======
-        image: ktff/vector-kube-biger-test-logs:latest
->>>>>>> 1fca6dcd
         imagePullPolicy: Always
         args: ["-vv"]
         volumeMounts:
