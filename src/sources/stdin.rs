use crate::{
    config::{DataType, GlobalOptions, SourceConfig, SourceDescription},
    event::Event,
    internal_events::{StdinEventReceived, StdinReadFailed},
    shutdown::ShutdownSignal,
    Pipeline,
};
use bytes::Bytes;
use futures::{
    compat::{Future01CompatExt, Sink01CompatExt},
    executor, FutureExt, StreamExt, TryFutureExt, TryStreamExt,
};
use futures01::Sink;
use serde::{Deserialize, Serialize};
use std::{io, thread};
use tokio::sync::mpsc::channel;

#[derive(Deserialize, Serialize, Debug, Clone)]
#[serde(deny_unknown_fields, default)]
pub struct StdinConfig {
    #[serde(default = "default_max_length")]
    pub max_length: usize,
    pub host_key: Option<String>,
}

impl Default for StdinConfig {
    fn default() -> Self {
        StdinConfig {
            max_length: default_max_length(),
            host_key: None,
        }
    }
}

fn default_max_length() -> usize {
    bytesize::kib(100u64) as usize
}

inventory::submit! {
    SourceDescription::new::<StdinConfig>("stdin")
}

#[typetag::serde(name = "stdin")]
impl SourceConfig for StdinConfig {
    fn build(
        &self,
        _name: &str,
        _globals: &GlobalOptions,
        shutdown: ShutdownSignal,
        out: Pipeline,
    ) -> crate::Result<super::Source> {
        stdin_source(io::BufReader::new(io::stdin()), self.clone(), shutdown, out)
    }

    fn output_type(&self) -> DataType {
        DataType::Log
    }

    fn source_type(&self) -> &'static str {
        "stdin"
    }
}

pub fn stdin_source<R>(
    stdin: R,
    config: StdinConfig,
    shutdown: ShutdownSignal,
    out: Pipeline,
) -> crate::Result<super::Source>
where
    R: Send + io::BufRead + 'static,
{
    let host_key = config
        .host_key
        .unwrap_or_else(|| crate::config::log_schema().host_key().to_string());
    let hostname = hostname::get_hostname();

    let (mut sender, receiver) = channel(1024);

    // Start the background thread
    thread::spawn(move || {
        info!("Capturing STDIN.");

        for line in stdin.lines() {
            if executor::block_on(sender.send(line)).is_err() {
                // receiver has closed so we should shutdown
                return;
            }
        }
    });

    let fut = receiver
        .take_until(shutdown.compat())
        .map_err(|error| emit!(StdinReadFailed { error }))
        .map_ok(move |line| {
            emit!(StdinEventReceived {
                byte_size: line.len()
            });
            create_event(Bytes::from(line), &host_key, &hostname)
        })
        .forward(
            out.sink_map_err(|error| error!(message = "Unable to send event to out.", %error))
                .sink_compat(),
        )
        .inspect(|_| info!("Finished sending"));

    Ok(Box::new(fut.boxed().compat()))
}

fn create_event(line: Bytes, host_key: &str, hostname: &Option<String>) -> Event {
    let mut event = Event::from(line);

    // Add source type
    event
        .as_mut_log()
<<<<<<< HEAD
        .insert(crate::config::log_schema().source_type_key(), "stdin");
=======
        .insert(event::log_schema().source_type_key(), Bytes::from("stdin"));
>>>>>>> d72b947c

    if let Some(hostname) = &hostname {
        event.as_mut_log().insert(host_key, hostname.clone());
    }

    event
}

#[cfg(test)]
mod tests {
    use super::*;
    use crate::{test_util::trace_init, Pipeline};
    use futures::compat::Future01CompatExt;
    use futures01::{Async::*, Stream};
    use std::io::Cursor;

    #[test]
    fn stdin_create_event() {
        let line = Bytes::from("hello world");
        let host_key = "host".to_string();
        let hostname = Some("Some.Machine".to_string());

        let event = create_event(line, &host_key, &hostname);
        let log = event.into_log();

        assert_eq!(log[&"host".into()], "Some.Machine".into());
        assert_eq!(
            log[&crate::config::log_schema().message_key()],
            "hello world".into()
        );
        assert_eq!(
            log[crate::config::log_schema().source_type_key()],
            "stdin".into()
        );
    }

    #[tokio::test]
    async fn stdin_decodes_line() {
        trace_init();

        let (tx, mut rx) = Pipeline::new_test();
        let config = StdinConfig::default();
        let buf = Cursor::new("hello world\nhello world again");

        stdin_source(buf, config, ShutdownSignal::noop(), tx)
            .unwrap()
            .compat()
            .await
            .unwrap();

        let event = rx.poll().unwrap();

        assert!(event.is_ready());
        assert_eq!(
            Ready(Some("hello world".into())),
            event.map(|event| event.map(|event| event.as_log()
                [&crate::config::log_schema().message_key()]
                .to_string_lossy()))
        );

        let event = rx.poll().unwrap();
        assert!(event.is_ready());
        assert_eq!(
            Ready(Some("hello world again".into())),
            event.map(|event| event.map(|event| event.as_log()
                [&crate::config::log_schema().message_key()]
                .to_string_lossy()))
        );

        let event = rx.poll().unwrap();
        assert!(event.is_ready());
        assert_eq!(Ready(None), event);
    }
}<|MERGE_RESOLUTION|>--- conflicted
+++ resolved
@@ -111,13 +111,10 @@
     let mut event = Event::from(line);
 
     // Add source type
-    event
-        .as_mut_log()
-<<<<<<< HEAD
-        .insert(crate::config::log_schema().source_type_key(), "stdin");
-=======
-        .insert(event::log_schema().source_type_key(), Bytes::from("stdin"));
->>>>>>> d72b947c
+    event.as_mut_log().insert(
+        crate::config::log_schema().source_type_key(),
+        Bytes::from("stdin"),
+    );
 
     if let Some(hostname) = &hostname {
         event.as_mut_log().insert(host_key, hostname.clone());
