--- conflicted
+++ resolved
@@ -43,12 +43,9 @@
     SourceDescription::new::<GeneratorConfig>("generator")
 }
 
-<<<<<<< HEAD
 impl_generate_config_from_default!(GeneratorConfig);
 
-=======
 #[async_trait::async_trait]
->>>>>>> f8afe0b1
 #[typetag::serde(name = "generator")]
 impl SourceConfig for GeneratorConfig {
     async fn build(
