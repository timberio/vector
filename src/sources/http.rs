use crate::{
<<<<<<< HEAD
    config::{
        log_schema, DataType, GenerateConfig, GlobalOptions, SourceConfig, SourceDescription,
    },
    event::Event,
=======
    config::{log_schema, DataType, GlobalOptions, SourceConfig, SourceDescription},
    event::{Event, Value},
>>>>>>> 0ddab1c7
    shutdown::ShutdownSignal,
    sources::util::{ErrorMessage, HttpSource},
    tls::TlsConfig,
    Pipeline,
};
use async_trait::async_trait;
use bytes::{Bytes, BytesMut};
use chrono::Utc;
use codec::BytesDelimitedCodec;
use serde::{Deserialize, Serialize};
use serde_json::Value as JsonValue;
use std::net::SocketAddr;
use tokio_util::codec::Decoder;
use warp::http::{HeaderMap, HeaderValue, StatusCode};

#[derive(Deserialize, Serialize, Debug, Clone)]
pub struct SimpleHttpConfig {
    address: SocketAddr,
    #[serde(default)]
    encoding: Encoding,
    #[serde(default)]
    headers: Vec<String>,
    tls: Option<TlsConfig>,
}

inventory::submit! {
    SourceDescription::new::<SimpleHttpConfig>("http")
}

impl GenerateConfig for SimpleHttpConfig {
    fn generate_config() -> toml::Value {
        toml::Value::Table(Default::default())
    }
}

#[derive(Clone)]
struct SimpleHttpSource {
    encoding: Encoding,
    headers: Vec<String>,
}

#[derive(Deserialize, Serialize, Debug, Eq, PartialEq, Clone, Derivative, Copy)]
#[serde(rename_all = "snake_case")]
#[derivative(Default)]
pub enum Encoding {
    #[derivative(Default)]
    Text,
    Ndjson,
    Json,
}

impl HttpSource for SimpleHttpSource {
    fn build_event(&self, body: Bytes, header_map: HeaderMap) -> Result<Vec<Event>, ErrorMessage> {
        decode_body(body, self.encoding)
            .map(|events| add_headers(events, &self.headers, header_map))
            .map(|mut events| {
                // Add source type
                let key = log_schema().source_type_key();
                for event in events.iter_mut() {
                    event.as_mut_log().try_insert(key, Bytes::from("http"));
                }
                events
            })
    }
}

#[typetag::serde(name = "http")]
#[async_trait]
impl SourceConfig for SimpleHttpConfig {
    fn build(
        &self,
        _name: &str,
        _globals: &GlobalOptions,
        _shutdown: ShutdownSignal,
        _out: Pipeline,
    ) -> crate::Result<super::Source> {
        unimplemented!()
    }

    async fn build_async(
        &self,
        _: &str,
        _: &GlobalOptions,
        shutdown: ShutdownSignal,
        out: Pipeline,
    ) -> crate::Result<super::Source> {
        let source = SimpleHttpSource {
            encoding: self.encoding,
            headers: self.headers.clone(),
        };
        source.run(self.address, "", &self.tls, out, shutdown)
    }

    fn output_type(&self) -> DataType {
        DataType::Log
    }

    fn source_type(&self) -> &'static str {
        "http"
    }
}

fn add_headers(
    mut events: Vec<Event>,
    headers_config: &[String],
    headers: HeaderMap,
) -> Vec<Event> {
    for header_name in headers_config {
        let value = headers
            .get(header_name)
            .map(HeaderValue::as_bytes)
            .unwrap_or_default();
        for event in events.iter_mut() {
            event.as_mut_log().insert(
                header_name as &str,
                Value::from(Bytes::from(value.to_owned())),
            );
        }
    }

    events
}

fn body_to_lines(buf: Bytes) -> impl Iterator<Item = Result<Bytes, ErrorMessage>> {
    let mut body = BytesMut::new();
    body.extend_from_slice(&buf);

    let mut decoder = BytesDelimitedCodec::new(b'\n');
    std::iter::from_fn(move || {
        match decoder.decode_eof(&mut body) {
            Err(e) => Some(Err(ErrorMessage::new(
                StatusCode::BAD_REQUEST,
                format!("Bad request: {}", e),
            ))),
            Ok(Some(b)) => Some(Ok(b)),
            Ok(None) => None, // actually done
        }
    })
    .filter(|s| match s {
        // filter empty lines
        Ok(b) => !b.is_empty(),
        _ => true,
    })
}

fn decode_body(body: Bytes, enc: Encoding) -> Result<Vec<Event>, ErrorMessage> {
    match enc {
        Encoding::Text => body_to_lines(body)
            .map(|r| Ok(Event::from(r?)))
            .collect::<Result<_, _>>(),
        Encoding::Ndjson => body_to_lines(body)
            .map(|j| {
                let parsed_json = serde_json::from_slice(&j?)
                    .map_err(|e| json_error(format!("Error parsing Ndjson: {:?}", e)))?;
                json_parse_object(parsed_json)
            })
            .collect::<Result<_, _>>(),
        Encoding::Json => {
            let parsed_json = serde_json::from_slice(&body)
                .map_err(|e| json_error(format!("Error parsing Json: {:?}", e)))?;
            json_parse_array_of_object(parsed_json)
        }
    }
}

fn json_parse_object(value: JsonValue) -> Result<Event, ErrorMessage> {
    let mut event = Event::new_empty_log();
    let log = event.as_mut_log();
    log.insert(log_schema().timestamp_key().clone(), Utc::now()); // Add timestamp
    match value {
        JsonValue::Object(map) => {
            for (k, v) in map {
                log.insert(k, v);
            }
            Ok(event)
        }
        _ => Err(json_error(format!(
            "Expected Object, got {}",
            json_value_to_type_string(&value)
        ))),
    }
}

fn json_parse_array_of_object(value: JsonValue) -> Result<Vec<Event>, ErrorMessage> {
    match value {
        JsonValue::Array(v) => v
            .into_iter()
            .map(json_parse_object)
            .collect::<Result<_, _>>(),
        JsonValue::Object(map) => {
            //treat like an array of one object
            Ok(vec![json_parse_object(JsonValue::Object(map))?])
        }
        _ => Err(json_error(format!(
            "Expected Array or Object, got {}.",
            json_value_to_type_string(&value)
        ))),
    }
}

fn json_error(s: String) -> ErrorMessage {
    ErrorMessage::new(StatusCode::BAD_REQUEST, format!("Bad JSON: {}", s))
}

fn json_value_to_type_string(value: &JsonValue) -> &'static str {
    match value {
        JsonValue::Object(_) => "Object",
        JsonValue::Array(_) => "Array",
        JsonValue::String(_) => "String",
        JsonValue::Number(_) => "Number",
        JsonValue::Bool(_) => "Bool",
        JsonValue::Null => "Null",
    }
}

#[cfg(test)]
mod tests {
    use super::{Encoding, SimpleHttpConfig};

    use crate::shutdown::ShutdownSignal;
    use crate::{
        config::{log_schema, GlobalOptions, SourceConfig},
        event::Event,
        test_util::{collect_n, next_addr, trace_init, wait_for_tcp},
        Pipeline,
    };
    use futures::compat::Future01CompatExt;
    use futures01::sync::mpsc;
    use http::HeaderMap;
    use pretty_assertions::assert_eq;
    use std::net::SocketAddr;
    use string_cache::DefaultAtom as Atom;

    async fn source(
        encoding: Encoding,
        headers: Vec<String>,
    ) -> (mpsc::Receiver<Event>, SocketAddr) {
        let (sender, recv) = Pipeline::new_test();
        let address = next_addr();
        tokio::spawn(async move {
            SimpleHttpConfig {
                address,
                encoding,
                headers,
                tls: None,
            }
            .build_async(
                "default",
                &GlobalOptions::default(),
                ShutdownSignal::noop(),
                sender,
            )
            .await
            .unwrap()
            .compat()
            .await
            .unwrap();
        });
        wait_for_tcp(address).await;
        (recv, address)
    }

    async fn send(address: SocketAddr, body: &str) -> u16 {
        reqwest::Client::new()
            .post(&format!("http://{}/", address))
            .body(body.to_owned())
            .send()
            .await
            .unwrap()
            .status()
            .as_u16()
    }

    async fn send_with_headers(address: SocketAddr, body: &str, headers: HeaderMap) -> u16 {
        reqwest::Client::new()
            .post(&format!("http://{}/", address))
            .headers(headers)
            .body(body.to_owned())
            .send()
            .await
            .unwrap()
            .status()
            .as_u16()
    }

    #[tokio::test]
    async fn http_multiline_text() {
        trace_init();

        let body = "test body\n\ntest body 2";

        let (rx, addr) = source(Encoding::default(), vec![]).await;

        assert_eq!(200, send(addr, body).await);

        let mut events = collect_n(rx, 2).await.unwrap();
        {
            let event = events.remove(0);
            let log = event.as_log();
            assert_eq!(log[&log_schema().message_key()], "test body".into());
            assert!(log.get(&log_schema().timestamp_key()).is_some());
            assert_eq!(log[log_schema().source_type_key()], "http".into());
        }
        {
            let event = events.remove(0);
            let log = event.as_log();
            assert_eq!(log[&log_schema().message_key()], "test body 2".into());
            assert!(log.get(&log_schema().timestamp_key()).is_some());
            assert_eq!(log[log_schema().source_type_key()], "http".into());
        }
    }

    #[tokio::test]
    async fn http_multiline_text2() {
        trace_init();

        //same as above test but with a newline at the end
        let body = "test body\n\ntest body 2\n";

        let (rx, addr) = source(Encoding::default(), vec![]).await;

        assert_eq!(200, send(addr, body).await);

        let mut events = collect_n(rx, 2).await.unwrap();
        {
            let event = events.remove(0);
            let log = event.as_log();
            assert_eq!(log[&log_schema().message_key()], "test body".into());
            assert!(log.get(&log_schema().timestamp_key()).is_some());
            assert_eq!(log[log_schema().source_type_key()], "http".into());
        }
        {
            let event = events.remove(0);
            let log = event.as_log();
            assert_eq!(log[&log_schema().message_key()], "test body 2".into());
            assert!(log.get(&log_schema().timestamp_key()).is_some());
            assert_eq!(log[log_schema().source_type_key()], "http".into());
        }
    }

    #[tokio::test]
    async fn http_json_parsing() {
        trace_init();

        let (rx, addr) = source(Encoding::Json, vec![]).await;

        assert_eq!(400, send(addr, "{").await); //malformed
        assert_eq!(400, send(addr, r#"{"key"}"#).await); //key without value

        assert_eq!(200, send(addr, "{}").await); //can be one object or array of objects
        assert_eq!(200, send(addr, "[{},{},{}]").await);

        let mut events = collect_n(rx, 2).await.unwrap();
        assert!(events
            .remove(1)
            .as_log()
            .get(&log_schema().timestamp_key())
            .is_some());
        assert!(events
            .remove(0)
            .as_log()
            .get(&log_schema().timestamp_key())
            .is_some());
    }

    #[tokio::test]
    async fn http_json_values() {
        trace_init();

        let (rx, addr) = source(Encoding::Json, vec![]).await;

        assert_eq!(200, send(addr, r#"[{"key":"value"}]"#).await);
        assert_eq!(200, send(addr, r#"{"key2":"value2"}"#).await);

        let mut events = collect_n(rx, 2).await.unwrap();
        {
            let event = events.remove(0);
            let log = event.as_log();
            assert_eq!(log[&Atom::from("key")], "value".into());
            assert!(log.get(&log_schema().timestamp_key()).is_some());
            assert_eq!(log[log_schema().source_type_key()], "http".into());
        }
        {
            let event = events.remove(0);
            let log = event.as_log();
            assert_eq!(log[&Atom::from("key2")], "value2".into());
            assert!(log.get(&log_schema().timestamp_key()).is_some());
            assert_eq!(log[log_schema().source_type_key()], "http".into());
        }
    }

    #[tokio::test]
    async fn http_ndjson() {
        trace_init();

        let (rx, addr) = source(Encoding::Ndjson, vec![]).await;

        assert_eq!(400, send(addr, r#"[{"key":"value"}]"#).await); //one object per line

        assert_eq!(
            200,
            send(addr, "{\"key1\":\"value1\"}\n\n{\"key2\":\"value2\"}").await
        );

        let mut events = collect_n(rx, 2).await.unwrap();
        {
            let event = events.remove(0);
            let log = event.as_log();
            assert_eq!(log[&Atom::from("key1")], "value1".into());
            assert!(log.get(&log_schema().timestamp_key()).is_some());
            assert_eq!(log[log_schema().source_type_key()], "http".into());
        }
        {
            let event = events.remove(0);
            let log = event.as_log();
            assert_eq!(log[&Atom::from("key2")], "value2".into());
            assert!(log.get(&log_schema().timestamp_key()).is_some());
            assert_eq!(log[log_schema().source_type_key()], "http".into());
        }
    }

    #[tokio::test]
    async fn http_headers() {
        trace_init();

        let mut headers = HeaderMap::new();
        headers.insert("User-Agent", "test_client".parse().unwrap());
        headers.insert("Upgrade-Insecure-Requests", "false".parse().unwrap());

        let (rx, addr) = source(
            Encoding::Ndjson,
            vec![
                "User-Agent".to_string(),
                "Upgrade-Insecure-Requests".to_string(),
                "AbsentHeader".to_string(),
            ],
        )
        .await;

        assert_eq!(
            200,
            send_with_headers(addr, "{\"key1\":\"value1\"}", headers).await
        );

        let mut events = collect_n(rx, 1).await.unwrap();
        {
            let event = events.remove(0);
            let log = event.as_log();
            assert_eq!(log[&Atom::from("key1")], "value1".into());
            assert_eq!(log[&Atom::from("User-Agent")], "test_client".into());
            assert_eq!(
                log[&Atom::from("Upgrade-Insecure-Requests")],
                "false".into()
            );
            assert_eq!(log[&Atom::from("AbsentHeader")], "".into());
            assert!(log.get(&log_schema().timestamp_key()).is_some());
            assert_eq!(log[log_schema().source_type_key()], "http".into());
        }
    }
}<|MERGE_RESOLUTION|>--- conflicted
+++ resolved
@@ -1,13 +1,8 @@
 use crate::{
-<<<<<<< HEAD
     config::{
         log_schema, DataType, GenerateConfig, GlobalOptions, SourceConfig, SourceDescription,
     },
-    event::Event,
-=======
-    config::{log_schema, DataType, GlobalOptions, SourceConfig, SourceDescription},
     event::{Event, Value},
->>>>>>> 0ddab1c7
     shutdown::ShutdownSignal,
     sources::util::{ErrorMessage, HttpSource},
     tls::TlsConfig,
