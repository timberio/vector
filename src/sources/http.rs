use crate::{
    config::{DataType, GlobalOptions, SourceConfig, SourceDescription},
    event::{self, Event},
    shutdown::ShutdownSignal,
    sources::util::{ErrorMessage, HttpSource},
    tls::TlsConfig,
    Pipeline,
};
<<<<<<< HEAD
use async_trait::async_trait;
use bytes05::{Bytes, BytesMut};
=======
use bytes::{Bytes, BytesMut};
>>>>>>> 8e7a3674
use chrono::Utc;
use codec::BytesDelimitedCodec;
use serde::{Deserialize, Serialize};
use serde_json::Value as JsonValue;
use std::net::SocketAddr;
use tokio_util::codec::Decoder;
use warp::http::{HeaderMap, HeaderValue, StatusCode};

#[derive(Deserialize, Serialize, Debug, Clone)]
pub struct SimpleHttpConfig {
    address: SocketAddr,
    #[serde(default)]
    encoding: Encoding,
    #[serde(default)]
    headers: Vec<String>,
    tls: Option<TlsConfig>,
}

inventory::submit! {
    SourceDescription::new_without_default::<SimpleHttpConfig>("http")
}

#[derive(Clone)]
struct SimpleHttpSource {
    encoding: Encoding,
    headers: Vec<String>,
}

#[derive(Deserialize, Serialize, Debug, Eq, PartialEq, Clone, Derivative, Copy)]
#[serde(rename_all = "snake_case")]
#[derivative(Default)]
pub enum Encoding {
    #[derivative(Default)]
    Text,
    Ndjson,
    Json,
}

impl HttpSource for SimpleHttpSource {
    fn build_event(&self, body: Bytes, header_map: HeaderMap) -> Result<Vec<Event>, ErrorMessage> {
        decode_body(body, self.encoding)
            .map(|events| add_headers(events, &self.headers, header_map))
            .map(|mut events| {
                // Add source type
                let key = event::log_schema().source_type_key();
                for event in events.iter_mut() {
                    event.as_mut_log().try_insert(key, "http");
                }
                events
            })
    }
}

#[typetag::serde(name = "http")]
#[async_trait]
impl SourceConfig for SimpleHttpConfig {
    fn build(
        &self,
        _name: &str,
        _globals: &GlobalOptions,
        _shutdown: ShutdownSignal,
        _out: Pipeline,
    ) -> crate::Result<super::Source> {
        unimplemented!()
    }

    async fn build_async(
        &self,
        _: &str,
        _: &GlobalOptions,
        shutdown: ShutdownSignal,
        out: Pipeline,
    ) -> crate::Result<super::Source> {
        let source = SimpleHttpSource {
            encoding: self.encoding,
            headers: self.headers.clone(),
        };
        source.run(self.address, "", &self.tls, out, shutdown)
    }

    fn output_type(&self) -> DataType {
        DataType::Log
    }

    fn source_type(&self) -> &'static str {
        "http"
    }
}

fn add_headers(
    mut events: Vec<Event>,
    headers_config: &[String],
    headers: HeaderMap,
) -> Vec<Event> {
    for header_name in headers_config {
        let value = headers
            .get(header_name)
            .map(HeaderValue::as_bytes)
            .unwrap_or_default();
        for event in events.iter_mut() {
            event.as_mut_log().insert(header_name as &str, value);
        }
    }

    events
}

fn body_to_lines(buf: Bytes) -> impl Iterator<Item = Result<Bytes, ErrorMessage>> {
    let mut body = BytesMut::new();
    body.extend_from_slice(&buf);

    let mut decoder = BytesDelimitedCodec::new(b'\n');
    std::iter::from_fn(move || {
        match decoder.decode_eof(&mut body) {
            Err(e) => Some(Err(ErrorMessage::new(
                StatusCode::BAD_REQUEST,
                format!("Bad request: {}", e),
            ))),
            Ok(Some(b)) => Some(Ok(b)),
            Ok(None) => None, // actually done
        }
    })
    .filter(|s| match s {
        // filter empty lines
        Ok(b) => !b.is_empty(),
        _ => true,
    })
}

fn decode_body(body: Bytes, enc: Encoding) -> Result<Vec<Event>, ErrorMessage> {
    match enc {
        Encoding::Text => body_to_lines(body)
            .map(|r| Ok(Event::from(r?)))
            .collect::<Result<_, _>>(),
        Encoding::Ndjson => body_to_lines(body)
            .map(|j| {
                let parsed_json = serde_json::from_slice(&j?)
                    .map_err(|e| json_error(format!("Error parsing Ndjson: {:?}", e)))?;
                json_parse_object(parsed_json)
            })
            .collect::<Result<_, _>>(),
        Encoding::Json => {
            let parsed_json = serde_json::from_slice(&body)
                .map_err(|e| json_error(format!("Error parsing Json: {:?}", e)))?;
            json_parse_array_of_object(parsed_json)
        }
    }
}

fn json_parse_object(value: JsonValue) -> Result<Event, ErrorMessage> {
    let mut event = Event::new_empty_log();
    let log = event.as_mut_log();
    log.insert(event::log_schema().timestamp_key().clone(), Utc::now()); // Add timestamp
    match value {
        JsonValue::Object(map) => {
            for (k, v) in map {
                log.insert(k, v);
            }
            Ok(event)
        }
        _ => Err(json_error(format!(
            "Expected Object, got {}",
            json_value_to_type_string(&value)
        ))),
    }
}

fn json_parse_array_of_object(value: JsonValue) -> Result<Vec<Event>, ErrorMessage> {
    match value {
        JsonValue::Array(v) => v
            .into_iter()
            .map(json_parse_object)
            .collect::<Result<_, _>>(),
        JsonValue::Object(map) => {
            //treat like an array of one object
            Ok(vec![json_parse_object(JsonValue::Object(map))?])
        }
        _ => Err(json_error(format!(
            "Expected Array or Object, got {}.",
            json_value_to_type_string(&value)
        ))),
    }
}

fn json_error(s: String) -> ErrorMessage {
    ErrorMessage::new(StatusCode::BAD_REQUEST, format!("Bad JSON: {}", s))
}

fn json_value_to_type_string(value: &JsonValue) -> &'static str {
    match value {
        JsonValue::Object(_) => "Object",
        JsonValue::Array(_) => "Array",
        JsonValue::String(_) => "String",
        JsonValue::Number(_) => "Number",
        JsonValue::Bool(_) => "Bool",
        JsonValue::Null => "Null",
    }
}

#[cfg(test)]
mod tests {
    use super::{Encoding, SimpleHttpConfig};

    use crate::shutdown::ShutdownSignal;
    use crate::{
        config::{GlobalOptions, SourceConfig},
        event::{self, Event},
        runtime::Runtime,
        test_util::{self, collect_n, runtime},
        Pipeline,
    };
    use futures::compat::Future01CompatExt;
    use futures01::sync::mpsc;
    use http::HeaderMap;
    use pretty_assertions::assert_eq;
    use std::net::SocketAddr;
    use string_cache::DefaultAtom as Atom;

    fn source(
        rt: &mut Runtime,
        encoding: Encoding,
        headers: Vec<String>,
    ) -> (mpsc::Receiver<Event>, SocketAddr) {
        test_util::trace_init();
        let (sender, recv) = Pipeline::new_test();
        let address = test_util::next_addr();
        rt.spawn_std(async move {
            SimpleHttpConfig {
                address,
                encoding,
                headers,
                tls: None,
            }
            .build_async(
                "default",
                &GlobalOptions::default(),
                ShutdownSignal::noop(),
                sender,
            )
            .await
            .unwrap()
            .compat()
            .await
            .unwrap();
        });
        (recv, address)
    }

    async fn send(address: SocketAddr, body: &str) -> u16 {
        reqwest::Client::new()
            .post(&format!("http://{}/", address))
            .body(body.to_owned())
            .send()
            .await
            .unwrap()
            .status()
            .as_u16()
    }

    async fn send_with_headers(address: SocketAddr, body: &str, headers: HeaderMap) -> u16 {
        reqwest::Client::new()
            .post(&format!("http://{}/", address))
            .headers(headers)
            .body(body.to_owned())
            .send()
            .await
            .unwrap()
            .status()
            .as_u16()
    }

    #[test]
    fn http_multiline_text() {
        let body = "test body\n\ntest body 2";

        let mut rt = runtime();
        let (rx, addr) = source(&mut rt, Encoding::default(), vec![]);

        rt.block_on_std(async move {
            assert_eq!(200, send(addr, body).await);

            let mut events = collect_n(rx, 2).compat().await.unwrap();
            {
                let event = events.remove(0);
                let log = event.as_log();
                assert_eq!(log[&event::log_schema().message_key()], "test body".into());
                assert!(log.get(&event::log_schema().timestamp_key()).is_some());
                assert_eq!(log[event::log_schema().source_type_key()], "http".into());
            }
            {
                let event = events.remove(0);
                let log = event.as_log();
                assert_eq!(
                    log[&event::log_schema().message_key()],
                    "test body 2".into()
                );
                assert!(log.get(&event::log_schema().timestamp_key()).is_some());
                assert_eq!(log[event::log_schema().source_type_key()], "http".into());
            }
        });
    }

    #[test]
    fn http_multiline_text2() {
        //same as above test but with a newline at the end
        let body = "test body\n\ntest body 2\n";

        let mut rt = runtime();
        let (rx, addr) = source(&mut rt, Encoding::default(), vec![]);

        rt.block_on_std(async move {
            assert_eq!(200, send(addr, body).await);

            let mut events = collect_n(rx, 2).compat().await.unwrap();
            {
                let event = events.remove(0);
                let log = event.as_log();
                assert_eq!(log[&event::log_schema().message_key()], "test body".into());
                assert!(log.get(&event::log_schema().timestamp_key()).is_some());
                assert_eq!(log[event::log_schema().source_type_key()], "http".into());
            }
            {
                let event = events.remove(0);
                let log = event.as_log();
                assert_eq!(
                    log[&event::log_schema().message_key()],
                    "test body 2".into()
                );
                assert!(log.get(&event::log_schema().timestamp_key()).is_some());
                assert_eq!(log[event::log_schema().source_type_key()], "http".into());
            }
        });
    }

    #[test]
    fn http_json_parsing() {
        let mut rt = runtime();
        let (rx, addr) = source(&mut rt, Encoding::Json, vec![]);

        rt.block_on_std(async move {
            assert_eq!(400, send(addr, "{").await); //malformed
            assert_eq!(400, send(addr, r#"{"key"}"#).await); //key without value

            assert_eq!(200, send(addr, "{}").await); //can be one object or array of objects
            assert_eq!(200, send(addr, "[{},{},{}]").await);

            let mut events = collect_n(rx, 2).compat().await.unwrap();
            assert!(events
                .remove(1)
                .as_log()
                .get(&event::log_schema().timestamp_key())
                .is_some());
            assert!(events
                .remove(0)
                .as_log()
                .get(&event::log_schema().timestamp_key())
                .is_some());
        });
    }

    #[test]
    fn http_json_values() {
        let mut rt = runtime();
        let (rx, addr) = source(&mut rt, Encoding::Json, vec![]);

        rt.block_on_std(async move {
            assert_eq!(200, send(addr, r#"[{"key":"value"}]"#).await);
            assert_eq!(200, send(addr, r#"{"key2":"value2"}"#).await);

            let mut events = collect_n(rx, 2).compat().await.unwrap();
            {
                let event = events.remove(0);
                let log = event.as_log();
                assert_eq!(log[&Atom::from("key")], "value".into());
                assert!(log.get(&event::log_schema().timestamp_key()).is_some());
                assert_eq!(log[event::log_schema().source_type_key()], "http".into());
            }
            {
                let event = events.remove(0);
                let log = event.as_log();
                assert_eq!(log[&Atom::from("key2")], "value2".into());
                assert!(log.get(&event::log_schema().timestamp_key()).is_some());
                assert_eq!(log[event::log_schema().source_type_key()], "http".into());
            }
        });
    }

    #[test]
    fn http_ndjson() {
        let mut rt = runtime();
        let (rx, addr) = source(&mut rt, Encoding::Ndjson, vec![]);

        rt.block_on_std(async move {
            assert_eq!(400, send(addr, r#"[{"key":"value"}]"#).await); //one object per line

            assert_eq!(
                200,
                send(addr, "{\"key1\":\"value1\"}\n\n{\"key2\":\"value2\"}").await
            );

            let mut events = collect_n(rx, 2).compat().await.unwrap();
            {
                let event = events.remove(0);
                let log = event.as_log();
                assert_eq!(log[&Atom::from("key1")], "value1".into());
                assert!(log.get(&event::log_schema().timestamp_key()).is_some());
                assert_eq!(log[event::log_schema().source_type_key()], "http".into());
            }
            {
                let event = events.remove(0);
                let log = event.as_log();
                assert_eq!(log[&Atom::from("key2")], "value2".into());
                assert!(log.get(&event::log_schema().timestamp_key()).is_some());
                assert_eq!(log[event::log_schema().source_type_key()], "http".into());
            }
        });
    }

    #[test]
    fn http_headers() {
        let mut headers = HeaderMap::new();
        headers.insert("User-Agent", "test_client".parse().unwrap());
        headers.insert("Upgrade-Insecure-Requests", "false".parse().unwrap());

        let mut rt = runtime();
        let (rx, addr) = source(
            &mut rt,
            Encoding::Ndjson,
            vec![
                "User-Agent".to_string(),
                "Upgrade-Insecure-Requests".to_string(),
                "AbsentHeader".to_string(),
            ],
        );

        rt.block_on_std(async move {
            assert_eq!(
                200,
                send_with_headers(addr, "{\"key1\":\"value1\"}", headers).await
            );

            let mut events = collect_n(rx, 1).compat().await.unwrap();
            {
                let event = events.remove(0);
                let log = event.as_log();
                assert_eq!(log[&Atom::from("key1")], "value1".into());
                assert_eq!(log[&Atom::from("User-Agent")], "test_client".into());
                assert_eq!(
                    log[&Atom::from("Upgrade-Insecure-Requests")],
                    "false".into()
                );
                assert_eq!(log[&Atom::from("AbsentHeader")], "".into());
                assert!(log.get(&event::log_schema().timestamp_key()).is_some());
                assert_eq!(log[event::log_schema().source_type_key()], "http".into());
            }
        });
    }
}<|MERGE_RESOLUTION|>--- conflicted
+++ resolved
@@ -6,12 +6,8 @@
     tls::TlsConfig,
     Pipeline,
 };
-<<<<<<< HEAD
 use async_trait::async_trait;
-use bytes05::{Bytes, BytesMut};
-=======
 use bytes::{Bytes, BytesMut};
->>>>>>> 8e7a3674
 use chrono::Utc;
 use codec::BytesDelimitedCodec;
 use serde::{Deserialize, Serialize};
