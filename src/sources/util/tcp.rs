--- conflicted
+++ resolved
@@ -10,11 +10,7 @@
     future::{self, BoxFuture},
     stream, FutureExt, Stream, StreamExt, TryFutureExt,
 };
-<<<<<<< HEAD
-use futures01::{sync::mpsc, Sink};
-=======
-use futures01::{future, stream, Async, Future, Sink, Stream};
->>>>>>> 0b01a4c2
+use futures01::Sink;
 use listenfd::ListenFd;
 use serde::{de, Deserialize, Deserializer, Serialize};
 use std::{fmt, future::Future, io, net::SocketAddr, pin::Pin, task::Poll, time::Duration};
