use crate::{
<<<<<<< HEAD
    internal_events::TcpSocketConnectionError,
=======
    internal_events::{ConnectionOpen, OpenGauge, TcpConnectionError},
>>>>>>> 221a1f7a
    shutdown::ShutdownSignal,
    tls::{MaybeTlsIncomingStream, MaybeTlsListener, MaybeTlsSettings},
    Event, Pipeline,
};
use bytes::Bytes;
use futures::{
    compat::Sink01CompatExt,
    future::{self, BoxFuture},
    stream, FutureExt, StreamExt, TryFutureExt,
};
use futures01::Sink;
use listenfd::ListenFd;
use serde::{de, Deserialize, Deserializer, Serialize};
use std::{fmt, io, mem::drop, net::SocketAddr, task::Poll, time::Duration};
use tokio::{
    net::{TcpListener, TcpStream},
    time::delay_for,
};
use tokio_util::codec::{Decoder, FramedRead};
use tracing_futures::Instrument;

async fn make_listener(
    addr: SocketListenAddr,
    mut listenfd: ListenFd,
    tls: &MaybeTlsSettings,
) -> Option<MaybeTlsListener> {
    match addr {
        SocketListenAddr::SocketAddr(addr) => match tls.bind(&addr).await {
            Ok(listener) => Some(listener),
            Err(err) => {
                error!("Failed to bind to listener socket: {}", err);
                None
            }
        },
        SocketListenAddr::SystemdFd(offset) => match listenfd.take_tcp_listener(offset) {
            Ok(Some(listener)) => match TcpListener::from_std(listener) {
                Ok(listener) => Some(listener.into()),
                Err(err) => {
                    error!("Failed to bind to listener socket: {}", err);
                    None
                }
            },
            Ok(None) => {
                error!("Failed to take listen FD, not open or already taken");
                None
            }
            Err(err) => {
                error!("Failed to take listen FD: {}", err);
                None
            }
        },
    }
}

pub trait TcpSource: Clone + Send + Sync + 'static {
    // Should be default: `std::io::Error`.
    // Right now this is unstable: https://github.com/rust-lang/rust/issues/29661
    type Error: From<io::Error> + std::fmt::Debug + std::fmt::Display;
    type Decoder: Decoder<Error = Self::Error> + Send + 'static;

    fn decoder(&self) -> Self::Decoder;

    fn build_event(&self, frame: <Self::Decoder as Decoder>::Item, host: Bytes) -> Option<Event>;

    fn run(
        self,
        addr: SocketListenAddr,
        shutdown_timeout_secs: u64,
        tls: MaybeTlsSettings,
        shutdown: ShutdownSignal,
        out: Pipeline,
    ) -> crate::Result<crate::sources::Source> {
        let out = out.sink_map_err(|e| error!("Error sending event: {:?}", e));

        let listenfd = ListenFd::from_env();

        let fut = async move {
            let listener = match make_listener(addr, listenfd, &tls).await {
                None => return Err(()),
                Some(listener) => listener,
            };

            info!(
                message = "Listening.",
                addr = %listener
                    .local_addr()
                    .map(SocketListenAddr::SocketAddr)
                    .unwrap_or(addr)
            );

            let tripwire = shutdown.clone();
            let tripwire = async move {
                let _ = tripwire.await;
                delay_for(Duration::from_secs(shutdown_timeout_secs)).await;
            }
            .shared();

            let connection_gauge = OpenGauge::new();

            listener
                .accept_stream()
                .take_until(shutdown.clone())
                .for_each(|connection| {
                    let shutdown = shutdown.clone();
                    let tripwire = tripwire.clone();
                    let source = self.clone();
                    let out = out.clone();
                    let connection_gauge = connection_gauge.clone();

                    async move {
                        let socket = match connection {
                            Ok(socket) => socket,
                            Err(error) => {
                                error!(
                                    message = "failed to accept socket",
                                    %error
                                );
                                return;
                            }
                        };

                        let peer_addr = socket.peer_addr().ip().to_string();
                        let span = info_span!("connection", %peer_addr);
                        let host = Bytes::from(peer_addr);

                        let tripwire = tripwire
                            .map(move |_| {
                                info!(
                                    "Resetting connection (still open after {} seconds).",
                                    shutdown_timeout_secs
                                );
                            })
                            .boxed();

                        span.in_scope(|| {
                            let peer_addr = socket.peer_addr();
                            debug!(message = "accepted a new connection", %peer_addr);

                            let open_token =
                                connection_gauge.open(|count| emit!(ConnectionOpen { count }));

                            let fut = handle_stream(shutdown, socket, source, tripwire, host, out);
                            tokio::spawn(
                                fut.map(move |()| drop(open_token)).instrument(span.clone()),
                            );
                        });
                    }
                })
                .map(Ok)
                .await
        };

        Ok(Box::new(fut.boxed().compat()))
    }
}

async fn handle_stream(
    mut shutdown: ShutdownSignal,
    mut socket: MaybeTlsIncomingStream<TcpStream>,
    source: impl TcpSource,
    tripwire: BoxFuture<'static, ()>,
    host: Bytes,
    out: impl Sink<SinkItem = Event, SinkError = ()> + Send + 'static,
) {
    tokio::select! {
        result = socket.handshake() => {
            if let Err(error) = result {
                emit!(TcpSocketConnectionError { error });
                return;
            }
        },
        _ = &mut shutdown => {
            return;
        }
    };

    let mut _token = None;
    let mut shutdown = Some(shutdown);
    let mut reader = FramedRead::new(socket, source.decoder());
    stream::poll_fn(move |cx| {
        if let Some(fut) = shutdown.as_mut() {
            match fut.poll_unpin(cx) {
                Poll::Ready(token) => {
                    debug!("Start graceful shutdown");
                    // Close our write part of TCP socket to signal the other side
                    // that it should stop writing and close the channel.
                    let socket: Option<&TcpStream> = reader.get_ref().get_ref();
                    if let Some(socket) = socket {
                        if let Err(error) = socket.shutdown(std::net::Shutdown::Write) {
                            warn!(message = "Failed in signalling to the other side to close the TCP channel.", %error);
                        }
                    } else {
                        // Connection hasn't yet been established so we are done here.
                        debug!("Closing connection that hasn't yet been fully established.");
                        return Poll::Ready(None);
                    }

                    _token = Some(token);
                    shutdown = None;
                }
                Poll::Pending => {}
            }
        }

        reader.poll_next_unpin(cx)
    })
    .take_until(tripwire)
    .filter_map(move |frame| future::ready(match frame {
        Ok(frame) => {
            let host = host.clone();
            source.build_event(frame, host).map(Ok)
        }
        Err(error) => {
            warn!(message = "Failed to read data from TCP source.", %error);
            None
        }
    }))
    .forward(out.sink_compat())
    .map_err(|_| warn!(message = "Error received while processing TCP source."))
    .map(|_| debug!("connection closed."))
    .await
}

#[derive(Clone, Copy, Debug, Deserialize, PartialEq, Serialize)]
#[serde(untagged)]
pub enum SocketListenAddr {
    SocketAddr(SocketAddr),
    #[serde(deserialize_with = "parse_systemd_fd")]
    SystemdFd(usize),
}

impl fmt::Display for SocketListenAddr {
    fn fmt(&self, f: &mut fmt::Formatter) -> fmt::Result {
        match self {
            Self::SocketAddr(ref addr) => addr.fmt(f),
            Self::SystemdFd(offset) => write!(f, "systemd socket #{}", offset),
        }
    }
}

impl From<SocketAddr> for SocketListenAddr {
    fn from(addr: SocketAddr) -> Self {
        Self::SocketAddr(addr)
    }
}

fn parse_systemd_fd<'de, D>(des: D) -> Result<usize, D::Error>
where
    D: Deserializer<'de>,
{
    let s: &'de str = Deserialize::deserialize(des)?;
    match s {
        "systemd" => Ok(0),
        s if s.starts_with("systemd#") => {
            Ok(s[8..].parse::<usize>().map_err(de::Error::custom)? - 1)
        }
        _ => Err(de::Error::custom("must start with \"systemd\"")),
    }
}

#[cfg(test)]
mod test {
    use super::*;
    use serde::Deserialize;
    use std::net::{Ipv4Addr, SocketAddr, SocketAddrV4};

    #[derive(Debug, Deserialize)]
    struct Config {
        addr: SocketListenAddr,
    }

    #[test]
    fn parse_socket_listen_addr() {
        let test: Config = toml::from_str(r#"addr="127.1.2.3:1234""#).unwrap();
        assert_eq!(
            test.addr,
            SocketListenAddr::SocketAddr(SocketAddr::V4(SocketAddrV4::new(
                Ipv4Addr::new(127, 1, 2, 3),
                1234,
            )))
        );
        let test: Config = toml::from_str(r#"addr="systemd""#).unwrap();
        assert_eq!(test.addr, SocketListenAddr::SystemdFd(0));
        let test: Config = toml::from_str(r#"addr="systemd#3""#).unwrap();
        assert_eq!(test.addr, SocketListenAddr::SystemdFd(2));
    }
}<|MERGE_RESOLUTION|>--- conflicted
+++ resolved
@@ -1,9 +1,5 @@
 use crate::{
-<<<<<<< HEAD
-    internal_events::TcpSocketConnectionError,
-=======
-    internal_events::{ConnectionOpen, OpenGauge, TcpConnectionError},
->>>>>>> 221a1f7a
+    internal_events::{ConnectionOpen, OpenGauge, TcpSocketConnectionError},
     shutdown::ShutdownSignal,
     tls::{MaybeTlsIncomingStream, MaybeTlsListener, MaybeTlsSettings},
     Event, Pipeline,
