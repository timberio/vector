use crate::{
<<<<<<< HEAD
    config::{DataType, GlobalOptions, SourceConfig},
=======
    config::{log_schema, DataType, GlobalOptions, SourceConfig},
>>>>>>> 463e0838
    event::Event,
    internal_events::{HerokuLogplexRequestReadError, HerokuLogplexRequestReceived},
    shutdown::ShutdownSignal,
    sources::util::{ErrorMessage, HttpSource},
    tls::TlsConfig,
    Pipeline,
};
use async_trait::async_trait;
use bytes::{buf::BufExt, Bytes};
use chrono::{DateTime, Utc};
use serde::{Deserialize, Serialize};
use std::{
    io::{BufRead, BufReader},
    net::SocketAddr,
    str::FromStr,
};
use warp::http::{HeaderMap, StatusCode};

#[derive(Deserialize, Serialize, Debug, Clone)]
pub struct LogplexConfig {
    address: SocketAddr,
    tls: Option<TlsConfig>,
}

#[derive(Clone, Default)]
struct LogplexSource {}

impl HttpSource for LogplexSource {
    fn build_event(&self, body: Bytes, header_map: HeaderMap) -> Result<Vec<Event>, ErrorMessage> {
        decode_message(body, header_map)
    }
}

#[typetag::serde(name = "logplex")]
#[async_trait]
impl SourceConfig for LogplexConfig {
    fn build(
        &self,
        _name: &str,
        _globals: &GlobalOptions,
        _shutdown: ShutdownSignal,
        _out: Pipeline,
    ) -> crate::Result<super::Source> {
        unimplemented!()
    }

    async fn build_async(
        &self,
        _: &str,
        _: &GlobalOptions,
        shutdown: ShutdownSignal,
        out: Pipeline,
    ) -> crate::Result<super::Source> {
        let source = LogplexSource::default();
        source.run(self.address, "events", &self.tls, out, shutdown)
    }

    fn output_type(&self) -> DataType {
        DataType::Log
    }

    fn source_type(&self) -> &'static str {
        "logplex"
    }
}

fn decode_message(body: Bytes, header_map: HeaderMap) -> Result<Vec<Event>, ErrorMessage> {
    // Deal with headers
    let msg_count = match usize::from_str(get_header(&header_map, "Logplex-Msg-Count")?) {
        Ok(v) => v,
        Err(e) => return Err(header_error_message("Logplex-Msg-Count", &e.to_string())),
    };
    let frame_id = get_header(&header_map, "Logplex-Frame-Id")?;
    let drain_token = get_header(&header_map, "Logplex-Drain-Token")?;

    emit!(HerokuLogplexRequestReceived {
        msg_count,
        frame_id,
        drain_token
    });

    // Deal with body
    let events = body_to_events(body);

    if events.len() != msg_count {
        let error_msg = format!(
            "Parsed event count does not match message count header: {} vs {}",
            events.len(),
            msg_count
        );

        if cfg!(test) {
            panic!(error_msg);
        }
        return Err(header_error_message("Logplex-Msg-Count", &error_msg));
    }

    Ok(events)
}

fn get_header<'a>(header_map: &'a HeaderMap, name: &str) -> Result<&'a str, ErrorMessage> {
    if let Some(header_value) = header_map.get(name) {
        header_value
            .to_str()
            .map_err(|e| header_error_message(name, &e.to_string()))
    } else {
        Err(header_error_message(name, "Header does not exist"))
    }
}

fn header_error_message(name: &str, msg: &str) -> ErrorMessage {
    ErrorMessage::new(
        StatusCode::BAD_REQUEST,
        format!("Invalid request header {:?}: {:?}", name, msg),
    )
}

fn body_to_events(body: Bytes) -> Vec<Event> {
    let rdr = BufReader::new(body.reader());
    rdr.lines()
        .filter_map(|res| {
            res.map_err(|error| emit!(HerokuLogplexRequestReadError { error }))
                .ok()
        })
        .filter(|s| !s.is_empty())
        .map(line_to_event)
        .collect()
}

fn line_to_event(line: String) -> Event {
    let parts = line.splitn(8, ' ').collect::<Vec<&str>>();

    let mut event = if parts.len() == 8 {
        let timestamp = parts[2];
        let hostname = parts[3];
        let app_name = parts[4];
        let proc_id = parts[5];
        let message = parts[7];

        let mut event = Event::from(message);
        let log = event.as_mut_log();

        if let Ok(ts) = timestamp.parse::<DateTime<Utc>>() {
<<<<<<< HEAD
            log.insert(crate::config::log_schema().timestamp_key().clone(), ts);
        }

        log.insert(
            crate::config::log_schema().host_key().clone(),
            hostname.to_owned(),
        );
=======
            log.insert(log_schema().timestamp_key().clone(), ts);
        }

        log.insert(log_schema().host_key().clone(), hostname.to_owned());
>>>>>>> 463e0838

        log.insert("app_name", app_name.to_owned());
        log.insert("proc_id", proc_id.to_owned());

        event
    } else {
        warn!(
            message = "Line didn't match expected logplex format, so raw message is forwarded.",
            fields = parts.len(),
            rate_limit_secs = 10
        );
        Event::from(line)
    };

    // Add source type
<<<<<<< HEAD
    event.as_mut_log().try_insert(
        crate::config::log_schema().source_type_key(),
        Bytes::from("logplex"),
    );
=======
    event
        .as_mut_log()
        .try_insert(log_schema().source_type_key(), Bytes::from("logplex"));
>>>>>>> 463e0838

    event
}

#[cfg(test)]
mod tests {
    use super::LogplexConfig;
    use crate::shutdown::ShutdownSignal;
    use crate::{
<<<<<<< HEAD
        config::{GlobalOptions, SourceConfig},
=======
        config::{log_schema, GlobalOptions, SourceConfig},
>>>>>>> 463e0838
        event::Event,
        test_util::{collect_n, next_addr, trace_init, wait_for_tcp},
        Pipeline,
    };
    use chrono::{DateTime, Utc};
    use futures::compat::Future01CompatExt;
    use futures01::sync::mpsc;
    use pretty_assertions::assert_eq;
    use std::net::SocketAddr;

    async fn source() -> (mpsc::Receiver<Event>, SocketAddr) {
        let (sender, recv) = Pipeline::new_test();
        let address = next_addr();
        tokio::spawn(async move {
            LogplexConfig { address, tls: None }
                .build_async(
                    "default",
                    &GlobalOptions::default(),
                    ShutdownSignal::noop(),
                    sender,
                )
                .await
                .unwrap()
                .compat()
                .await
                .unwrap()
        });
        wait_for_tcp(address).await;
        (recv, address)
    }

    async fn send(address: SocketAddr, body: &str) -> u16 {
        let len = body.lines().count();
        reqwest::Client::new()
            .post(&format!("http://{}/events", address))
            .header("Logplex-Msg-Count", len)
            .header("Logplex-Frame-Id", "frame-foo")
            .header("Logplex-Drain-Token", "drain-bar")
            .body(body.to_owned())
            .send()
            .await
            .unwrap()
            .status()
            .as_u16()
    }

    #[tokio::test]
    async fn logplex_handles_router_log() {
        trace_init();

        let body = r#"267 <158>1 2020-01-08T22:33:57.353034+00:00 host heroku router - at=info method=GET path="/cart_link" host=lumberjack-store.timber.io request_id=05726858-c44e-4f94-9a20-37df73be9006 fwd="73.75.38.87" dyno=web.1 connect=1ms service=22ms status=304 bytes=656 protocol=http"#;

        let (rx, addr) = source().await;

        assert_eq!(200, send(addr, body).await);

        let mut events = collect_n(rx, body.lines().count()).await.unwrap();
        let event = events.remove(0);
        let log = event.as_log();

        assert_eq!(
<<<<<<< HEAD
            log[&crate::config::log_schema().message_key()],
            r#"at=info method=GET path="/cart_link" host=lumberjack-store.timber.io request_id=05726858-c44e-4f94-9a20-37df73be9006 fwd="73.75.38.87" dyno=web.1 connect=1ms service=22ms status=304 bytes=656 protocol=http"#.into()
        );
        assert_eq!(
            log[&crate::config::log_schema().timestamp_key()],
=======
            log[&log_schema().message_key()],
            r#"at=info method=GET path="/cart_link" host=lumberjack-store.timber.io request_id=05726858-c44e-4f94-9a20-37df73be9006 fwd="73.75.38.87" dyno=web.1 connect=1ms service=22ms status=304 bytes=656 protocol=http"#.into()
        );
        assert_eq!(
            log[&log_schema().timestamp_key()],
>>>>>>> 463e0838
            "2020-01-08T22:33:57.353034+00:00"
                .parse::<DateTime<Utc>>()
                .unwrap()
                .into()
        );
<<<<<<< HEAD
        assert_eq!(log[&crate::config::log_schema().host_key()], "host".into());
        assert_eq!(
            log[crate::config::log_schema().source_type_key()],
            "logplex".into()
        );
=======
        assert_eq!(log[&log_schema().host_key()], "host".into());
        assert_eq!(log[log_schema().source_type_key()], "logplex".into());
>>>>>>> 463e0838
    }

    #[test]
    fn logplex_handles_normal_lines() {
        let body = "267 <158>1 2020-01-08T22:33:57.353034+00:00 host heroku router - foo bar baz";
        let event = super::line_to_event(body.into());
        let log = event.as_log();

        assert_eq!(log[&log_schema().message_key()], "foo bar baz".into());
        assert_eq!(
<<<<<<< HEAD
            log[&crate::config::log_schema().message_key()],
            "foo bar baz".into()
        );
        assert_eq!(
            log[&crate::config::log_schema().timestamp_key()],
=======
            log[&log_schema().timestamp_key()],
>>>>>>> 463e0838
            "2020-01-08T22:33:57.353034+00:00"
                .parse::<DateTime<Utc>>()
                .unwrap()
                .into()
        );
<<<<<<< HEAD
        assert_eq!(log[&crate::config::log_schema().host_key()], "host".into());
        assert_eq!(
            log[crate::config::log_schema().source_type_key()],
            "logplex".into()
        );
=======
        assert_eq!(log[&log_schema().host_key()], "host".into());
        assert_eq!(log[log_schema().source_type_key()], "logplex".into());
>>>>>>> 463e0838
    }

    #[test]
    fn logplex_handles_malformed_lines() {
        let body = "what am i doing here";
        let event = super::line_to_event(body.into());
        let log = event.as_log();

        assert_eq!(
<<<<<<< HEAD
            log[&crate::config::log_schema().message_key()],
            "what am i doing here".into()
        );
        assert!(log
            .get(&crate::config::log_schema().timestamp_key())
            .is_some());
        assert_eq!(
            log[crate::config::log_schema().source_type_key()],
            "logplex".into()
        );
=======
            log[&log_schema().message_key()],
            "what am i doing here".into()
        );
        assert!(log.get(&log_schema().timestamp_key()).is_some());
        assert_eq!(log[log_schema().source_type_key()], "logplex".into());
>>>>>>> 463e0838
    }

    #[test]
    fn logplex_doesnt_blow_up_on_bad_framing() {
        let body = "1000000 <158>1 2020-01-08T22:33:57.353034+00:00 host heroku router - i'm not that long";
        let event = super::line_to_event(body.into());
        let log = event.as_log();

        assert_eq!(log[&log_schema().message_key()], "i'm not that long".into());
        assert_eq!(
<<<<<<< HEAD
            log[&crate::config::log_schema().message_key()],
            "i'm not that long".into()
        );
        assert_eq!(
            log[&crate::config::log_schema().timestamp_key()],
=======
            log[&log_schema().timestamp_key()],
>>>>>>> 463e0838
            "2020-01-08T22:33:57.353034+00:00"
                .parse::<DateTime<Utc>>()
                .unwrap()
                .into()
        );
<<<<<<< HEAD
        assert_eq!(log[&crate::config::log_schema().host_key()], "host".into());
        assert_eq!(
            log[crate::config::log_schema().source_type_key()],
            "logplex".into()
        );
=======
        assert_eq!(log[&log_schema().host_key()], "host".into());
        assert_eq!(log[log_schema().source_type_key()], "logplex".into());
>>>>>>> 463e0838
    }
}<|MERGE_RESOLUTION|>--- conflicted
+++ resolved
@@ -1,9 +1,5 @@
 use crate::{
-<<<<<<< HEAD
-    config::{DataType, GlobalOptions, SourceConfig},
-=======
     config::{log_schema, DataType, GlobalOptions, SourceConfig},
->>>>>>> 463e0838
     event::Event,
     internal_events::{HerokuLogplexRequestReadError, HerokuLogplexRequestReceived},
     shutdown::ShutdownSignal,
@@ -147,20 +143,10 @@
         let log = event.as_mut_log();
 
         if let Ok(ts) = timestamp.parse::<DateTime<Utc>>() {
-<<<<<<< HEAD
-            log.insert(crate::config::log_schema().timestamp_key().clone(), ts);
-        }
-
-        log.insert(
-            crate::config::log_schema().host_key().clone(),
-            hostname.to_owned(),
-        );
-=======
             log.insert(log_schema().timestamp_key().clone(), ts);
         }
 
         log.insert(log_schema().host_key().clone(), hostname.to_owned());
->>>>>>> 463e0838
 
         log.insert("app_name", app_name.to_owned());
         log.insert("proc_id", proc_id.to_owned());
@@ -176,16 +162,9 @@
     };
 
     // Add source type
-<<<<<<< HEAD
-    event.as_mut_log().try_insert(
-        crate::config::log_schema().source_type_key(),
-        Bytes::from("logplex"),
-    );
-=======
     event
         .as_mut_log()
         .try_insert(log_schema().source_type_key(), Bytes::from("logplex"));
->>>>>>> 463e0838
 
     event
 }
@@ -195,11 +174,7 @@
     use super::LogplexConfig;
     use crate::shutdown::ShutdownSignal;
     use crate::{
-<<<<<<< HEAD
-        config::{GlobalOptions, SourceConfig},
-=======
         config::{log_schema, GlobalOptions, SourceConfig},
->>>>>>> 463e0838
         event::Event,
         test_util::{collect_n, next_addr, trace_init, wait_for_tcp},
         Pipeline,
@@ -261,34 +236,18 @@
         let log = event.as_log();
 
         assert_eq!(
-<<<<<<< HEAD
-            log[&crate::config::log_schema().message_key()],
-            r#"at=info method=GET path="/cart_link" host=lumberjack-store.timber.io request_id=05726858-c44e-4f94-9a20-37df73be9006 fwd="73.75.38.87" dyno=web.1 connect=1ms service=22ms status=304 bytes=656 protocol=http"#.into()
-        );
-        assert_eq!(
-            log[&crate::config::log_schema().timestamp_key()],
-=======
             log[&log_schema().message_key()],
             r#"at=info method=GET path="/cart_link" host=lumberjack-store.timber.io request_id=05726858-c44e-4f94-9a20-37df73be9006 fwd="73.75.38.87" dyno=web.1 connect=1ms service=22ms status=304 bytes=656 protocol=http"#.into()
         );
         assert_eq!(
             log[&log_schema().timestamp_key()],
->>>>>>> 463e0838
             "2020-01-08T22:33:57.353034+00:00"
                 .parse::<DateTime<Utc>>()
                 .unwrap()
                 .into()
         );
-<<<<<<< HEAD
-        assert_eq!(log[&crate::config::log_schema().host_key()], "host".into());
-        assert_eq!(
-            log[crate::config::log_schema().source_type_key()],
-            "logplex".into()
-        );
-=======
         assert_eq!(log[&log_schema().host_key()], "host".into());
         assert_eq!(log[log_schema().source_type_key()], "logplex".into());
->>>>>>> 463e0838
     }
 
     #[test]
@@ -299,30 +258,14 @@
 
         assert_eq!(log[&log_schema().message_key()], "foo bar baz".into());
         assert_eq!(
-<<<<<<< HEAD
-            log[&crate::config::log_schema().message_key()],
-            "foo bar baz".into()
-        );
-        assert_eq!(
-            log[&crate::config::log_schema().timestamp_key()],
-=======
             log[&log_schema().timestamp_key()],
->>>>>>> 463e0838
             "2020-01-08T22:33:57.353034+00:00"
                 .parse::<DateTime<Utc>>()
                 .unwrap()
                 .into()
         );
-<<<<<<< HEAD
-        assert_eq!(log[&crate::config::log_schema().host_key()], "host".into());
-        assert_eq!(
-            log[crate::config::log_schema().source_type_key()],
-            "logplex".into()
-        );
-=======
         assert_eq!(log[&log_schema().host_key()], "host".into());
         assert_eq!(log[log_schema().source_type_key()], "logplex".into());
->>>>>>> 463e0838
     }
 
     #[test]
@@ -332,24 +275,11 @@
         let log = event.as_log();
 
         assert_eq!(
-<<<<<<< HEAD
-            log[&crate::config::log_schema().message_key()],
-            "what am i doing here".into()
-        );
-        assert!(log
-            .get(&crate::config::log_schema().timestamp_key())
-            .is_some());
-        assert_eq!(
-            log[crate::config::log_schema().source_type_key()],
-            "logplex".into()
-        );
-=======
             log[&log_schema().message_key()],
             "what am i doing here".into()
         );
         assert!(log.get(&log_schema().timestamp_key()).is_some());
         assert_eq!(log[log_schema().source_type_key()], "logplex".into());
->>>>>>> 463e0838
     }
 
     #[test]
@@ -360,29 +290,13 @@
 
         assert_eq!(log[&log_schema().message_key()], "i'm not that long".into());
         assert_eq!(
-<<<<<<< HEAD
-            log[&crate::config::log_schema().message_key()],
-            "i'm not that long".into()
-        );
-        assert_eq!(
-            log[&crate::config::log_schema().timestamp_key()],
-=======
             log[&log_schema().timestamp_key()],
->>>>>>> 463e0838
             "2020-01-08T22:33:57.353034+00:00"
                 .parse::<DateTime<Utc>>()
                 .unwrap()
                 .into()
         );
-<<<<<<< HEAD
-        assert_eq!(log[&crate::config::log_schema().host_key()], "host".into());
-        assert_eq!(
-            log[crate::config::log_schema().source_type_key()],
-            "logplex".into()
-        );
-=======
         assert_eq!(log[&log_schema().host_key()], "host".into());
         assert_eq!(log[log_schema().source_type_key()], "logplex".into());
->>>>>>> 463e0838
     }
 }