--- conflicted
+++ resolved
@@ -882,11 +882,7 @@
         trace_init();
 
         let message = "one_simple_text_event";
-<<<<<<< HEAD
-        let (mut rt, sink, source) = start(Encoding::Text, Compression::Gzip(0));
-=======
-        let (sink, source) = start(Encoding::Text, Compression::Gzip).await;
->>>>>>> 09b92915
+        let (sink, source) = start(Encoding::Text, Compression::Gzip(0)).await;
 
         let event = channel_n(vec![message], sink, source).await.remove(0);
 
@@ -925,11 +921,7 @@
         trace_init();
 
         let message = "one_simple_json_event";
-<<<<<<< HEAD
-        let (mut rt, sink, source) = start(Encoding::Json, Compression::Gzip(0));
-=======
-        let (sink, source) = start(Encoding::Json, Compression::Gzip).await;
->>>>>>> 09b92915
+        let (sink, source) = start(Encoding::Json, Compression::Gzip(0)).await;
 
         let event = channel_n(vec![message], sink, source).await.remove(0);
 
@@ -946,11 +938,7 @@
         trace_init();
 
         let n = 200;
-<<<<<<< HEAD
-        let (mut rt, sink, source) = start(Encoding::Json, Compression::Gzip(0));
-=======
-        let (sink, source) = start(Encoding::Json, Compression::Gzip).await;
->>>>>>> 09b92915
+        let (sink, source) = start(Encoding::Json, Compression::Gzip(0)).await;
 
         let messages = (0..n)
             .map(|i| format!("multiple_simple_json_event{}", i))
@@ -967,17 +955,11 @@
         }
     }
 
-<<<<<<< HEAD
-    #[test]
-    fn json_event() {
-        let (mut rt, sink, source) = start(Encoding::Json, Compression::Gzip(0));
-=======
     #[tokio::test]
     async fn json_event() {
         trace_init();
 
-        let (sink, source) = start(Encoding::Json, Compression::Gzip).await;
->>>>>>> 09b92915
+        let (sink, source) = start(Encoding::Json, Compression::Gzip(0)).await;
 
         let mut event = Event::new_empty_log();
         event.as_mut_log().insert("greeting", "hello");
@@ -994,17 +976,11 @@
         );
     }
 
-<<<<<<< HEAD
-    #[test]
-    fn line_to_message() {
-        let (mut rt, sink, source) = start(Encoding::Json, Compression::Gzip(0));
-=======
     #[tokio::test]
     async fn line_to_message() {
         trace_init();
 
-        let (sink, source) = start(Encoding::Json, Compression::Gzip).await;
->>>>>>> 09b92915
+        let (sink, source) = start(Encoding::Json, Compression::Gzip(0)).await;
 
         let mut event = Event::new_empty_log();
         event.as_mut_log().insert("line", "hello");
@@ -1042,19 +1018,9 @@
         assert_eq!(400, post(address, "services/collector/event", "").await);
     }
 
-<<<<<<< HEAD
-    #[test]
-    fn no_autorization() {
-        let message = "no_autorization";
-        let mut rt = runtime();
-        let (source, address) = source_with(&mut rt, None);
-        let (sink, health) = sink(address, Encoding::Text, Compression::Gzip(0));
-        assert!(rt.block_on(health).is_ok());
-=======
     #[tokio::test]
     async fn invalid_token() {
         trace_init();
->>>>>>> 09b92915
 
         let (_source, address) = source().await;
 
