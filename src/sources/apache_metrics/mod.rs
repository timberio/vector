use crate::{
    config::{self, GenerateConfig, GlobalOptions, SourceConfig, SourceDescription},
    event::metric::{Metric, MetricKind, MetricValue},
    internal_events::{
        ApacheMetricsErrorResponse, ApacheMetricsEventReceived, ApacheMetricsHttpError,
        ApacheMetricsParseError, ApacheMetricsRequestCompleted,
    },
    shutdown::ShutdownSignal,
    Event, Pipeline,
};
use chrono::Utc;
use futures::{
    compat::{Future01CompatExt, Sink01CompatExt},
    future, stream, FutureExt, StreamExt, TryFutureExt,
};
use futures01::Sink;
use hyper::{Body, Client, Request};
use hyper_openssl::HttpsConnector;
use parser::encode_namespace;
use serde::{Deserialize, Serialize};
use snafu::ResultExt;
use std::collections::BTreeMap;
use std::convert::TryInto;
use std::time::{Duration, Instant};

mod parser;

pub use parser::ParseError;

#[derive(Deserialize, Serialize, Clone, Debug)]
struct ApacheMetricsConfig {
    endpoints: Vec<String>,
    #[serde(default = "default_scrape_interval_secs")]
    scrape_interval_secs: u64,
    #[serde(default = "default_namespace")]
    namespace: String,
}

pub fn default_scrape_interval_secs() -> u64 {
    15
}

pub fn default_namespace() -> String {
    "apache".to_string()
}

inventory::submit! {
    SourceDescription::new::<ApacheMetricsConfig>("apache_metrics")
}

impl GenerateConfig for ApacheMetricsConfig {}

#[async_trait::async_trait]
#[typetag::serde(name = "apache_metrics")]
impl SourceConfig for ApacheMetricsConfig {
    async fn build(
        &self,
        _name: &str,
        _globals: &GlobalOptions,
        shutdown: ShutdownSignal,
        out: Pipeline,
    ) -> crate::Result<super::Source> {
        let urls = self
            .endpoints
            .iter()
            .map(|endpoint| endpoint.parse::<http::Uri>())
            .collect::<Result<Vec<_>, _>>()
            .context(super::UriParseError)?;

        Ok(apache_metrics(
            urls,
            self.scrape_interval_secs,
            self.namespace.clone(),
            shutdown,
            out,
        ))
    }

    fn output_type(&self) -> crate::config::DataType {
        config::DataType::Metric
    }

    fn source_type(&self) -> &'static str {
        "apache_metrics"
    }
}

trait UriExt {
    fn to_sanitized_string(&self) -> String;
}

impl UriExt for http::Uri {
    fn to_sanitized_string(&self) -> String {
        let mut s = String::new();

        if let Some(scheme) = self.scheme() {
            s.push_str(scheme.as_str());
            s.push_str("://");
        }

        if let Some(host) = self.host() {
            s.push_str(host);
        }

        if let Some(port) = self.port() {
            s.push_str(":");
            s.push_str(port.as_str());
        }

        s.push_str(self.path());

        if let Some(query) = self.query() {
            s.push_str(query);
        }

        s
    }
}

fn apache_metrics(
    urls: Vec<http::Uri>,
    interval: u64,
    namespace: String,
    shutdown: ShutdownSignal,
    out: Pipeline,
) -> super::Source {
    let out = out
        .sink_map_err(|e| error!("error sending metric: {:?}", e))
        .sink_compat();
    let task = tokio::time::interval(Duration::from_secs(interval))
        .take_until(shutdown.compat())
        .map(move |_| stream::iter(urls.clone()))
        .flatten()
        .map(move |url| {
            let https = HttpsConnector::new().expect("TLS initialization failed");
            let client = Client::builder().build(https);
            let sanitized_url = url.to_sanitized_string();

            let request = Request::get(&url)
                .body(Body::empty())
                .expect("error creating request");

            let mut tags: BTreeMap<String, String> = BTreeMap::new();
            tags.insert("endpoint".into(), sanitized_url.to_string());
            if let Some(host) = url.host() {
                tags.insert("host".into(), host.into());
            }

            let start = Instant::now();
            let namespace = namespace.clone();
            client
                .request(request)
                .and_then(|response| async {
                    let (header, body) = response.into_parts();
                    let body = hyper::body::to_bytes(body).await?;
                    Ok((header, body))
                })
                .into_stream()
                .filter_map(move |response| {
                    future::ready(match response {
                        Ok((header, body)) if header.status == hyper::StatusCode::OK => {
                            emit!(ApacheMetricsRequestCompleted {
                                start,
                                end: Instant::now()
                            });

                            let byte_size = body.len();
                            let body = String::from_utf8_lossy(&body);

                            let results = parser::parse(&body, &namespace, Utc::now(), Some(&tags))
                                .chain(vec![Ok(Metric {
                                    name: encode_namespace(&namespace, "up"),
                                    timestamp: Some(Utc::now()),
                                    tags: Some(tags.clone()),
                                    kind: MetricKind::Absolute,
                                    value: MetricValue::Gauge { value: 1.0 },
                                })]);

                            let metrics = results
                                .filter_map(|res| match res {
                                    Ok(metric) => Some(metric),
                                    Err(e) => {
                                        emit!(ApacheMetricsParseError {
                                            error: e,
                                            url: &sanitized_url,
                                        });
                                        None
                                    }
                                })
                                .collect::<Vec<_>>();

                            emit!(ApacheMetricsEventReceived {
                                byte_size,
                                count: metrics.len(),
                            });
                            Some(stream::iter(metrics).map(Event::Metric).map(Ok))
                        }
                        Ok((header, _)) => {
                            emit!(ApacheMetricsErrorResponse {
                                code: header.status,
                                url: &sanitized_url,
                            });
                            Some(
                                stream::iter(vec![Metric {
                                    name: encode_namespace(&namespace, "up"),
                                    timestamp: Some(Utc::now()),
                                    tags: Some(tags.clone()),
                                    kind: MetricKind::Absolute,
                                    value: MetricValue::Gauge { value: 1.0 },
                                }])
                                .map(Event::Metric)
                                .map(Ok),
                            )
                        }
                        Err(error) => {
                            emit!(ApacheMetricsHttpError {
                                error,
                                url: &sanitized_url
                            });
                            Some(
                                stream::iter(vec![Metric {
                                    name: encode_namespace(&namespace, "up"),
                                    timestamp: Some(Utc::now()),
                                    tags: Some(tags.clone()),
                                    kind: MetricKind::Absolute,
                                    value: MetricValue::Gauge { value: 0.0 },
                                }])
                                .map(Event::Metric)
                                .map(Ok),
                            )
                        }
                    })
                })
                .flatten()
        })
        .flatten()
        .forward(out)
        .inspect(|_| info!("finished sending"));

    Box::new(task.boxed().compat())
}

#[cfg(test)]
mod test {
    use super::*;
    use crate::{
        config::{GlobalOptions, SourceConfig},
        test_util::{collect_ready, next_addr, wait_for_tcp},
        Error,
    };
    use futures::compat::Future01CompatExt;
    use hyper::{
        service::{make_service_fn, service_fn},
        {Body, Response, Server},
    };
    use pretty_assertions::assert_eq;
    use tokio::time::{delay_for, Duration};

    #[tokio::test]
    async fn test_apache_up() {
        let in_addr = next_addr();

        let make_svc = make_service_fn(|_| async {
            Ok::<_, Error>(service_fn(|_| async {
                Ok::<_, Error>(Response::new(Body::from(
                    r##"
localhost
ServerVersion: Apache/2.4.46 (Unix)
ServerMPM: event
Server Built: Aug  5 2020 23:20:17
CurrentTime: Friday, 21-Aug-2020 18:41:34 UTC
RestartTime: Friday, 21-Aug-2020 18:41:08 UTC
ParentServerConfigGeneration: 1
ParentServerMPMGeneration: 0
ServerUptimeSeconds: 26
ServerUptime: 26 seconds
Load1: 0.00
Load5: 0.03
Load15: 0.03
Total Accesses: 30
Total kBytes: 217
Total Duration: 11
CPUUser: .2
CPUSystem: .02
CPUChildrenUser: 0
CPUChildrenSystem: 0
CPULoad: .846154
Uptime: 26
ReqPerSec: 1.15385
BytesPerSec: 8546.46
BytesPerReq: 7406.93
DurationPerReq: .366667
BusyWorkers: 1
IdleWorkers: 74
Processes: 3
Stopping: 0
BusyWorkers: 1
IdleWorkers: 74
ConnsTotal: 1
ConnsAsyncWriting: 0
ConnsAsyncKeepAlive: 0
ConnsAsyncClosing: 0
Scoreboard: ____S_____I______R____I_______KK___D__C__G_L____________W__________________.....................................................................................................................................................................................................................................................................................................................................
                    "##,
                )))
            }))
        });

        tokio::spawn(async move {
            if let Err(e) = Server::bind(&in_addr).serve(make_svc).await {
                error!("server error: {:?}", e);
            }
        });
        wait_for_tcp(in_addr).await;

        let (tx, rx) = Pipeline::new_test();

        let source = ApacheMetricsConfig {
            endpoints: vec![format!("http://foo:bar@{}", in_addr)],
            scrape_interval_secs: 1,
            namespace: "custom".to_string(),
        }
        .build(
            "default",
            &GlobalOptions::default(),
            ShutdownSignal::noop(),
            tx,
        )
        .await
        .unwrap()
        .compat();
        tokio::spawn(source);

        delay_for(Duration::from_secs(1)).await;

        let metrics = collect_ready(rx)
            .await
            .unwrap()
            .into_iter()
            .map(|e| e.into_metric())
            .collect::<Vec<_>>();

<<<<<<< HEAD
        match metrics.iter().find(|m| m.name == "apache_up") {
            Some(m) => {
                assert_eq!(m.value, MetricValue::Gauge { value: 1.0 });

                match &m.tags {
                    Some(tags) => {
                        assert_eq!(tags.get("endpoint"), Some(&format!("http://{}", in_addr)));
                        assert_eq!(tags.get("host"), Some(&format!("{}", in_addr)));
                    }
                    None => error!("no tags for metric {:?}", m),
                }
            }
=======
        match metrics.iter().find(|m| m.name == "custom_up") {
            Some(m) => assert_eq!(m.value, MetricValue::Gauge { value: 1.0 }),
>>>>>>> 7755c2c7
            None => error!("could not find apache_up metric in {:?}", metrics),
        }
    }

    #[tokio::test]
    async fn test_apache_error() {
        let in_addr = next_addr();

        let make_svc = make_service_fn(|_| async {
            Ok::<_, Error>(service_fn(|_| async {
                Ok::<_, Error>(
                    Response::builder()
                        .status(404)
                        .body(Body::from("not found"))
                        .unwrap(),
                )
            }))
        });

        tokio::spawn(async move {
            if let Err(e) = Server::bind(&in_addr).serve(make_svc).await {
                error!("server error: {:?}", e);
            }
        });
        wait_for_tcp(in_addr).await;

        let (tx, rx) = Pipeline::new_test();

        let source = ApacheMetricsConfig {
            endpoints: vec![format!("http://{}", in_addr)],
            scrape_interval_secs: 1,
            namespace: "apache".to_string(),
        }
        .build(
            "default",
            &GlobalOptions::default(),
            ShutdownSignal::noop(),
            tx,
        )
        .await
        .unwrap()
        .compat();
        tokio::spawn(source);

        delay_for(Duration::from_secs(1)).await;

        let metrics = collect_ready(rx)
            .await
            .unwrap()
            .into_iter()
            .map(|e| e.into_metric())
            .collect::<Vec<_>>();

        // we still publish `apache_up=1` for bad status codes following the pattern of the Prometheus exporter:
        //
        // https://github.com/Lusitaniae/apache_exporter/blob/712a6796fb84f741ef3cd562dc11418f2ee8b741/apache_exporter.go#L200
        match metrics.iter().find(|m| m.name == "apache_up") {
            Some(m) => assert_eq!(m.value, MetricValue::Gauge { value: 1.0 }),
            None => error!("could not find apache_up metric in {:?}", metrics),
        }
    }

    #[tokio::test]
    async fn test_apache_down() {
        // will have nothing bound
        let in_addr = next_addr();

        let (tx, rx) = Pipeline::new_test();

        let source = ApacheMetricsConfig {
            endpoints: vec![format!("http://{}", in_addr)],
            scrape_interval_secs: 1,
            namespace: "custom".to_string(),
        }
        .build(
            "default",
            &GlobalOptions::default(),
            ShutdownSignal::noop(),
            tx,
        )
        .await
        .unwrap()
        .compat();
        tokio::spawn(source);

        delay_for(Duration::from_secs(1)).await;

        let metrics = collect_ready(rx)
            .await
            .unwrap()
            .into_iter()
            .map(|e| e.into_metric())
            .collect::<Vec<_>>();

        match metrics.iter().find(|m| m.name == "custom_up") {
            Some(m) => assert_eq!(m.value, MetricValue::Gauge { value: 0.0 }),
            None => error!("could not find apache_up metric in {:?}", metrics),
        }
    }
}<|MERGE_RESOLUTION|>--- conflicted
+++ resolved
@@ -20,7 +20,6 @@
 use serde::{Deserialize, Serialize};
 use snafu::ResultExt;
 use std::collections::BTreeMap;
-use std::convert::TryInto;
 use std::time::{Duration, Instant};
 
 mod parser;
@@ -340,8 +339,7 @@
             .map(|e| e.into_metric())
             .collect::<Vec<_>>();
 
-<<<<<<< HEAD
-        match metrics.iter().find(|m| m.name == "apache_up") {
+        match metrics.iter().find(|m| m.name == "custom_up") {
             Some(m) => {
                 assert_eq!(m.value, MetricValue::Gauge { value: 1.0 });
 
@@ -353,10 +351,6 @@
                     None => error!("no tags for metric {:?}", m),
                 }
             }
-=======
-        match metrics.iter().find(|m| m.name == "custom_up") {
-            Some(m) => assert_eq!(m.value, MetricValue::Gauge { value: 1.0 }),
->>>>>>> 7755c2c7
             None => error!("could not find apache_up metric in {:?}", metrics),
         }
     }
