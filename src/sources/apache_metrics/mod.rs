--- conflicted
+++ resolved
@@ -1,9 +1,5 @@
 use crate::{
-<<<<<<< HEAD
-    config::{self, GenerateConfig, GlobalOptions, SinkDescription},
-=======
-    config::{self, GlobalOptions, SourceDescription},
->>>>>>> 39e56a8e
+    config::{self, GenerateConfig, GlobalOptions, SourceDescription},
     event::metric::{Metric, MetricKind, MetricValue},
     internal_events::{
         ApacheMetricsErrorResponse, ApacheMetricsEventReceived, ApacheMetricsHttpError,
@@ -47,17 +43,13 @@
 }
 
 inventory::submit! {
-<<<<<<< HEAD
-    SinkDescription::new::<ApacheMetricsConfig>("apache_metrics")
+    SourceDescription::new::<ApacheMetricsConfig>("apache_metrics")
 }
 
 impl GenerateConfig for ApacheMetricsConfig {
     fn generate_config() -> toml::Value {
         toml::Value::Table(Default::default())
     }
-=======
-    SourceDescription::new_without_default::<ApacheMetricsConfig>("apache_metrics")
->>>>>>> 39e56a8e
 }
 
 #[typetag::serde(name = "apache_metrics")]
