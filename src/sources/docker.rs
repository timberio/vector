--- conflicted
+++ resolved
@@ -806,31 +806,17 @@
             let mut log_event = LogEvent::default();
 
             // Source type
-<<<<<<< HEAD
-            log_event.insert(
-                crate::config::log_schema().source_type_key(),
-                Bytes::from("docker"),
-            );
-
-            // The log message.
-            log_event.insert(crate::config::log_schema().message_key(), bytes_message);
-=======
             log_event.insert(log_schema().source_type_key(), Bytes::from("docker"));
 
             // The log message.
             log_event.insert(log_schema().message_key(), bytes_message);
->>>>>>> 463e0838
 
             // Stream we got the message from.
             log_event.insert(STREAM.clone(), stream);
 
             // Timestamp of the event.
             if let Some(timestamp) = timestamp {
-<<<<<<< HEAD
-                log_event.insert(crate::config::log_schema().timestamp_key(), timestamp);
-=======
                 log_event.insert(log_schema().timestamp_key(), timestamp);
->>>>>>> 463e0838
             }
 
             // Container ID.
@@ -868,15 +854,8 @@
                 // Otherwise, create a new partial event merge state with the
                 // current message being the initial one.
                 if let Some(partial_event_merge_state) = partial_event_merge_state {
-<<<<<<< HEAD
-                    partial_event_merge_state.merge_in_next_event(
-                        log_event,
-                        &[crate::config::log_schema().message_key().clone()],
-                    );
-=======
                     partial_event_merge_state
                         .merge_in_next_event(log_event, &[log_schema().message_key().clone()]);
->>>>>>> 463e0838
                 } else {
                     *partial_event_merge_state = Some(LogEventMergeState::new(log_event));
                 };
@@ -888,15 +867,8 @@
             // would give us a merged event we can return.
             // Otherwise it's just a regular event that we return as-is.
             match partial_event_merge_state.take() {
-<<<<<<< HEAD
-                Some(partial_event_merge_state) => partial_event_merge_state.merge_in_final_event(
-                    log_event,
-                    &[crate::config::log_schema().message_key().clone()],
-                ),
-=======
                 Some(partial_event_merge_state) => partial_event_merge_state
                     .merge_in_final_event(log_event, &[log_schema().message_key().clone()]),
->>>>>>> 463e0838
                 None => log_event,
             }
         } else {
@@ -1235,11 +1207,7 @@
         // Wait for before message
         let events = collect_n(out, 1).await.unwrap();
         assert_eq!(
-<<<<<<< HEAD
-            events[0].as_log()[&crate::config::log_schema().message_key()],
-=======
             events[0].as_log()[&log_schema().message_key()],
->>>>>>> 463e0838
             "before".into()
         );
 
@@ -1269,25 +1237,14 @@
         container_remove(&id, &docker).await;
 
         let log = events[0].as_log();
-<<<<<<< HEAD
-        assert_eq!(
-            log[&crate::config::log_schema().message_key()],
-            message.into()
-        );
-=======
         assert_eq!(log[&log_schema().message_key()], message.into());
->>>>>>> 463e0838
         assert_eq!(log[&super::CONTAINER], id.into());
         assert!(log.get(&super::CREATED_AT).is_some());
         assert_eq!(log[&super::IMAGE], "busybox".into());
         assert!(log.get(&format!("label.{}", label).into()).is_some());
         assert_eq!(events[0].as_log()[&super::NAME], name.into());
         assert_eq!(
-<<<<<<< HEAD
-            events[0].as_log()[crate::config::log_schema().source_type_key()],
-=======
             events[0].as_log()[log_schema().source_type_key()],
->>>>>>> 463e0838
             "docker".into()
         );
     }
@@ -1308,19 +1265,11 @@
         container_remove(&id, &docker).await;
 
         assert_eq!(
-<<<<<<< HEAD
-            events[0].as_log()[&crate::config::log_schema().message_key()],
-            message.into()
-        );
-        assert_eq!(
-            events[1].as_log()[&crate::config::log_schema().message_key()],
-=======
             events[0].as_log()[&log_schema().message_key()],
             message.into()
         );
         assert_eq!(
             events[1].as_log()[&log_schema().message_key()],
->>>>>>> 463e0838
             message.into()
         );
     }
@@ -1344,11 +1293,7 @@
         container_remove(&id1, &docker).await;
 
         assert_eq!(
-<<<<<<< HEAD
-            events[0].as_log()[&crate::config::log_schema().message_key()],
-=======
             events[0].as_log()[&log_schema().message_key()],
->>>>>>> 463e0838
             message.into()
         );
     }
@@ -1373,11 +1318,7 @@
         container_remove(&id1, &docker).await;
 
         assert_eq!(
-<<<<<<< HEAD
-            events[0].as_log()[&crate::config::log_schema().message_key()],
-=======
             events[0].as_log()[&log_schema().message_key()],
->>>>>>> 463e0838
             message.into()
         );
     }
@@ -1399,25 +1340,14 @@
         container_remove(&id, &docker).await;
 
         let log = events[0].as_log();
-<<<<<<< HEAD
-        assert_eq!(
-            log[&crate::config::log_schema().message_key()],
-            message.into()
-        );
-=======
         assert_eq!(log[&log_schema().message_key()], message.into());
->>>>>>> 463e0838
         assert_eq!(log[&super::CONTAINER], id.into());
         assert!(log.get(&super::CREATED_AT).is_some());
         assert_eq!(log[&super::IMAGE], "busybox".into());
         assert!(log.get(&format!("label.{}", label).into()).is_some());
         assert_eq!(events[0].as_log()[&super::NAME], name.into());
         assert_eq!(
-<<<<<<< HEAD
-            events[0].as_log()[crate::config::log_schema().source_type_key()],
-=======
             events[0].as_log()[log_schema().source_type_key()],
->>>>>>> 463e0838
             "docker".into()
         );
     }
@@ -1443,11 +1373,7 @@
         container_remove(&id, &docker).await;
 
         assert_eq!(
-<<<<<<< HEAD
-            events[0].as_log()[&crate::config::log_schema().message_key()],
-=======
             events[0].as_log()[&log_schema().message_key()],
->>>>>>> 463e0838
             message.into()
         );
     }
@@ -1521,14 +1447,7 @@
         container_remove(&id, &docker).await;
 
         let log = events[0].as_log();
-<<<<<<< HEAD
-        assert_eq!(
-            log[&crate::config::log_schema().message_key()],
-            message.into()
-        );
-=======
         assert_eq!(log[&log_schema().message_key()], message.into());
->>>>>>> 463e0838
     }
 
     #[tokio::test]
