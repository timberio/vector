use super::util::{SocketListenAddr, TcpSource};
use crate::{
    event::proto,
    shutdown::ShutdownSignal,
    tls::{TlsConfig, TlsSettings},
    topology::config::{DataType, GlobalOptions, SourceConfig, SourceDescription},
    Event,
};
use bytes::{Bytes, BytesMut};
use futures01::sync::mpsc;
use prost::Message;
use serde::{Deserialize, Serialize};
use tokio::codec::LengthDelimitedCodec;
use tracing::field;

#[derive(Deserialize, Serialize, Debug, Clone)]
#[serde(deny_unknown_fields)]
pub struct VectorConfig {
    pub address: SocketListenAddr,
    #[serde(default = "default_shutdown_timeout_secs")]
    pub shutdown_timeout_secs: u64,
    tls: Option<TlsConfig>,
}

fn default_shutdown_timeout_secs() -> u64 {
    30
}

#[cfg(test)]
impl VectorConfig {
    pub fn new(address: SocketListenAddr, tls: Option<TlsConfig>) -> Self {
        Self {
            address,
            shutdown_timeout_secs: default_shutdown_timeout_secs(),
            tls,
        }
    }
}

inventory::submit! {
    SourceDescription::new_without_default::<VectorConfig>("vector")
}

#[typetag::serde(name = "vector")]
impl SourceConfig for VectorConfig {
    fn build(
        &self,
        _name: &str,
        _globals: &GlobalOptions,
        shutdown: ShutdownSignal,
        out: mpsc::Sender<Event>,
    ) -> crate::Result<super::Source> {
        let vector = VectorSource;
        let tls = TlsSettings::from_config(&self.tls, true)?;
        vector.run(self.address, self.shutdown_timeout_secs, tls, shutdown, out)
    }

    fn output_type(&self) -> DataType {
        DataType::Log
    }

    fn source_type(&self) -> &'static str {
        "vector"
    }
}

#[derive(Debug, Clone)]
struct VectorSource;

impl TcpSource for VectorSource {
    type Decoder = LengthDelimitedCodec;

    fn decoder(&self) -> Self::Decoder {
        LengthDelimitedCodec::new()
    }

    fn build_event(&self, frame: BytesMut, _host: Option<Bytes>) -> Option<Event> {
        match proto::EventWrapper::decode(frame).map(Event::from) {
            Ok(event) => {
                trace!(
                    message = "Received one event.",
                    event = field::debug(&event)
                );
                Some(event)
            }
            Err(e) => {
                error!("failed to parse protobuf message: {:?}", e);
                None
            }
        }
    }
}

#[cfg(feature = "sinks-vector")]
#[cfg(test)]
mod test {
    use super::VectorConfig;
    use crate::shutdown::ShutdownSignal;
    use crate::{
        sinks::vector::VectorSinkConfig,
        test_util::{next_addr, wait_for_tcp, CollectCurrent},
        tls::{TlsConfig, TlsOptions},
        topology::config::{GlobalOptions, SinkConfig, SinkContext, SourceConfig},
        Event,
    };
    use futures01::{stream, sync::mpsc, Future, Sink};
    use std::net::SocketAddr;

    fn stream_test(addr: SocketAddr, source: VectorConfig, sink: VectorSinkConfig) {
        let (tx, rx) = mpsc::channel(100);

<<<<<<< HEAD
        let addr = next_addr();
        let server = VectorConfig::new(addr.into())
            .build(
                "default",
                &GlobalOptions::default(),
                ShutdownSignal::noop(),
                tx,
            )
=======
        let server = source
            .build("default", &GlobalOptions::default(), tx)
>>>>>>> 034790b9
            .unwrap();
        let mut rt = crate::runtime::Runtime::new().unwrap();
        rt.spawn(server);
        wait_for_tcp(addr);

        let cx = SinkContext::new_test(rt.executor());
        let (sink, _) = sink.build(cx).unwrap();

        let events = vec![
            Event::from("test"),
            Event::from("events"),
            Event::from("to roundtrip"),
            Event::from("through"),
            Event::from("the native"),
            Event::from("sink"),
            Event::from("and"),
            Event::from("source"),
        ];

        let _ = rt
            .block_on(sink.send_all(stream::iter_ok(events.clone().into_iter())))
            .unwrap();

        std::thread::sleep(std::time::Duration::from_millis(50));

        let (_, output) = CollectCurrent::new(rx).wait().unwrap();
        assert_eq!(events, output);
    }

    #[test]
    fn it_works_with_vector_sink() {
        let addr = next_addr();
        stream_test(
            addr,
            VectorConfig::new(addr.into(), None),
            VectorSinkConfig {
                address: format!("localhost:{}", addr.port()),
                tls: None,
            },
        );
    }

    #[test]
    fn it_works_with_vector_sink_tls() {
        let addr = next_addr();
        stream_test(
            addr,
            VectorConfig::new(
                addr.into(),
                Some(TlsConfig {
                    enabled: Some(true),
                    options: TlsOptions {
                        crt_path: Some("tests/data/localhost.crt".into()),
                        key_path: Some("tests/data/localhost.key".into()),
                        ..Default::default()
                    },
                }),
            ),
            VectorSinkConfig {
                address: format!("localhost:{}", addr.port()),
                tls: Some(TlsConfig {
                    enabled: Some(true),
                    options: TlsOptions {
                        verify_certificate: Some(false),
                        ..Default::default()
                    },
                }),
            },
        );
    }
}<|MERGE_RESOLUTION|>--- conflicted
+++ resolved
@@ -109,19 +109,8 @@
     fn stream_test(addr: SocketAddr, source: VectorConfig, sink: VectorSinkConfig) {
         let (tx, rx) = mpsc::channel(100);
 
-<<<<<<< HEAD
-        let addr = next_addr();
-        let server = VectorConfig::new(addr.into())
-            .build(
-                "default",
-                &GlobalOptions::default(),
-                ShutdownSignal::noop(),
-                tx,
-            )
-=======
         let server = source
-            .build("default", &GlobalOptions::default(), tx)
->>>>>>> 034790b9
+            .build("default", &GlobalOptions::default(), ShutdownSignal::noop(), tx)
             .unwrap();
         let mut rt = crate::runtime::Runtime::new().unwrap();
         rt.spawn(server);
