use super::util::{SocketListenAddr, TcpSource};
use crate::{
    config::{DataType, GenerateConfig, Resource, SourceConfig, SourceContext, SourceDescription},
    event::proto,
    internal_events::{VectorEventReceived, VectorProtoDecodeError},
    tcp::TcpKeepaliveConfig,
    tls::{MaybeTlsSettings, TlsConfig},
    Event,
};
use bytes::{Bytes, BytesMut};
use getset::Setters;
use prost::Message;
use serde::{Deserialize, Serialize};
use tokio_util::codec::LengthDelimitedCodec;

#[derive(Deserialize, Serialize, Debug, Clone, Setters)]
#[serde(deny_unknown_fields)]
pub struct VectorConfig {
    address: SocketListenAddr,
    keepalive: Option<TcpKeepaliveConfig>,
    #[serde(default = "default_shutdown_timeout_secs")]
    shutdown_timeout_secs: u64,
    #[set = "pub"]
    tls: Option<TlsConfig>,
    receive_buffer_bytes: Option<usize>,
}

fn default_shutdown_timeout_secs() -> u64 {
    30
}

impl VectorConfig {
    pub fn from_address(address: SocketListenAddr) -> Self {
        Self {
            address,
            keepalive: None,
            shutdown_timeout_secs: default_shutdown_timeout_secs(),
            tls: None,
            receive_buffer_bytes: None,
        }
    }
}

inventory::submit! {
    SourceDescription::new::<VectorConfig>("vector")
}

impl GenerateConfig for VectorConfig {
    fn generate_config() -> toml::Value {
        toml::Value::try_from(Self::from_address(SocketListenAddr::SocketAddr(
            "0.0.0.0:9000".parse().unwrap(),
        )))
        .unwrap()
    }
}

#[async_trait::async_trait]
#[typetag::serde(name = "vector")]
impl SourceConfig for VectorConfig {
    async fn build(&self, cx: SourceContext) -> crate::Result<super::Source> {
        let vector = VectorSource;
        let tls = MaybeTlsSettings::from_config(&self.tls, true)?;
        vector.run(
            self.address,
            self.keepalive,
            self.shutdown_timeout_secs,
            tls,
            self.receive_buffer_bytes,
            cx.shutdown,
            cx.out,
        )
    }

    fn output_type(&self) -> DataType {
        DataType::Any
    }

    fn source_type(&self) -> &'static str {
        "vector"
    }

    fn resources(&self) -> Vec<Resource> {
        vec![self.address.into()]
    }
}

#[derive(Debug, Clone)]
struct VectorSource;

impl TcpSource for VectorSource {
    type Error = std::io::Error;
    type Decoder = LengthDelimitedCodec;

    fn decoder(&self) -> Self::Decoder {
        LengthDelimitedCodec::new()
    }

    fn build_event(&self, frame: BytesMut, _host: Bytes) -> Option<Event> {
        let byte_size = frame.len();
        match proto::EventWrapper::decode(frame).map(Event::from) {
            Ok(event) => {
                emit!(VectorEventReceived { byte_size });
                Some(event)
            }
            Err(error) => {
                emit!(VectorProtoDecodeError { error });
                None
            }
        }
    }
}

#[cfg(feature = "sinks-vector")]
#[cfg(test)]
mod test {
    use super::VectorConfig;
    use crate::shutdown::ShutdownSignal;
    use crate::{
        config::{GlobalOptions, SinkConfig, SinkContext, SourceConfig, SourceContext},
        event::{
            metric::{MetricKind, MetricValue},
            Metric,
        },
        sinks::vector::VectorSinkConfig,
        test_util::{collect_ready, next_addr, trace_init, wait_for_tcp},
        tls::{TlsConfig, TlsOptions},
        Event, Pipeline,
    };
    use futures::stream;
<<<<<<< HEAD
    use shared::assert_event_data_eq;
    use std::{
        net::{Shutdown, SocketAddr},
        thread,
    };
=======
    use std::net::SocketAddr;
>>>>>>> 6ed683e4
    use tokio::{
        io::AsyncWriteExt,
        net::TcpStream,
        time::{sleep, Duration},
    };

    #[cfg(not(target_os = "windows"))]
    use {
        crate::event::proto,
        bytes::BytesMut,
        futures::SinkExt,
        prost::Message,
        tokio_util::codec::{FramedWrite, LengthDelimitedCodec},
    };

    #[test]
    fn generate_config() {
        crate::test_util::test_generate_config::<VectorConfig>();
    }

    async fn stream_test(addr: SocketAddr, source: VectorConfig, sink: VectorSinkConfig) {
        let (tx, rx) = Pipeline::new_test();

        let server = source.build(SourceContext::new_test(tx)).await.unwrap();
        tokio::spawn(server);
        wait_for_tcp(addr).await;

        let cx = SinkContext::new_test();
        let (sink, _) = sink.build(cx).await.unwrap();

        let events = vec![
            Event::from("test"),
            Event::from("events"),
            Event::from("to roundtrip"),
            Event::from("through"),
            Event::from("the native"),
            Event::from("sink"),
            Event::from("and"),
            Event::from("source"),
            Event::Metric(Metric::new(
                String::from("also test a metric"),
                MetricKind::Absolute,
                MetricValue::Counter { value: 1.0 },
            )),
        ];

        sink.run(stream::iter(events.clone())).await.unwrap();

        sleep(Duration::from_millis(50)).await;

        let output = collect_ready(rx).await;
        assert_event_data_eq!(events, output);
    }

    #[tokio::test]
    async fn it_works_with_vector_sink() {
        let addr = next_addr();
        stream_test(
            addr,
            VectorConfig::from_address(addr.into()),
            VectorSinkConfig::from_address(format!("localhost:{}", addr.port())),
        )
        .await;
    }

    #[tokio::test]
    async fn it_works_with_vector_sink_tls() {
        let addr = next_addr();
        stream_test(
            addr,
            {
                let mut config = VectorConfig::from_address(addr.into());
                config.set_tls(Some(TlsConfig::test_config()));
                config
            },
            {
                let mut config =
                    VectorSinkConfig::from_address(format!("localhost:{}", addr.port()));
                config.set_tls(Some(TlsConfig {
                    enabled: Some(true),
                    options: TlsOptions {
                        verify_certificate: Some(false),
                        ..Default::default()
                    },
                }));
                config
            },
        )
        .await;
    }

    #[tokio::test]
    async fn it_closes_stream_on_garbage_data() {
        trace_init();
        let (tx, rx) = Pipeline::new_test();
        let addr = next_addr();

        let config = VectorConfig::from_address(addr.into());

        let (trigger_shutdown, shutdown, shutdown_down) = ShutdownSignal::new_wired();

        let server = config
            .build(SourceContext {
                name: "default".into(),
                globals: GlobalOptions::default(),
                shutdown,
                out: tx,
            })
            .await
            .unwrap();
        tokio::spawn(server);

        wait_for_tcp(addr).await;

        let mut stream = TcpStream::connect(&addr).await.unwrap();
        stream.write(b"hello world \n").await.unwrap();

        tokio::time::sleep(Duration::from_secs(2)).await;
        stream.shutdown().await.unwrap();
        drop(trigger_shutdown);
        shutdown_down.await;

        let output = collect_ready(rx).await;
        assert_eq!(output, []);
    }

    #[tokio::test]
    #[cfg(not(target_os = "windows"))]
    async fn it_processes_stream_of_protobufs() {
        trace_init();
        let (tx, rx) = Pipeline::new_test();
        let addr = next_addr();

        let config = VectorConfig::from_address(addr.into());

        let (trigger_shutdown, shutdown, shutdown_down) = ShutdownSignal::new_wired();

        let server = config
            .build(SourceContext {
                name: "default".into(),
                globals: GlobalOptions::default(),
                shutdown,
                out: tx,
            })
            .await
            .unwrap();
        tokio::spawn(server);

        let event = proto::EventWrapper::from(Event::from("short"));
        let event_len = event.encoded_len();
        let full_len = event_len + 4;

        let mut out = BytesMut::with_capacity(full_len);
        event.encode(&mut out).unwrap();

        wait_for_tcp(addr).await;

        let stream = TcpStream::connect(&addr).await.unwrap();
        let encoder = LengthDelimitedCodec::new();
        let mut sink = FramedWrite::new(stream, encoder);
        sink.send(out.into()).await.unwrap();

        let mut stream = sink.into_inner();
        tokio::time::sleep(Duration::from_secs(2)).await;
        stream.shutdown().await.unwrap();
        drop(trigger_shutdown);
        shutdown_down.await;

        let output = collect_ready(rx).await;
<<<<<<< HEAD
        assert_event_data_eq!(Event::from(event), output[0]);
=======
        assert_eq!(vec![Event::from(event)], output);
>>>>>>> 6ed683e4
    }
}<|MERGE_RESOLUTION|>--- conflicted
+++ resolved
@@ -127,15 +127,8 @@
         Event, Pipeline,
     };
     use futures::stream;
-<<<<<<< HEAD
     use shared::assert_event_data_eq;
-    use std::{
-        net::{Shutdown, SocketAddr},
-        thread,
-    };
-=======
     use std::net::SocketAddr;
->>>>>>> 6ed683e4
     use tokio::{
         io::AsyncWriteExt,
         net::TcpStream,
@@ -305,10 +298,6 @@
         shutdown_down.await;
 
         let output = collect_ready(rx).await;
-<<<<<<< HEAD
-        assert_event_data_eq!(Event::from(event), output[0]);
-=======
-        assert_eq!(vec![Event::from(event)], output);
->>>>>>> 6ed683e4
+        assert_event_data_eq!(&[Event::from(event)][..], output);
     }
 }