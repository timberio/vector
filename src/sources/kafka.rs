use crate::{
    event::Event,
<<<<<<< HEAD
    kafka::KafkaTlsConfig,
    shutdown::ShutdownSignal,
=======
    kafka::{KafkaCompression, KafkaTlsConfig},
>>>>>>> 9cd0ba6f
    topology::config::{DataType, GlobalOptions, SourceConfig, SourceDescription},
};
use bytes::Bytes;
use futures::compat::Compat;
use futures01::{future, sync::mpsc, Future, Poll, Sink, Stream};
use owning_ref::OwningHandle;
use rdkafka::{
    config::ClientConfig,
    consumer::{Consumer, DefaultConsumerContext, MessageStream, StreamConsumer},
    error::KafkaError,
    message::{BorrowedMessage, Message},
};
use serde::{Deserialize, Serialize};
use snafu::{ResultExt, Snafu};
use std::{collections::HashMap, sync::Arc};

#[derive(Debug, Snafu)]
enum BuildError {
    #[snafu(display("Could not create Kafka consumer: {}", source))]
    KafkaCreateError { source: rdkafka::error::KafkaError },
    #[snafu(display("Could not subscribe to Kafka topics: {}", source))]
    KafkaSubscribeError { source: rdkafka::error::KafkaError },
}

#[derive(Clone, Debug, Default, Deserialize, Serialize)]
#[serde(deny_unknown_fields)]
pub struct KafkaSourceConfig {
    bootstrap_servers: String,
    topics: Vec<String>,
    group_id: String,
    compression: Option<KafkaCompression>,
    #[serde(default = "default_auto_offset_reset")]
    auto_offset_reset: String,
    #[serde(default = "default_session_timeout_ms")]
    session_timeout_ms: u64,
    #[serde(default = "default_socket_timeout_ms")]
    socket_timeout_ms: u64,
    #[serde(default = "default_fetch_wait_max_ms")]
    fetch_wait_max_ms: u64,
    #[serde(default = "default_commit_interval_ms")]
    commit_interval_ms: u64,
    host_key: Option<String>,
    key_field: Option<String>,
    librdkafka_options: Option<HashMap<String, String>>,
    tls: Option<KafkaTlsConfig>,
}

fn default_session_timeout_ms() -> u64 {
    10000 // default in librdkafka
}

fn default_socket_timeout_ms() -> u64 {
    60000 // default in librdkafka
}

fn default_fetch_wait_max_ms() -> u64 {
    100 // default in librdkafka
}

fn default_commit_interval_ms() -> u64 {
    5000 // default in librdkafka
}

fn default_auto_offset_reset() -> String {
    "largest".into() // default in librdkafka
}

inventory::submit! {
    SourceDescription::new_without_default::<KafkaSourceConfig>("kafka")
}

#[typetag::serde(name = "kafka")]
impl SourceConfig for KafkaSourceConfig {
    fn build(
        &self,
        _name: &str,
        _globals: &GlobalOptions,
        _shutdown: ShutdownSignal,
        out: mpsc::Sender<Event>,
    ) -> crate::Result<super::Source> {
        kafka_source(self.clone(), out)
    }

    fn output_type(&self) -> DataType {
        DataType::Log
    }

    fn source_type(&self) -> &'static str {
        "kafka"
    }
}

fn kafka_source(
    config: KafkaSourceConfig,
    out: mpsc::Sender<Event>,
) -> crate::Result<super::Source> {
    let consumer = Arc::new(create_consumer(config.clone())?);
    let source = future::lazy(move || {
        let consumer_ref = Arc::clone(&consumer);

        // See https://github.com/fede1024/rust-rdkafka/issues/85#issuecomment-439141656
        let stream = OwnedConsumerStream {
            upstream: OwningHandle::new_with_fn(consumer, |c| {
                let cf = unsafe { &*c };
                Box::new(Compat::new(cf.start()))
            }),
        };

        stream
            .then(move |message| {
                match message {
                    Err(e) => Err(error!(message = "Error reading message from Kafka", error = ?e)),
                    Ok(msg) => {
                        let payload = match msg.payload_view::<[u8]>() {
                            None => return Err(()), // skip messages with empty payload
                            Some(Err(e)) => {
                                return Err(error!(message = "Cannot extract payload", error = ?e))
                            }
                            Some(Ok(payload)) => Bytes::from(payload),
                        };
                        let mut event = Event::from(payload);

                        if let Some(key_field) = &config.key_field {
                            match msg.key_view::<[u8]>() {
                                None => (),
                                Some(Err(e)) => {
                                    return Err(error!(message = "Cannot extract key", error = ?e))
                                }
                                Some(Ok(key)) => event.as_mut_log().insert(key_field.clone(), key),
                            }
                        }
                        consumer_ref.store_offset(&msg).map_err(
                            |e| error!(message = "Cannot store offset for the message", error = ?e),
                        )?;
                        Ok(event)
                    }
                }
            })
            .forward(out.sink_map_err(|e| error!(message = "Error sending to sink", error = ?e)))
            .map(|_| ())
    });

    Ok(Box::new(source))
}

fn create_consumer(config: KafkaSourceConfig) -> crate::Result<StreamConsumer> {
    let mut client_config = ClientConfig::new();
    client_config
        .set("group.id", &config.group_id)
        .set("bootstrap.servers", &config.bootstrap_servers)
        .set("auto.offset.reset", &config.auto_offset_reset)
        .set("session.timeout.ms", &config.session_timeout_ms.to_string())
        .set("socket.timeout.ms", &config.socket_timeout_ms.to_string())
        .set("fetch.wait.max.ms", &config.fetch_wait_max_ms.to_string())
        .set("enable.partition.eof", "false")
        .set("enable.auto.commit", "true")
        .set(
            "auto.commit.interval.ms",
            &config.commit_interval_ms.to_string(),
        )
        .set("enable.auto.offset.store", "false")
        .set("client.id", "vector");

    if let Some(tls) = &config.tls {
        tls.apply(&mut client_config)?;
    }

    if let Some(librdkafka_options) = config.librdkafka_options {
        for (key, value) in librdkafka_options.into_iter() {
            client_config.set(key.as_str(), value.as_str());
        }
    }

    let consumer: StreamConsumer = client_config.create().context(KafkaCreateError)?;
    let topics: Vec<&str> = config.topics.iter().map(|s| s.as_str()).collect();
    consumer.subscribe(&topics).context(KafkaSubscribeError)?;

    Ok(consumer)
}

struct OwnedConsumerStream {
    upstream: OwningHandle<
        Arc<StreamConsumer>,
        Box<Compat<MessageStream<'static, DefaultConsumerContext>>>,
    >,
}

impl Stream for OwnedConsumerStream {
    type Item = BorrowedMessage<'static>;
    type Error = KafkaError;

    fn poll(&mut self) -> Poll<Option<Self::Item>, Self::Error> {
        self.upstream.poll()
    }
}

#[cfg(test)]
mod test {
    use super::{kafka_source, KafkaSourceConfig};
    use futures01::sync::mpsc;

    fn make_config() -> KafkaSourceConfig {
        KafkaSourceConfig {
            bootstrap_servers: "localhost:9092".to_string(),
            topics: vec!["my-topic".to_string()],
            group_id: "group-id".to_string(),
            auto_offset_reset: "earliest".to_string(),
            session_timeout_ms: 10000,
            commit_interval_ms: 5000,
            key_field: Some("message_key".to_string()),
            socket_timeout_ms: 60000,
            fetch_wait_max_ms: 100,
            ..Default::default()
        }
    }

    #[test]
    fn kafka_source_create_ok() {
        let config = make_config();
        assert!(kafka_source(config, mpsc::channel(1).0).is_ok());
    }

    #[test]
    fn kafka_source_create_incorrect_auto_offset_reset() {
        let config = KafkaSourceConfig {
            auto_offset_reset: "incorrect-auto-offset-reset".to_string(),
            ..make_config()
        };
        assert!(kafka_source(config, mpsc::channel(1).0).is_err());
    }
}

#[cfg(feature = "kafka-integration-tests")]
#[cfg(test)]
mod integration_test {
    use super::{kafka_source, KafkaSourceConfig};
    use crate::{
        event,
        test_util::{collect_n, random_string, runtime},
    };
    use futures::compat::Compat;
    use futures01::{sync::mpsc, Future};
    use rdkafka::{
        config::ClientConfig,
        producer::{FutureProducer, FutureRecord},
    };
    use string_cache::DefaultAtom as Atom;

    const BOOTSTRAP_SERVER: &str = "localhost:9092";

    fn send_event(topic: &str, key: &str, text: &str) -> impl Future<Item = (), Error = ()> {
        let producer: FutureProducer = ClientConfig::new()
            .set("bootstrap.servers", BOOTSTRAP_SERVER)
            .set("produce.offset.report", "true")
            .set("message.timeout.ms", "5000")
            .create()
            .expect("Producer creation error");

        let record = FutureRecord::to(topic).payload(text).key(key);

        Compat::new(producer.send(record, 0))
            .map(|_| ())
            .map_err(|e| panic!("Cannot send event to Kafka: {:?}", e))
    }

    #[test]
    #[ignore]
    fn kafka_source_consume_event() {
        let topic = format!("test-topic-{}", random_string(10));
        println!("Test topic name: {}", topic);
        let group_id = format!("test-group-{}", random_string(10));

        let config = KafkaSourceConfig {
            bootstrap_servers: BOOTSTRAP_SERVER.into(),
            topics: vec![topic.clone()],
            group_id: group_id.clone(),
            auto_offset_reset: "beginning".into(),
            session_timeout_ms: 6000,
            commit_interval_ms: 5000,
            key_field: Some("message_key".to_string()),
            socket_timeout_ms: 60000,
            fetch_wait_max_ms: 100,
            ..Default::default()
        };

        let mut rt = runtime();
        println!("Sending event...");
        rt.block_on(send_event(&topic, "my key", "my message"))
            .unwrap();
        println!("Receiving event...");
        let (tx, rx) = mpsc::channel(1);
        rt.spawn(kafka_source(config, tx).unwrap());
        let events = rt.block_on(collect_n(rx, 1)).ok().unwrap();
        assert_eq!(
            events[0].as_log()[&event::log_schema().message_key()],
            "my message".into()
        );
        assert_eq!(
            events[0].as_log()[&Atom::from("message_key")],
            "my key".into()
        );
    }
}<|MERGE_RESOLUTION|>--- conflicted
+++ resolved
@@ -1,11 +1,7 @@
 use crate::{
     event::Event,
-<<<<<<< HEAD
-    kafka::KafkaTlsConfig,
+    kafka::{KafkaCompression, KafkaTlsConfig},
     shutdown::ShutdownSignal,
-=======
-    kafka::{KafkaCompression, KafkaTlsConfig},
->>>>>>> 9cd0ba6f
     topology::config::{DataType, GlobalOptions, SourceConfig, SourceDescription},
 };
 use bytes::Bytes;
