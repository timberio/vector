mod tcp;
mod udp;
#[cfg(unix)]
mod unix;

use super::util::TcpSource;
use crate::{
    config::{
        log_schema, DataType, GenerateConfig, GlobalOptions, SourceConfig, SourceDescription,
    },
    shutdown::ShutdownSignal,
    tls::MaybeTlsSettings,
    Pipeline,
};
use serde::{Deserialize, Serialize};
use std::net::SocketAddr;

#[derive(Deserialize, Serialize, Debug, Clone)]
// TODO: add back when https://github.com/serde-rs/serde/issues/1358 is addressed
// #[serde(deny_unknown_fields)]
pub struct SocketConfig {
    #[serde(flatten)]
    pub mode: Mode,
}

#[derive(Deserialize, Serialize, Debug, Clone)]
#[serde(tag = "mode", rename_all = "snake_case")]
pub enum Mode {
    Tcp(tcp::TcpConfig),
    Udp(udp::UdpConfig),
    #[cfg(unix)]
    Unix(unix::UnixConfig),
}

impl SocketConfig {
    pub fn make_tcp_config(addr: SocketAddr) -> Self {
        tcp::TcpConfig::new(addr.into()).into()
    }
}

impl From<tcp::TcpConfig> for SocketConfig {
    fn from(config: tcp::TcpConfig) -> Self {
        SocketConfig {
            mode: Mode::Tcp(config),
        }
    }
}

impl From<udp::UdpConfig> for SocketConfig {
    fn from(config: udp::UdpConfig) -> Self {
        SocketConfig {
            mode: Mode::Udp(config),
        }
    }
}

#[cfg(unix)]
impl From<unix::UnixConfig> for SocketConfig {
    fn from(config: unix::UnixConfig) -> Self {
        SocketConfig {
            mode: Mode::Unix(config),
        }
    }
}

inventory::submit! {
    SourceDescription::new::<SocketConfig>("socket")
}

<<<<<<< HEAD
impl GenerateConfig for SocketConfig {}

=======
#[async_trait::async_trait]
>>>>>>> f8afe0b1
#[typetag::serde(name = "socket")]
impl SourceConfig for SocketConfig {
    async fn build(
        &self,
        _name: &str,
        _globals: &GlobalOptions,
        shutdown: ShutdownSignal,
        out: Pipeline,
    ) -> crate::Result<super::Source> {
        match self.mode.clone() {
            Mode::Tcp(config) => {
                let tcp = tcp::RawTcpSource {
                    config: config.clone(),
                };
                let tls = MaybeTlsSettings::from_config(&config.tls, true)?;
                tcp.run(
                    config.address,
                    config.shutdown_timeout_secs,
                    tls,
                    shutdown,
                    out,
                )
            }
            Mode::Udp(config) => {
                let host_key = config
                    .host_key
                    .clone()
                    .unwrap_or_else(|| log_schema().host_key().clone());
                Ok(udp::udp(
                    config.address,
                    config.max_length,
                    host_key,
                    shutdown,
                    out,
                ))
            }
            #[cfg(unix)]
            Mode::Unix(config) => {
                let host_key = config
                    .host_key
                    .clone()
                    .unwrap_or_else(|| log_schema().host_key().to_string());
                Ok(unix::unix(
                    config.path,
                    config.max_length,
                    host_key,
                    shutdown,
                    out,
                ))
            }
        }
    }

    fn output_type(&self) -> DataType {
        DataType::Log
    }

    fn source_type(&self) -> &'static str {
        "socket"
    }
}

#[cfg(test)]
mod test {
    use super::{tcp::TcpConfig, udp::UdpConfig, SocketConfig};
    use crate::{
        config::{log_schema, GlobalOptions, SourceConfig},
        dns::Resolver,
        shutdown::{ShutdownSignal, SourceShutdownCoordinator},
        sinks::util::tcp::TcpSink,
        test_util::{
            collect_n, next_addr, random_string, send_lines, send_lines_tls, wait_for_tcp,
        },
        tls::{MaybeTlsSettings, TlsConfig, TlsOptions},
        Pipeline,
    };
    use bytes::Bytes;
    use futures::{
        compat::{Future01CompatExt, Sink01CompatExt, Stream01CompatExt},
        stream, StreamExt,
    };
    use std::{
        net::{SocketAddr, UdpSocket},
        sync::{
            atomic::{AtomicBool, Ordering},
            Arc,
        },
        thread,
    };
    use tokio::{
        task::JoinHandle,
        time::{Duration, Instant},
    };
    #[cfg(unix)]
    use {
        super::unix::UnixConfig,
        futures::SinkExt,
        std::path::PathBuf,
        tokio::{net::UnixStream, task::yield_now},
        tokio_util::codec::{FramedWrite, LinesCodec},
    };

    //////// TCP TESTS ////////
    #[tokio::test]
    async fn tcp_it_includes_host() {
        let (tx, rx) = Pipeline::new_test();
        let addr = next_addr();

        let server = SocketConfig::from(TcpConfig::new(addr.into()))
            .build(
                "default",
                &GlobalOptions::default(),
                ShutdownSignal::noop(),
                tx,
            )
            .await
            .unwrap()
            .compat();
        tokio::spawn(server);

        wait_for_tcp(addr).await;
        send_lines(addr, vec!["test".to_owned()].into_iter())
            .await
            .unwrap();

        let event = rx.compat().next().await.unwrap().unwrap();
        assert_eq!(event.as_log()[&log_schema().host_key()], "127.0.0.1".into());
    }

    #[tokio::test]
    async fn tcp_it_includes_source_type() {
        let (tx, rx) = Pipeline::new_test();
        let addr = next_addr();

        let server = SocketConfig::from(TcpConfig::new(addr.into()))
            .build(
                "default",
                &GlobalOptions::default(),
                ShutdownSignal::noop(),
                tx,
            )
            .await
            .unwrap()
            .compat();
        tokio::spawn(server);

        wait_for_tcp(addr).await;
        send_lines(addr, vec!["test".to_owned()].into_iter())
            .await
            .unwrap();

        let event = rx.compat().next().await.unwrap().unwrap();
        assert_eq!(
            event.as_log()[log_schema().source_type_key()],
            "socket".into()
        );
    }

    #[tokio::test]
    async fn tcp_continue_after_long_line() {
        let (tx, rx) = Pipeline::new_test();
        let mut rx = rx.compat();
        let addr = next_addr();

        let mut config = TcpConfig::new(addr.into());
        config.max_length = 10;

        let server = SocketConfig::from(config)
            .build(
                "default",
                &GlobalOptions::default(),
                ShutdownSignal::noop(),
                tx,
            )
            .await
            .unwrap()
            .compat();
        tokio::spawn(server);

        let lines = vec![
            "short".to_owned(),
            "this is too long".to_owned(),
            "more short".to_owned(),
        ];

        wait_for_tcp(addr).await;
        send_lines(addr, lines.into_iter()).await.unwrap();

        let event = rx.next().await.unwrap().unwrap();
        assert_eq!(event.as_log()[&log_schema().message_key()], "short".into());

        let event = rx.next().await.unwrap().unwrap();
        assert_eq!(
            event.as_log()[&log_schema().message_key()],
            "more short".into()
        );
    }

    #[tokio::test]
    async fn tcp_with_tls() {
        let (tx, rx) = Pipeline::new_test();
        let mut rx = rx.compat();
        let addr = next_addr();

        let mut config = TcpConfig::new(addr.into());
        config.max_length = 10;
        config.tls = Some(TlsConfig {
            enabled: Some(true),
            options: TlsOptions {
                crt_file: Some("tests/data/localhost.crt".into()),
                key_file: Some("tests/data/localhost.key".into()),
                ..Default::default()
            },
        });

        let server = SocketConfig::from(config)
            .build(
                "default",
                &GlobalOptions::default(),
                ShutdownSignal::noop(),
                tx,
            )
            .await
            .unwrap()
            .compat();
        tokio::spawn(server);

        let lines = vec![
            "short".to_owned(),
            "this is too long".to_owned(),
            "more short".to_owned(),
        ];

        wait_for_tcp(addr).await;
        send_lines_tls(addr, "localhost".into(), lines.into_iter(), None)
            .await
            .unwrap();

        let event = rx.next().await.unwrap().unwrap();
        assert_eq!(event.as_log()[&log_schema().message_key()], "short".into());

        let event = rx.next().await.unwrap().unwrap();
        assert_eq!(
            event.as_log()[&log_schema().message_key()],
            "more short".into()
        );
    }

    #[tokio::test]
    async fn tcp_with_tls_intermediate_ca() {
        let (tx, rx) = Pipeline::new_test();
        let mut rx = rx.compat();
        let addr = next_addr();

        let mut config = TcpConfig::new(addr.into());
        config.max_length = 10;
        config.tls = Some(TlsConfig {
            enabled: Some(true),
            options: TlsOptions {
                crt_file: Some("tests/data/Chain_with_intermediate.crt".into()),
                key_file: Some("tests/data/Crt_from_intermediate.key".into()),
                ..Default::default()
            },
        });

        let server = SocketConfig::from(config)
            .build(
                "default",
                &GlobalOptions::default(),
                ShutdownSignal::noop(),
                tx,
            )
            .await
            .unwrap()
            .compat();
        tokio::spawn(server);

        let lines = vec![
            "short".to_owned(),
            "this is too long".to_owned(),
            "more short".to_owned(),
        ];

        wait_for_tcp(addr).await;
        send_lines_tls(
            addr,
            "localhost".into(),
            lines.into_iter(),
            std::path::Path::new("tests/data/Vector_CA.crt"),
        )
        .await
        .unwrap();

        let event = rx.next().await.unwrap().unwrap();
        assert_eq!(
            event.as_log()[&crate::config::log_schema().message_key()],
            "short".into()
        );

        let event = rx.next().await.unwrap().unwrap();
        assert_eq!(
            event.as_log()[&crate::config::log_schema().message_key()],
            "more short".into()
        );
    }

    #[tokio::test]
    async fn tcp_shutdown_simple() {
        let source_name = "tcp_shutdown_simple";
        let (tx, rx) = Pipeline::new_test();
        let addr = next_addr();

        let mut shutdown = SourceShutdownCoordinator::default();
        let (shutdown_signal, _) = shutdown.register_source(source_name);

        // Start TCP Source
        let server = SocketConfig::from(TcpConfig::new(addr.into()))
            .build(source_name, &GlobalOptions::default(), shutdown_signal, tx)
            .await
            .unwrap()
            .compat();
        let source_handle = tokio::spawn(server);

        // Send data to Source.
        wait_for_tcp(addr).await;
        send_lines(addr, vec!["test".to_owned()].into_iter())
            .await
            .unwrap();

        let event = rx.compat().next().await.unwrap().unwrap();
        assert_eq!(event.as_log()[&log_schema().message_key()], "test".into());

        // Now signal to the Source to shut down.
        let deadline = Instant::now() + Duration::from_secs(10);
        let shutdown_complete = shutdown.shutdown_source(source_name, deadline);
        let shutdown_success = shutdown_complete.compat().await.unwrap();
        assert_eq!(true, shutdown_success);

        // Ensure source actually shut down successfully.
        let _ = source_handle.await.unwrap();
    }

    #[tokio::test]
    async fn tcp_shutdown_infinite_stream() {
        // It's important that the buffer be large enough that the TCP source doesn't have
        // to block trying to forward its input into the Sender because the channel is full,
        // otherwise even sending the signal to shut down won't wake it up.
        let (tx, rx) = Pipeline::new_with_buffer(10_000);
        let source_name = "tcp_shutdown_infinite_stream";

        let addr = next_addr();
        let mut shutdown = SourceShutdownCoordinator::default();
        let (shutdown_signal, _) = shutdown.register_source(source_name);

        // Start TCP Source
        let server = SocketConfig::from(TcpConfig {
            shutdown_timeout_secs: 1,
            ..TcpConfig::new(addr.into())
        })
        .build(source_name, &GlobalOptions::default(), shutdown_signal, tx)
        .await
        .unwrap()
        .compat();
        let source_handle = tokio::spawn(server);

        wait_for_tcp(addr).await;

        // Spawn future that keeps sending lines to the TCP source forever.
        let sink = TcpSink::new(
            "localhost".to_owned(),
            addr.port(),
            Resolver,
            MaybeTlsSettings::Raw(()),
        );
        let message = random_string(512);
        let message_event = Bytes::from(message.clone() + "\n");
        tokio::spawn(async move {
            let _ = stream::repeat(())
                .map(move |_| Ok(message_event.clone()))
                .forward(sink.sink_compat())
                .await
                .unwrap();
        });

        // Important that 'rx' doesn't get dropped until the pump has finished sending items to it.
        let events = collect_n(rx, 100).await.unwrap();
        assert_eq!(100, events.len());
        for event in events {
            assert_eq!(
                event.as_log()[&log_schema().message_key()],
                message.clone().into()
            );
        }

        let deadline = Instant::now() + Duration::from_secs(10);
        let shutdown_complete = shutdown.shutdown_source(source_name, deadline);
        let shutdown_success = shutdown_complete.compat().await.unwrap();
        assert_eq!(true, shutdown_success);

        // Ensure that the source has actually shut down.
        let _ = source_handle.await.unwrap();
    }

    //////// UDP TESTS ////////
    fn send_lines_udp(addr: SocketAddr, lines: impl IntoIterator<Item = String>) -> SocketAddr {
        let bind = next_addr();
        let socket = UdpSocket::bind(bind)
            .map_err(|e| panic!("{:}", e))
            .ok()
            .unwrap();

        for line in lines {
            assert_eq!(
                socket
                    .send_to(line.as_bytes(), addr)
                    .map_err(|e| panic!("{:}", e))
                    .ok()
                    .unwrap(),
                line.as_bytes().len()
            );
            // Space things out slightly to try to avoid dropped packets
            thread::sleep(Duration::from_millis(1));
        }

        // Give packets some time to flow through
        thread::sleep(Duration::from_millis(10));

        // Done
        bind
    }

    async fn init_udp_with_shutdown(
        sender: Pipeline,
        source_name: &str,
        shutdown: &mut SourceShutdownCoordinator,
    ) -> (SocketAddr, JoinHandle<Result<(), ()>>) {
        let (shutdown_signal, _) = shutdown.register_source(source_name);
        init_udp_inner(sender, source_name, shutdown_signal).await
    }

    async fn init_udp(sender: Pipeline) -> SocketAddr {
        let (addr, _handle) = init_udp_inner(sender, "default", ShutdownSignal::noop()).await;
        addr
    }

    async fn init_udp_inner(
        sender: Pipeline,
        source_name: &str,
        shutdown_signal: ShutdownSignal,
    ) -> (SocketAddr, JoinHandle<Result<(), ()>>) {
        let addr = next_addr();

        let server = SocketConfig::from(UdpConfig::new(addr))
            .build(
                source_name,
                &GlobalOptions::default(),
                shutdown_signal,
                sender,
            )
            .await
            .unwrap()
            .compat();
        let source_handle = tokio::spawn(server);

        // Wait for UDP to start listening
        tokio::time::delay_for(tokio::time::Duration::from_millis(100)).await;

        (addr, source_handle)
    }

    #[tokio::test]
    async fn udp_message() {
        let (tx, rx) = Pipeline::new_test();
        let address = init_udp(tx).await;

        send_lines_udp(address, vec!["test".to_string()]);
        let events = collect_n(rx, 1).await.unwrap();

        assert_eq!(
            events[0].as_log()[&log_schema().message_key()],
            "test".into()
        );
    }

    #[tokio::test]
    async fn udp_multiple_messages() {
        let (tx, rx) = Pipeline::new_test();
        let address = init_udp(tx).await;

        send_lines_udp(address, vec!["test\ntest2".to_string()]);
        let events = collect_n(rx, 2).await.unwrap();

        assert_eq!(
            events[0].as_log()[&log_schema().message_key()],
            "test".into()
        );
        assert_eq!(
            events[1].as_log()[&log_schema().message_key()],
            "test2".into()
        );
    }

    #[tokio::test]
    async fn udp_multiple_packets() {
        let (tx, rx) = Pipeline::new_test();
        let address = init_udp(tx).await;

        send_lines_udp(address, vec!["test".to_string(), "test2".to_string()]);
        let events = collect_n(rx, 2).await.unwrap();

        assert_eq!(
            events[0].as_log()[&log_schema().message_key()],
            "test".into()
        );
        assert_eq!(
            events[1].as_log()[&log_schema().message_key()],
            "test2".into()
        );
    }

    #[tokio::test]
    async fn udp_it_includes_host() {
        let (tx, rx) = Pipeline::new_test();
        let address = init_udp(tx).await;

        let from = send_lines_udp(address, vec!["test".to_string()]);
        let events = collect_n(rx, 1).await.unwrap();

        assert_eq!(
            events[0].as_log()[&log_schema().host_key()],
            format!("{}", from).into()
        );
    }

    #[tokio::test]
    async fn udp_it_includes_source_type() {
        let (tx, rx) = Pipeline::new_test();
        let address = init_udp(tx).await;

        let _ = send_lines_udp(address, vec!["test".to_string()]);
        let events = collect_n(rx, 1).await.unwrap();

        assert_eq!(
            events[0].as_log()[log_schema().source_type_key()],
            "socket".into()
        );
    }

    #[tokio::test]
    async fn udp_shutdown_simple() {
        let (tx, rx) = Pipeline::new_test();
        let source_name = "udp_shutdown_simple";

        let mut shutdown = SourceShutdownCoordinator::default();
        let (address, source_handle) = init_udp_with_shutdown(tx, source_name, &mut shutdown).await;

        send_lines_udp(address, vec!["test".to_string()]);
        let events = collect_n(rx, 1).await.unwrap();

        assert_eq!(
            events[0].as_log()[&log_schema().message_key()],
            "test".into()
        );

        // Now signal to the Source to shut down.
        let deadline = Instant::now() + Duration::from_secs(10);
        let shutdown_complete = shutdown.shutdown_source(source_name, deadline);
        let shutdown_success = shutdown_complete.compat().await.unwrap();
        assert_eq!(true, shutdown_success);

        // Ensure source actually shut down successfully.
        let _ = source_handle.await.unwrap();
    }

    #[tokio::test]
    async fn udp_shutdown_infinite_stream() {
        let (tx, rx) = Pipeline::new_test();
        let source_name = "udp_shutdown_infinite_stream";

        let mut shutdown = SourceShutdownCoordinator::default();
        let (address, source_handle) = init_udp_with_shutdown(tx, source_name, &mut shutdown).await;

        // Stream that keeps sending lines to the UDP source forever.
        let run_pump_atomic_sender = Arc::new(AtomicBool::new(true));
        let run_pump_atomic_receiver = Arc::clone(&run_pump_atomic_sender);
        let pump_handle = std::thread::spawn(move || {
            send_lines_udp(
                address,
                std::iter::repeat("test".to_string())
                    .take_while(move |_| run_pump_atomic_receiver.load(Ordering::Relaxed)),
            );
        });

        // Important that 'rx' doesn't get dropped until the pump has finished sending items to it.
        let events = collect_n(rx, 100).await.unwrap();
        assert_eq!(100, events.len());
        for event in events {
            assert_eq!(event.as_log()[&log_schema().message_key()], "test".into());
        }

        let deadline = Instant::now() + Duration::from_secs(10);
        let shutdown_complete = shutdown.shutdown_source(source_name, deadline);
        let shutdown_success = shutdown_complete.compat().await.unwrap();
        assert_eq!(true, shutdown_success);

        // Ensure that the source has actually shut down.
        let _ = source_handle.await.unwrap();

        // Stop the pump from sending lines forever.
        run_pump_atomic_sender.store(false, Ordering::Relaxed);
        assert!(pump_handle.join().is_ok());
    }

    ////////////// UNIX TESTS //////////////
    #[cfg(unix)]
    async fn init_unix(sender: Pipeline) -> PathBuf {
        let in_path = tempfile::tempdir().unwrap().into_path().join("unix_test");

        let server = SocketConfig::from(UnixConfig::new(in_path.clone()))
            .build(
                "default",
                &GlobalOptions::default(),
                ShutdownSignal::noop(),
                sender,
            )
            .await
            .unwrap()
            .compat();
        tokio::spawn(server);

        // Wait for server to accept traffic
        while std::os::unix::net::UnixStream::connect(&in_path).is_err() {
            yield_now().await;
        }

        in_path
    }

    #[cfg(unix)]
    async fn send_lines_unix(path: PathBuf, lines: Vec<&str>) {
        let socket = UnixStream::connect(path).await.unwrap();
        let mut sink = FramedWrite::new(socket, LinesCodec::new());

        let lines = lines.into_iter().map(|s| Ok(s.to_string()));
        let lines = lines.collect::<Vec<_>>();
        sink.send_all(&mut stream::iter(lines)).await.unwrap();

        let socket = sink.into_inner();
        socket.shutdown(std::net::Shutdown::Both).unwrap();
    }

    #[cfg(unix)]
    #[tokio::test]
    async fn unix_message() {
        let (tx, rx) = Pipeline::new_test();
        let path = init_unix(tx).await;

        send_lines_unix(path, vec!["test"]).await;

        let events = collect_n(rx, 1).await.unwrap();

        assert_eq!(1, events.len());
        assert_eq!(
            events[0].as_log()[&log_schema().message_key()],
            "test".into()
        );
        assert_eq!(
            events[0].as_log()[log_schema().source_type_key()],
            "socket".into()
        );
    }

    #[cfg(unix)]
    #[tokio::test]
    async fn unix_multiple_messages() {
        let (tx, rx) = Pipeline::new_test();
        let path = init_unix(tx).await;

        send_lines_unix(path, vec!["test\ntest2"]).await;
        let events = collect_n(rx, 2).await.unwrap();

        assert_eq!(2, events.len());
        assert_eq!(
            events[0].as_log()[&log_schema().message_key()],
            "test".into()
        );
        assert_eq!(
            events[1].as_log()[&log_schema().message_key()],
            "test2".into()
        );
    }

    #[cfg(unix)]
    #[tokio::test]
    async fn unix_multiple_packets() {
        let (tx, rx) = Pipeline::new_test();
        let path = init_unix(tx).await;

        send_lines_unix(path, vec!["test", "test2"]).await;
        let events = collect_n(rx, 2).await.unwrap();

        assert_eq!(2, events.len());
        assert_eq!(
            events[0].as_log()[&log_schema().message_key()],
            "test".into()
        );
        assert_eq!(
            events[1].as_log()[&log_schema().message_key()],
            "test2".into()
        );
    }
}<|MERGE_RESOLUTION|>--- conflicted
+++ resolved
@@ -67,12 +67,9 @@
     SourceDescription::new::<SocketConfig>("socket")
 }
 
-<<<<<<< HEAD
 impl GenerateConfig for SocketConfig {}
 
-=======
 #[async_trait::async_trait]
->>>>>>> f8afe0b1
 #[typetag::serde(name = "socket")]
 impl SourceConfig for SocketConfig {
     async fn build(
