mod tcp;
mod udp;
#[cfg(unix)]
mod unix;

use super::util::TcpSource;
use crate::{
    event,
    shutdown::ShutdownSignal,
    tls::MaybeTlsSettings,
    topology::config::{DataType, GlobalOptions, SourceConfig, SourceDescription},
    Pipeline,
};
use serde::{Deserialize, Serialize};
use std::net::SocketAddr;

#[derive(Deserialize, Serialize, Debug, Clone)]
// TODO: add back when https://github.com/serde-rs/serde/issues/1358 is addressed
// #[serde(deny_unknown_fields)]
pub struct SocketConfig {
    #[serde(flatten)]
    pub mode: Mode,
}

#[derive(Deserialize, Serialize, Debug, Clone)]
#[serde(tag = "mode", rename_all = "snake_case")]
pub enum Mode {
    Tcp(tcp::TcpConfig),
    Udp(udp::UdpConfig),
    #[cfg(unix)]
    Unix(unix::UnixConfig),
}

impl SocketConfig {
    pub fn make_tcp_config(addr: SocketAddr) -> Self {
        tcp::TcpConfig::new(addr.into()).into()
    }
}

impl From<tcp::TcpConfig> for SocketConfig {
    fn from(config: tcp::TcpConfig) -> Self {
        SocketConfig {
            mode: Mode::Tcp(config),
        }
    }
}

impl From<udp::UdpConfig> for SocketConfig {
    fn from(config: udp::UdpConfig) -> Self {
        SocketConfig {
            mode: Mode::Udp(config),
        }
    }
}

#[cfg(unix)]
impl From<unix::UnixConfig> for SocketConfig {
    fn from(config: unix::UnixConfig) -> Self {
        SocketConfig {
            mode: Mode::Unix(config),
        }
    }
}

inventory::submit! {
    SourceDescription::new_without_default::<SocketConfig>("socket")
}

#[typetag::serde(name = "socket")]
impl SourceConfig for SocketConfig {
    fn build(
        &self,
        _name: &str,
        _globals: &GlobalOptions,
        shutdown: ShutdownSignal,
        out: Pipeline,
    ) -> crate::Result<super::Source> {
        match self.mode.clone() {
            Mode::Tcp(config) => {
                let tcp = tcp::RawTcpSource {
                    config: config.clone(),
                };
                let tls = MaybeTlsSettings::from_config(&config.tls, true)?;
                tcp.run(
                    config.address,
                    config.shutdown_timeout_secs,
                    tls,
                    shutdown,
                    out,
                )
            }
            Mode::Udp(config) => {
                let host_key = config
                    .host_key
                    .clone()
                    .unwrap_or_else(|| event::log_schema().host_key().clone());
                Ok(udp::udp(
                    config.address,
                    config.max_length,
                    host_key,
                    shutdown,
                    out,
                ))
            }
            #[cfg(unix)]
            Mode::Unix(config) => {
                let host_key = config
                    .host_key
                    .clone()
                    .unwrap_or_else(|| event::log_schema().host_key().to_string());
                Ok(unix::unix(
                    config.path,
                    config.max_length,
                    host_key,
                    shutdown,
                    out,
                ))
            }
        }
    }

    fn output_type(&self) -> DataType {
        DataType::Log
    }

    fn source_type(&self) -> &'static str {
        "socket"
    }
}

#[cfg(test)]
mod test {
    use super::tcp::TcpConfig;
    use super::udp::UdpConfig;
    #[cfg(unix)]
    use super::unix::UnixConfig;
    use super::SocketConfig;
    use crate::dns::Resolver;
    use crate::event;
    use crate::runtime::Runtime;
    use crate::shutdown::{ShutdownSignal, SourceShutdownCoordinator};
    use crate::sinks::util::tcp::TcpSink;
    use crate::test_util::{
        block_on, collect_n, next_addr, random_string, runtime, send_lines, send_lines_tls,
        trace_init, wait_for_tcp, CollectN,
    };
    use crate::tls::{MaybeTlsSettings, TlsConfig, TlsOptions};
    use crate::topology::config::{GlobalOptions, SourceConfig};
    use crate::Pipeline;
    use bytes::Bytes;
    #[cfg(unix)]
<<<<<<< HEAD
    use futures::SinkExt;
    use futures::{
        compat::{Future01CompatExt, Sink01CompatExt},
        stream, StreamExt,
    };
    use futures01::{
        sync::{mpsc, oneshot},
        Stream,
    };
=======
    use futures::{compat::Future01CompatExt, stream, SinkExt};
    use futures01::{sync::oneshot, Future, Stream};
>>>>>>> 0b01a4c2
    #[cfg(unix)]
    use std::path::PathBuf;
    use std::{
        net::{SocketAddr, UdpSocket},
        sync::{
            atomic::{AtomicBool, Ordering},
            Arc,
        },
        thread,
        time::{Duration, Instant},
    };
    #[cfg(unix)]
    use tokio::net::UnixStream;
    #[cfg(unix)]
    use tokio_util::codec::{FramedWrite, LinesCodec};

    //////// TCP TESTS ////////
    #[test]
    fn tcp_it_includes_host() {
        let (tx, rx) = Pipeline::new_test();

        let addr = next_addr();

        let server = SocketConfig::from(TcpConfig::new(addr.into()))
            .build(
                "default",
                &GlobalOptions::default(),
                ShutdownSignal::noop(),
                tx,
            )
            .unwrap();
        let mut rt = runtime();
        rt.spawn(server);
        wait_for_tcp(addr);

        rt.block_on_std(send_lines(addr, vec!["test".to_owned()].into_iter()))
            .unwrap();

        let event = rx.wait().next().unwrap().unwrap();
        assert_eq!(
            event.as_log()[&event::log_schema().host_key()],
            "127.0.0.1".into()
        );
    }

    #[test]
    fn tcp_it_includes_source_type() {
        let (tx, rx) = Pipeline::new_test();

        let addr = next_addr();

        let server = SocketConfig::from(TcpConfig::new(addr.into()))
            .build(
                "default",
                &GlobalOptions::default(),
                ShutdownSignal::noop(),
                tx,
            )
            .unwrap();
        let mut rt = runtime();
        rt.spawn(server);
        wait_for_tcp(addr);

        rt.block_on_std(send_lines(addr, vec!["test".to_owned()].into_iter()))
            .unwrap();

        let event = rx.wait().next().unwrap().unwrap();
        assert_eq!(
            event.as_log()[event::log_schema().source_type_key()],
            "socket".into()
        );
    }

    #[test]
    fn tcp_continue_after_long_line() {
        let (tx, rx) = Pipeline::new_test();

        let addr = next_addr();

        let mut config = TcpConfig::new(addr.into());
        config.max_length = 10;

        let server = SocketConfig::from(config)
            .build(
                "default",
                &GlobalOptions::default(),
                ShutdownSignal::noop(),
                tx,
            )
            .unwrap();
        let mut rt = runtime();
        rt.spawn(server);
        wait_for_tcp(addr);

        let lines = vec![
            "short".to_owned(),
            "this is too long".to_owned(),
            "more short".to_owned(),
        ];

        rt.block_on_std(send_lines(addr, lines.into_iter()))
            .unwrap();

        let (event, rx) = block_on(rx.into_future()).unwrap();
        assert_eq!(
            event.unwrap().as_log()[&event::log_schema().message_key()],
            "short".into()
        );

        let (event, _rx) = block_on(rx.into_future()).unwrap();
        assert_eq!(
            event.unwrap().as_log()[&event::log_schema().message_key()],
            "more short".into()
        );
    }

    #[test]
    fn tcp_with_tls() {
        let (tx, rx) = Pipeline::new_test();

        let addr = next_addr();

        let mut config = TcpConfig::new(addr.into());
        config.max_length = 10;
        config.tls = Some(TlsConfig {
            enabled: Some(true),
            options: TlsOptions {
                crt_file: Some("tests/data/localhost.crt".into()),
                key_file: Some("tests/data/localhost.key".into()),
                ..Default::default()
            },
        });

        let server = SocketConfig::from(config)
            .build(
                "default",
                &GlobalOptions::default(),
                ShutdownSignal::noop(),
                tx,
            )
            .unwrap();
        let mut rt = runtime();
        rt.spawn(server);
        wait_for_tcp(addr);

        let lines = vec![
            "short".to_owned(),
            "this is too long".to_owned(),
            "more short".to_owned(),
        ];

        rt.block_on_std(send_lines_tls(addr, "localhost".into(), lines.into_iter()))
            .unwrap();

        let (event, rx) = block_on(rx.into_future()).unwrap();
        assert_eq!(
            event.unwrap().as_log()[&event::log_schema().message_key()],
            "short".into()
        );

        let (event, _rx) = block_on(rx.into_future()).unwrap();
        assert_eq!(
            event.unwrap().as_log()[&event::log_schema().message_key()],
            "more short".into()
        );
    }

    #[test]
    fn tcp_shutdown_simple() {
        let source_name = "tcp_shutdown_simple";
        let (tx, rx) = Pipeline::new_test();
        let addr = next_addr();

        let mut shutdown = SourceShutdownCoordinator::default();
        let (shutdown_signal, _) = shutdown.register_source(source_name);

        // Start TCP Source
        let server = SocketConfig::from(TcpConfig::new(addr.into()))
            .build(source_name, &GlobalOptions::default(), shutdown_signal, tx)
            .unwrap();
        let mut rt = runtime();
        let source_handle = oneshot::spawn(server, &rt.executor());
        wait_for_tcp(addr);

        // Send data to Source.
        rt.block_on_std(send_lines(addr, vec!["test".to_owned()].into_iter()))
            .unwrap();

        let event = rx.wait().next().unwrap().unwrap();
        assert_eq!(
            event.as_log()[&event::log_schema().message_key()],
            "test".into()
        );

        // Now signal to the Source to shut down.
        let deadline = Instant::now() + Duration::from_secs(10);
        let shutdown_complete = shutdown.shutdown_source(source_name, deadline);
        let shutdown_success = rt.block_on(shutdown_complete).unwrap();
        assert_eq!(true, shutdown_success);

        // Ensure source actually shut down successfully.
        rt.block_on(source_handle).unwrap();
    }

    #[test]
    fn tcp_shutdown_infinite_stream() {
        trace_init();

        // It's important that the buffer be large enough that the TCP source doesn't have
        // to block trying to forward its input into the Sender because the channel is full,
        // otherwise even sending the signal to shut down won't wake it up.
<<<<<<< HEAD
        let (tx, rx) = mpsc::channel(10_000);
=======
        let (tx, rx) = Pipeline::new_with_buffer(10_000);
>>>>>>> 0b01a4c2
        let source_name = "tcp_shutdown_infinite_stream";

        let addr = next_addr();

        let mut shutdown = SourceShutdownCoordinator::default();
        let (shutdown_signal, _) = shutdown.register_source(source_name);

        // Start TCP Source
        let server = SocketConfig::from(TcpConfig {
            shutdown_timeout_secs: 1,
            ..TcpConfig::new(addr.into())
        })
        .build(source_name, &GlobalOptions::default(), shutdown_signal, tx)
        .unwrap();
        let mut rt = Runtime::with_thread_count(2).unwrap();
        let source_handle = rt.spawn_handle_std(server.compat());
        wait_for_tcp(addr);

        // Spawn future that keeps sending lines to the TCP source forever.
        let sink = TcpSink::new(
            "localhost".to_owned(),
            addr.port(),
            Resolver,
            MaybeTlsSettings::Raw(()),
        );
        let message = random_string(512);
        let message_event = Bytes::from(message.clone() + "\n");
        rt.spawn_std(async move {
            let _ = stream::repeat(())
                .map(move |_| Ok(message_event.clone()))
                .forward(sink.sink_compat())
                .await
                .unwrap();
        });

        // Important that 'rx' doesn't get dropped until the pump has finished sending items to it.
        let (_rx, events) = rt.block_on(CollectN::new(rx, 100)).ok().unwrap();
        assert_eq!(100, events.len());
        for event in events {
            assert_eq!(
                event.as_log()[&event::log_schema().message_key()],
                message.clone().into()
            );
        }

        let deadline = Instant::now() + Duration::from_secs(10);
        let shutdown_complete = shutdown.shutdown_source(source_name, deadline);
        let shutdown_success = rt.block_on(shutdown_complete).unwrap();
        assert_eq!(true, shutdown_success);

        // Ensure that the source has actually shut down.
        rt.block_on_std(async move {
            let _ = source_handle.await.unwrap();
        })
    }

    //////// UDP TESTS ////////
    fn send_lines_udp(addr: SocketAddr, lines: impl IntoIterator<Item = String>) -> SocketAddr {
        let bind = next_addr();

        let socket = UdpSocket::bind(bind)
            .map_err(|e| panic!("{:}", e))
            .ok()
            .unwrap();

        for line in lines {
            assert_eq!(
                socket
                    .send_to(line.as_bytes(), addr)
                    .map_err(|e| panic!("{:}", e))
                    .ok()
                    .unwrap(),
                line.as_bytes().len()
            );
            // Space things out slightly to try to avoid dropped packets
            thread::sleep(Duration::from_millis(1));
        }

        // Give packets some time to flow through
        thread::sleep(Duration::from_millis(10));

        // Done
        bind
    }

    fn init_udp_with_shutdown(
        sender: Pipeline,
        source_name: &str,
        shutdown: &mut SourceShutdownCoordinator,
    ) -> (SocketAddr, Runtime, oneshot::SpawnHandle<(), ()>) {
        let (shutdown_signal, _) = shutdown.register_source(source_name);
        init_udp_inner(sender, source_name, shutdown_signal)
    }

    fn init_udp(sender: Pipeline) -> (SocketAddr, Runtime) {
        let (addr, rt, handle) = init_udp_inner(sender, "default", ShutdownSignal::noop());
        handle.forget();
        (addr, rt)
    }

    fn init_udp_inner(
        sender: Pipeline,
        source_name: &str,
        shutdown_signal: ShutdownSignal,
    ) -> (SocketAddr, Runtime, oneshot::SpawnHandle<(), ()>) {
        let addr = next_addr();

        let server = SocketConfig::from(UdpConfig::new(addr))
            .build(
                source_name,
                &GlobalOptions::default(),
                shutdown_signal,
                sender,
            )
            .unwrap();
        let rt = runtime();
        let source_handle = oneshot::spawn(server, &rt.executor());

        // Wait for udp to start listening
        thread::sleep(Duration::from_millis(100));

        (addr, rt, source_handle)
    }

    #[test]
    fn udp_message() {
        let (tx, rx) = Pipeline::new_test();

        let (address, mut rt) = init_udp(tx);

        send_lines_udp(address, vec!["test".to_string()]);
        let events = rt.block_on(collect_n(rx, 1)).ok().unwrap();

        assert_eq!(
            events[0].as_log()[&event::log_schema().message_key()],
            "test".into()
        );
    }

    #[test]
    fn udp_multiple_messages() {
        let (tx, rx) = Pipeline::new_test();

        let (address, mut rt) = init_udp(tx);

        send_lines_udp(address, vec!["test\ntest2".to_string()]);
        let events = rt.block_on(collect_n(rx, 2)).ok().unwrap();

        assert_eq!(
            events[0].as_log()[&event::log_schema().message_key()],
            "test".into()
        );
        assert_eq!(
            events[1].as_log()[&event::log_schema().message_key()],
            "test2".into()
        );
    }

    #[test]
    fn udp_multiple_packets() {
        let (tx, rx) = Pipeline::new_test();

        let (address, mut rt) = init_udp(tx);

        send_lines_udp(address, vec!["test".to_string(), "test2".to_string()]);
        let events = rt.block_on(collect_n(rx, 2)).ok().unwrap();

        assert_eq!(
            events[0].as_log()[&event::log_schema().message_key()],
            "test".into()
        );
        assert_eq!(
            events[1].as_log()[&event::log_schema().message_key()],
            "test2".into()
        );
    }

    #[test]
    fn udp_it_includes_host() {
        let (tx, rx) = Pipeline::new_test();

        let (address, mut rt) = init_udp(tx);

        let from = send_lines_udp(address, vec!["test".to_string()]);
        let events = rt.block_on(collect_n(rx, 1)).ok().unwrap();

        assert_eq!(
            events[0].as_log()[&event::log_schema().host_key()],
            format!("{}", from).into()
        );
    }

    #[test]
    fn udp_it_includes_source_type() {
        let (tx, rx) = Pipeline::new_test();

        let (address, mut rt) = init_udp(tx);

        let _ = send_lines_udp(address, vec!["test".to_string()]);
        let events = rt.block_on(collect_n(rx, 1)).ok().unwrap();

        assert_eq!(
            events[0].as_log()[event::log_schema().source_type_key()],
            "socket".into()
        );
    }

    #[test]
    fn udp_shutdown_simple() {
        let (tx, rx) = Pipeline::new_test();
        let source_name = "udp_shutdown_simple";

        let mut shutdown = SourceShutdownCoordinator::default();
        let (address, mut rt, source_handle) =
            init_udp_with_shutdown(tx, source_name, &mut shutdown);

        send_lines_udp(address, vec!["test".to_string()]);
        let events = rt.block_on(collect_n(rx, 1)).ok().unwrap();

        assert_eq!(
            events[0].as_log()[&event::log_schema().message_key()],
            "test".into()
        );

        // Now signal to the Source to shut down.
        let deadline = Instant::now() + Duration::from_secs(10);
        let shutdown_complete = shutdown.shutdown_source(source_name, deadline);
        let shutdown_success = rt.block_on(shutdown_complete).unwrap();
        assert_eq!(true, shutdown_success);

        // Ensure source actually shut down successfully.
        rt.block_on(source_handle).unwrap();
    }

    #[test]
    fn udp_shutdown_infinite_stream() {
        let (tx, rx) = Pipeline::new_test();
        let source_name = "udp_shutdown_infinite_stream";

        let mut shutdown = SourceShutdownCoordinator::default();
        let (address, mut rt, source_handle) =
            init_udp_with_shutdown(tx, source_name, &mut shutdown);

        // Stream that keeps sending lines to the UDP source forever.
        let run_pump_atomic_sender = Arc::new(AtomicBool::new(true));
        let run_pump_atomic_receiver = Arc::clone(&run_pump_atomic_sender);
        let pump_handle = std::thread::spawn(move || {
            send_lines_udp(
                address,
                std::iter::repeat("test".to_string())
                    .take_while(move |_| run_pump_atomic_receiver.load(Ordering::Relaxed)),
            );
        });

        // Important that 'rx' doesn't get dropped until the pump has finished sending items to it.
        let (_rx, events) = rt.block_on(CollectN::new(rx, 100)).ok().unwrap();
        assert_eq!(100, events.len());
        for event in events {
            assert_eq!(
                event.as_log()[&event::log_schema().message_key()],
                "test".into()
            );
        }

        let deadline = Instant::now() + Duration::from_secs(10);
        let shutdown_complete = shutdown.shutdown_source(source_name, deadline);
        let shutdown_success = rt.block_on(shutdown_complete).unwrap();
        assert_eq!(true, shutdown_success);

        // Ensure that the source has actually shut down.
        rt.block_on(source_handle).unwrap();

        // Stop the pump from sending lines forever.
        run_pump_atomic_sender.store(false, Ordering::Relaxed);
        assert!(pump_handle.join().is_ok());
    }

    ////////////// UNIX TESTS //////////////
    #[cfg(unix)]
    fn init_unix(sender: Pipeline) -> (PathBuf, Runtime) {
        let in_path = tempfile::tempdir().unwrap().into_path().join("unix_test");

        let server = SocketConfig::from(UnixConfig::new(in_path.clone()))
            .build(
                "default",
                &GlobalOptions::default(),
                ShutdownSignal::noop(),
                sender,
            )
            .unwrap();

        let mut rt = runtime();
        rt.spawn(server);

        // Wait for server to accept traffic
        while std::os::unix::net::UnixStream::connect(&in_path).is_err() {}

        (in_path, rt)
    }

    #[cfg(unix)]
    async fn send_lines_unix(path: PathBuf, lines: Vec<&str>) {
        let socket = UnixStream::connect(path).await.unwrap();
        let mut sink = FramedWrite::new(socket, LinesCodec::new());

        let lines = lines.into_iter().map(|s| Ok(s.to_string()));
        let lines = lines.collect::<Vec<_>>();
        sink.send_all(&mut stream::iter(lines)).await.unwrap();

        let socket = sink.into_inner();
        socket.shutdown(std::net::Shutdown::Both).unwrap();
    }

    #[cfg(unix)]
    #[test]
    fn unix_message() {
        let (tx, rx) = Pipeline::new_test();
        let (path, mut rt) = init_unix(tx);
        rt.block_on_std(async move {
            send_lines_unix(path, vec!["test"]).await;

            let events = collect_n(rx, 1).compat().await.ok().unwrap();

            assert_eq!(1, events.len());
            assert_eq!(
                events[0].as_log()[&event::log_schema().message_key()],
                "test".into()
            );
            assert_eq!(
                events[0].as_log()[event::log_schema().source_type_key()],
                "socket".into()
            );
        });
    }

    #[cfg(unix)]
    #[test]
    fn unix_multiple_messages() {
        let (tx, rx) = Pipeline::new_test();
        let (path, mut rt) = init_unix(tx);
        rt.block_on_std(async move {
            send_lines_unix(path, vec!["test\ntest2"]).await;
            let events = collect_n(rx, 2).compat().await.ok().unwrap();

            assert_eq!(2, events.len());
            assert_eq!(
                events[0].as_log()[&event::log_schema().message_key()],
                "test".into()
            );
            assert_eq!(
                events[1].as_log()[&event::log_schema().message_key()],
                "test2".into()
            );
        });
    }

    #[cfg(unix)]
    #[test]
    fn unix_multiple_packets() {
        let (tx, rx) = Pipeline::new_test();
        let (path, mut rt) = init_unix(tx);
        rt.block_on_std(async move {
            send_lines_unix(path, vec!["test", "test2"]).await;
            let events = collect_n(rx, 2).compat().await.ok().unwrap();

            assert_eq!(2, events.len());
            assert_eq!(
                events[0].as_log()[&event::log_schema().message_key()],
                "test".into()
            );
            assert_eq!(
                events[1].as_log()[&event::log_schema().message_key()],
                "test2".into()
            );
        });
    }
}<|MERGE_RESOLUTION|>--- conflicted
+++ resolved
@@ -149,20 +149,12 @@
     use crate::Pipeline;
     use bytes::Bytes;
     #[cfg(unix)]
-<<<<<<< HEAD
     use futures::SinkExt;
     use futures::{
         compat::{Future01CompatExt, Sink01CompatExt},
         stream, StreamExt,
     };
-    use futures01::{
-        sync::{mpsc, oneshot},
-        Stream,
-    };
-=======
-    use futures::{compat::Future01CompatExt, stream, SinkExt};
-    use futures01::{sync::oneshot, Future, Stream};
->>>>>>> 0b01a4c2
+    use futures01::{sync::oneshot, Stream};
     #[cfg(unix)]
     use std::path::PathBuf;
     use std::{
@@ -374,11 +366,7 @@
         // It's important that the buffer be large enough that the TCP source doesn't have
         // to block trying to forward its input into the Sender because the channel is full,
         // otherwise even sending the signal to shut down won't wake it up.
-<<<<<<< HEAD
-        let (tx, rx) = mpsc::channel(10_000);
-=======
         let (tx, rx) = Pipeline::new_with_buffer(10_000);
->>>>>>> 0b01a4c2
         let source_name = "tcp_shutdown_infinite_stream";
 
         let addr = next_addr();
