--- conflicted
+++ resolved
@@ -1,5 +1,5 @@
 use crate::{
-    event::{Event},
+    event::Event,
     internal_events::{SocketEventReceived, SocketMode, SocketReceiveError},
     shutdown::ShutdownSignal,
     sources::Source,
@@ -78,11 +78,7 @@
 
                             event
                                 .as_mut_log()
-<<<<<<< HEAD
-                                .insert(crate::config::log_schema().source_type_key(), "socket");
-=======
-                                .insert(event::log_schema().source_type_key(), Bytes::from("socket"));
->>>>>>> d72b947c
+                                .insert(crate::config::log_schema().source_type_key(), Bytes::from("socket"));
                             event
                                 .as_mut_log()
                                 .insert(host_key.clone(), address.to_string());
