--- conflicted
+++ resolved
@@ -5,7 +5,7 @@
 
 #![deny(missing_docs)]
 
-use crate::event::{Event};
+use crate::event::Event;
 use crate::internal_events::{
     FileSourceInternalEventsEmitter, KubernetesLogsEventAnnotationFailed,
     KubernetesLogsEventReceived,
@@ -288,16 +288,10 @@
     let mut event = Event::from(line);
 
     // Add source type.
-<<<<<<< HEAD
-    event
-        .as_mut_log()
-        .insert(crate::config::log_schema().source_type_key(), COMPONENT_NAME);
-=======
     event.as_mut_log().insert(
-        event::log_schema().source_type_key(),
+        crate::config::log_schema().source_type_key(),
         COMPONENT_NAME.to_owned(),
     );
->>>>>>> d72b947c
 
     // Add file.
     event.as_mut_log().insert(FILE_KEY, file.to_owned());
