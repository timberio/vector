--- conflicted
+++ resolved
@@ -89,7 +89,7 @@
     .iter()
     {
         if let Some(val) = val {
-            log.insert(key, val.clone());
+            log.insert(key, val);
         }
     }
 
@@ -97,9 +97,6 @@
         // Calculate and cache the prefix path.
         let prefix_path = PathIter::new(fields_spec.pod_labels.as_ref()).collect::<Vec<_>>();
         for (key, val) in labels.iter() {
-<<<<<<< HEAD
-            log.insert(format!("{}.{}", fields_spec.pod_labels, key), val.clone());
-=======
             let mut path = prefix_path.clone();
             if fields_spec.flat_labels {
                 path.push(PathComponent::Key(key.clone()));
@@ -107,7 +104,6 @@
                 path.extend(PathIter::new(key));
             }
             log.insert_path(path, val);
->>>>>>> e05513fd
         }
     }
 }
