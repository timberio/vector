--- conflicted
+++ resolved
@@ -55,15 +55,10 @@
 pub mod remove_tags;
 #[cfg(feature = "transforms-rename_fields")]
 pub mod rename_fields;
-<<<<<<< HEAD
 #[cfg(feature = "transforms-route")]
 pub mod route;
-#[cfg(feature = "transforms-sampler")]
-pub mod sampler;
-=======
 #[cfg(feature = "transforms-sample")]
 pub mod sample;
->>>>>>> 82567118
 #[cfg(feature = "transforms-split")]
 pub mod split;
 #[cfg(feature = "transforms-tag_cardinality_limit")]
