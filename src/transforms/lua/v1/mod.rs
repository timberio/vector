--- conflicted
+++ resolved
@@ -1,11 +1,6 @@
 use crate::{
-<<<<<<< HEAD
-    config::{DataType, TransformContext},
+    config::DataType,
     event::{Event, Lookup, Value},
-=======
-    config::DataType,
-    event::{Event, Value},
->>>>>>> fae73712
     internal_events::{LuaEventProcessed, LuaGcTriggered, LuaScriptError},
     transforms::{FunctionTransform, Transform},
 };
