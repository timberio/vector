use super::Transform;
use crate::{
    config::{DataType, TransformConfig, TransformContext, TransformDescription},
    event::{Event, Value},
    internal_events::{
        RegexParserConversionFailed, RegexParserEventProcessed, RegexParserFailedMatch,
        RegexParserMissingField, RegexParserTargetExists,
    },
    types::{parse_check_conversion_map, Conversion},
};
use bytes::Bytes;
use regex::bytes::{CaptureLocations, Regex, RegexSet};
use serde::{Deserialize, Serialize};
use snafu::ResultExt;
use std::collections::HashMap;
use std::str;
use string_cache::DefaultAtom as Atom;

#[derive(Debug, Derivative, Deserialize, Serialize)]
#[derivative(Default)]
#[serde(default, deny_unknown_fields)]
pub struct RegexParserConfig {
    /// Deprecated. Use `patterns` instead.
    /// See #2469.
    /// TODO: Remove at a future point in time.
    pub regex: Option<String>,
    pub patterns: Vec<String>,
    pub field: Option<Atom>,
    #[derivative(Default(value = "true"))]
    pub drop_field: bool,
    pub drop_failed: bool,
    pub target_field: Option<Atom>,
    #[derivative(Default(value = "true"))]
    pub overwrite_target: bool,
    pub types: HashMap<Atom, String>,
}

inventory::submit! {
    TransformDescription::new::<RegexParserConfig>("regex_parser")
}

<<<<<<< HEAD
impl_generate_config_from_default!(RegexParserConfig);

=======
#[async_trait::async_trait]
>>>>>>> f8afe0b1
#[typetag::serde(name = "regex_parser")]
impl TransformConfig for RegexParserConfig {
    async fn build(&self, _cx: TransformContext) -> crate::Result<Box<dyn Transform>> {
        RegexParser::build(&self)
    }

    fn input_type(&self) -> DataType {
        DataType::Log
    }

    fn output_type(&self) -> DataType {
        DataType::Log
    }

    fn transform_type(&self) -> &'static str {
        "regex_parser"
    }
}

pub struct RegexParser {
    regexset: RegexSet,
    patterns: Vec<CompiledRegex>, // indexes correspend to RegexSet
    field: Atom,
    drop_field: bool,
    drop_failed: bool,
    target_field: Option<Atom>,
    overwrite_target: bool,
}

struct CompiledRegex {
    regex: Regex,
    capture_names: Vec<(usize, Atom, Conversion)>,
    capture_locs: CaptureLocations,
}

impl CompiledRegex {
    fn new(regex: Regex, types: &HashMap<Atom, Conversion>) -> CompiledRegex {
        // Calculate the location (index into the capture locations) of
        // each named capture, and the required type coercion.
        let capture_names = regex
            .capture_names()
            .enumerate()
            .filter_map(|(idx, cn)| {
                cn.map(|cn| {
                    let cn = Atom::from(cn);
                    let conv = types.get(&cn).unwrap_or(&Conversion::Bytes);
                    (idx, cn, conv.clone())
                })
            })
            .collect::<Vec<_>>();
        let capture_locs = regex.capture_locations();
        CompiledRegex {
            regex,
            capture_names,
            capture_locs,
        }
    }

    /// Returns a list of captures (name, value) or None if the regex does not
    /// match
    fn captures<'a>(
        &'a mut self,
        value: &'a [u8],
    ) -> Option<impl Iterator<Item = (Atom, Value)> + 'a> {
        match self.regex.captures_read(&mut self.capture_locs, value) {
            Some(_) => {
                let capture_locs = &self.capture_locs;
                let values =
                    self.capture_names
                        .iter()
                        .filter_map(move |(idx, name, conversion)| {
                            capture_locs.get(*idx).and_then(|(start, end)| {
                                let capture: Value =
                                    Value::from(Bytes::from(value[start..end].to_owned()));

                                match conversion.convert(capture) {
                                    Ok(value) => Some((name.clone(), value)),
                                    Err(error) => {
                                        emit!(RegexParserConversionFailed { name, error });
                                        None
                                    }
                                }
                            })
                        });
                Some(values)
            }
            None => {
                emit!(RegexParserFailedMatch { value });
                None
            }
        }
    }
}

impl RegexParser {
    pub fn build(config: &RegexParserConfig) -> crate::Result<Box<dyn Transform>> {
        let field = config
            .field
            .as_ref()
            .unwrap_or(&crate::config::log_schema().message_key());

        let patterns = match (&config.regex, &config.patterns.len()) {
            (None, 0) => {
                return Err(
                    "At least one regular expression must be defined, but `patterns` is empty"
                        .into(),
                );
            }
            (None, _) => config.patterns.clone(),
            (Some(regex), 0) => {
                // Still using the old `regex` syntax.
                // Printing a warning and wrapping input in a `vec`.
                warn!(
                    "Usage of `regex` is deprecated and will be removed in a future version. \
                     Please upgrade your config to use `patterns` instead: \
                     `patterns = ['{}']`. For more info, take a look at the documentation at \
                     https://vector.dev/docs/reference/transforms/regex_parser/",
                    &regex
                );
                vec![regex.clone()]
            }
            _ => {
                return Err("`patterns = [...]` is not defined".into());
            }
        };

        let regexset = RegexSet::new(&patterns).context(super::InvalidRegex)?;

        // Pre-compile individual patterns
        let patterns: Result<Vec<Regex>, _> = regexset
            .patterns()
            .iter()
            .map(|pattern| Regex::new(pattern))
            .collect();
        let patterns = patterns.context(super::InvalidRegex)?;

        let names = &patterns
            .iter()
            .map(|regex| {
                regex
                    .capture_names()
                    .filter_map(|s| s.map(Into::into))
                    .collect::<Vec<_>>()
            })
            .flatten()
            .collect::<Vec<_>>();

        let types = parse_check_conversion_map(&config.types, names)?;

        Ok(Box::new(RegexParser::new(
            regexset,
            patterns,
            field.clone(),
            config.drop_field,
            config.drop_failed,
            config.target_field.clone(),
            config.overwrite_target,
            types,
        )))
    }

    pub fn new(
        regexset: RegexSet,
        patterns: Vec<Regex>,
        field: Atom,
        mut drop_field: bool,
        drop_failed: bool,
        target_field: Option<Atom>,
        overwrite_target: bool,
        types: HashMap<Atom, Conversion>,
    ) -> Self {
        // Build a buffer of the regex capture locations and names to avoid
        // repeated allocations.
        let patterns: Vec<CompiledRegex> = patterns
            .into_iter()
            .map(|regex| CompiledRegex::new(regex, &types))
            .collect();

        // Pre-calculate if the source field name should be dropped.
        drop_field = drop_field
            && !patterns
                .iter()
                .map(|p| &p.capture_names)
                .flatten()
                .any(|(_, f, _)| *f == field);

        Self {
            regexset,
            patterns,
            field,
            drop_field,
            drop_failed,
            target_field,
            overwrite_target,
        }
    }
}

impl Transform for RegexParser {
    fn transform(&mut self, mut event: Event) -> Option<Event> {
        let log = event.as_mut_log();
        let value = log.get(&self.field).map(|s| s.as_bytes());
        emit!(RegexParserEventProcessed);

        if let Some(value) = &value {
            let regex_id = self.regexset.matches(&value).into_iter().next();
            let id = match regex_id {
                Some(id) => id,
                None => {
                    emit!(RegexParserFailedMatch { value });
                    return if self.drop_failed { None } else { Some(event) };
                }
            };

            let target_field = self.target_field.as_ref();

            let pattern = self
                .patterns
                .get_mut(id)
                .expect("Mismatch between capture patterns and regexset");

            if let Some(captures) = pattern.captures(&value) {
                // Handle optional overwriting of the target field
                if let Some(target_field) = target_field {
                    if log.contains(target_field) {
                        if self.overwrite_target {
                            log.remove(target_field);
                        } else {
                            emit!(RegexParserTargetExists { target_field });
                            return Some(event);
                        }
                    }
                }

                log.extend(captures.map(|(name, value)| {
                    let name = target_field
                        .map(|target| Atom::from(format!("{}.{}", target, name)))
                        .unwrap_or_else(|| name.clone());
                    (name, value)
                }));
                if self.drop_field {
                    log.remove(&self.field);
                }
                return Some(event);
            }
        } else {
            emit!(RegexParserMissingField { field: &self.field });
        }

        if self.drop_failed {
            None
        } else {
            Some(event)
        }
    }
}

#[cfg(test)]
mod tests {
    use super::RegexParserConfig;
    use crate::event::{LogEvent, Value};
    use crate::{
        config::{TransformConfig, TransformContext},
        Event,
    };

<<<<<<< HEAD
    #[test]
    fn generate_config() {
        crate::test_util::test_generate_config::<RegexParserConfig>();
    }

    fn do_transform(event: &str, patterns: &str, config: &str) -> Option<LogEvent> {
=======
    async fn do_transform(event: &str, patterns: &str, config: &str) -> Option<LogEvent> {
>>>>>>> f8afe0b1
        let event = Event::from(event);
        let mut parser = toml::from_str::<RegexParserConfig>(&format!(
            r#"
                patterns = {}
                {}
            "#,
            patterns, config
        ))
        .unwrap()
        .build(TransformContext::new_test())
        .await
        .unwrap();

        parser.transform(event).map(|event| event.into_log())
    }

    #[tokio::test]
    async fn adds_parsed_field_to_event() {
        let log = do_transform(
            "status=1234 time=5678",
            r#"['status=(?P<status>\d+) time=(?P<time>\d+)']"#,
            "drop_field = false",
        )
        .await
        .unwrap();

        assert_eq!(log[&"status".into()], "1234".into());
        assert_eq!(log[&"time".into()], "5678".into());
        assert!(log.get(&"message".into()).is_some());
    }

    #[tokio::test]
    async fn doesnt_do_anything_if_no_match() {
        let log = do_transform(
            "asdf1234",
            r#"['status=(?P<status>\d+)']"#,
            "drop_field = false",
        )
        .await
        .unwrap();

        assert_eq!(log.get(&"status".into()), None);
        assert!(log.get(&"message".into()).is_some());
    }

    #[tokio::test]
    async fn does_drop_parsed_field() {
        let log = do_transform(
            "status=1234 time=5678",
            r#"['status=(?P<status>\d+) time=(?P<time>\d+)']"#,
            r#"field = "message""#,
        )
        .await
        .unwrap();

        assert_eq!(log[&"status".into()], "1234".into());
        assert_eq!(log[&"time".into()], "5678".into());
        assert!(log.get(&"message".into()).is_none());
    }

    #[tokio::test]
    async fn does_not_drop_same_name_parsed_field() {
        let log = do_transform(
            "status=1234 message=yes",
            r#"['status=(?P<status>\d+) message=(?P<message>\S+)']"#,
            r#"field = "message""#,
        )
        .await
        .unwrap();

        assert_eq!(log[&"status".into()], "1234".into());
        assert_eq!(log[&"message".into()], "yes".into());
    }

    #[tokio::test]
    async fn does_not_drop_field_if_no_match() {
        let log = do_transform(
            "asdf1234",
            r#"['status=(?P<message>\S+)']"#,
            r#"field = "message""#,
        )
        .await
        .unwrap();

        assert!(log.get(&"message".into()).is_some());
    }

    #[tokio::test]
    async fn respects_target_field() {
        let mut log = do_transform(
            "status=1234 time=5678",
            r#"['status=(?P<status>\d+) time=(?P<time>\d+)']"#,
            r#"
               target_field = "prefix"
               drop_field = false
            "#,
        )
        .await
        .unwrap();

        // timestamp is unpredictable, don't compare it
        log.remove(&"timestamp".into());
        let log = serde_json::to_value(log.all_fields()).unwrap();
        assert_eq!(
            log,
            serde_json::json!({
                "message": "status=1234 time=5678",
                "prefix.status": "1234",
                "prefix.time": "5678",
            })
        );
    }

    #[tokio::test]
    async fn preserves_target_field() {
        let message = "status=1234 time=5678";
        let log = do_transform(
            message,
            r#"['status=(?P<status>\d+) time=(?P<time>\d+)']"#,
            r#"
               target_field = "message"
               overwrite_target = false
            "#,
        )
        .await
        .unwrap();

        assert_eq!(log[&"message".into()], message.into());
        assert_eq!(log.get(&"message.status".into()), None);
        assert_eq!(log.get(&"message.time".into()), None);
    }

    #[tokio::test]
    async fn overwrites_target_field() {
        let mut log = do_transform(
            "status=1234 time=5678",
            r#"['status=(?P<status>\d+) time=(?P<time>\d+)']"#,
            r#"
               target_field = "message"
               drop_field = false
            "#,
        )
        .await
        .unwrap();

        // timestamp is unpredictable, don't compare it
        log.remove(&"timestamp".into());
        let log = serde_json::to_value(log.all_fields()).unwrap();
        assert_eq!(
            log,
            serde_json::json!({
                "message.status": "1234",
                "message.time": "5678",
            })
        );
    }

    #[tokio::test]
    async fn does_not_drop_event_if_match() {
        let log = do_transform("asdf1234", r#"['asdf']"#, "drop_failed = true").await;
        assert!(log.is_some());
    }

    #[tokio::test]
    async fn does_drop_event_if_no_match() {
        let log = do_transform("asdf1234", r#"['something']"#, "drop_failed = true").await;
        assert!(log.is_none());
    }

    #[tokio::test]
    async fn handles_valid_optional_capture() {
        let log = do_transform("1234", r#"['(?P<status>\d+)?']"#, "")
            .await
            .unwrap();
        assert_eq!(log[&"status".into()], "1234".into());
    }

    #[tokio::test]
    async fn handles_missing_optional_capture() {
        let log = do_transform("none", r#"['(?P<status>\d+)?']"#, "")
            .await
            .unwrap();
        assert!(log.get(&"status".into()).is_none());
    }

    #[tokio::test]
    async fn coerces_fields_to_types() {
        let log = do_transform(
            "1234 6789.01 false",
            r#"['(?P<status>\d+) (?P<time>[\d.]+) (?P<check>\S+)']"#,
            r#"
            [types]
            status = "int"
            time = "float"
            check = "boolean"
            "#,
        )
        .await
        .expect("Failed to parse log");
        assert_eq!(log[&"check".into()], Value::Boolean(false));
        assert_eq!(log[&"status".into()], Value::Integer(1234));
        assert_eq!(log[&"time".into()], Value::Float(6789.01));
    }

    #[tokio::test]
    async fn chooses_first_of_multiple_matching_patterns() {
        let log = do_transform(
            "1234 235.42 true",
            r#"[
                '^(?P<id1>\d+)',
                '^(?P<id2>\d+) (?P<time>[\d.]+) (?P<check>\S+)$',
            ]"#,
            r#"
            drop_field = false
            [types]
            id1 = "int"
            id2 = "int"
            time = "float"
            check = "boolean"
            "#,
        )
        .await
        .unwrap();

        assert_eq!(log[&"id1".into()], Value::Integer(1234));
        assert_eq!(log.get(&"id2".into()), None);
        assert_eq!(log.get(&"time".into()), None);
        assert_eq!(log.get(&"check".into()), None);
        assert!(log.get(&"message".into()).is_some());
    }

    #[tokio::test]
    // https://github.com/timberio/vector/issues/3096
    async fn correctly_maps_capture_groups_if_matching_pattern_is_not_first() {
        let log = do_transform(
            "match1234 235.42 true",
            r#"[
                '^nomatch(?P<id1>\d+)$',
                '^match(?P<id2>\d+) (?P<time>[\d.]+) (?P<check>\S+)$',
            ]"#,
            r#"
            drop_field = false
            [types]
            id1 = "int"
            id2 = "int"
            time = "float"
            check = "boolean"
            "#,
        )
        .await
        .unwrap();

        assert_eq!(log.get(&"id1".into()), None);
        assert_eq!(log[&"id2".into()], Value::Integer(1234));
        assert_eq!(log[&"time".into()], Value::Float(235.42));
        assert_eq!(log[&"check".into()], Value::Boolean(true));
        assert!(log.get(&"message".into()).is_some());
    }
}<|MERGE_RESOLUTION|>--- conflicted
+++ resolved
@@ -39,12 +39,9 @@
     TransformDescription::new::<RegexParserConfig>("regex_parser")
 }
 
-<<<<<<< HEAD
 impl_generate_config_from_default!(RegexParserConfig);
 
-=======
 #[async_trait::async_trait]
->>>>>>> f8afe0b1
 #[typetag::serde(name = "regex_parser")]
 impl TransformConfig for RegexParserConfig {
     async fn build(&self, _cx: TransformContext) -> crate::Result<Box<dyn Transform>> {
@@ -311,16 +308,12 @@
         Event,
     };
 
-<<<<<<< HEAD
     #[test]
     fn generate_config() {
         crate::test_util::test_generate_config::<RegexParserConfig>();
     }
 
-    fn do_transform(event: &str, patterns: &str, config: &str) -> Option<LogEvent> {
-=======
     async fn do_transform(event: &str, patterns: &str, config: &str) -> Option<LogEvent> {
->>>>>>> f8afe0b1
         let event = Event::from(event);
         let mut parser = toml::from_str::<RegexParserConfig>(&format!(
             r#"
