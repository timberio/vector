use super::Transform;
use crate::serde::Fields;
use crate::{
    config::{DataType, GenerateConfig, TransformConfig, TransformContext, TransformDescription},
    event::Lookup,
    event::{Event, Value},
    internal_events::{
        AddFieldsEventProcessed, AddFieldsFieldNotOverwritten, AddFieldsFieldOverwritten,
        AddFieldsTemplateRenderingError,
    },
    template::Template,
};
use indexmap::IndexMap;
use serde::{Deserialize, Serialize};
use std::{convert::TryFrom, str::FromStr};
use toml::value::Value as TomlValue;

#[derive(Deserialize, Serialize, Debug)]
#[serde(deny_unknown_fields)]
pub struct AddFieldsConfig {
    pub fields: Fields<TomlValue>,
    #[serde(default = "crate::serde::default_true")]
    pub overwrite: bool,
}

#[derive(Clone)]
enum TemplateOrValue {
    Template(Template),
    Value(Value),
}

impl From<Template> for TemplateOrValue {
    fn from(v: Template) -> Self {
        TemplateOrValue::Template(v)
    }
}

impl From<Value> for TemplateOrValue {
    fn from(v: Value) -> Self {
        TemplateOrValue::Value(v)
    }
}

#[derive(Clone)]
pub struct AddFields {
    fields: IndexMap<Lookup, TemplateOrValue>,
    overwrite: bool,
}

inventory::submit! {
    TransformDescription::new::<AddFieldsConfig>("add_fields")
}

<<<<<<< HEAD
impl GenerateConfig for AddFieldsConfig {}

=======
#[async_trait::async_trait]
>>>>>>> f8afe0b1
#[typetag::serde(name = "add_fields")]
impl TransformConfig for AddFieldsConfig {
    async fn build(&self, _cx: TransformContext) -> crate::Result<Box<dyn Transform>> {
        let all_fields = self.fields.clone().all_fields().collect::<IndexMap<_, _>>();
        let mut fields = IndexMap::with_capacity(all_fields.len());
        for (key, value) in all_fields {
            fields.insert(Lookup::from_str(&key)?, Value::try_from(value)?);
        }
        Ok(Box::new(AddFields::new(fields, self.overwrite)?))
    }

    fn input_type(&self) -> DataType {
        DataType::Log
    }

    fn output_type(&self) -> DataType {
        DataType::Log
    }

    fn transform_type(&self) -> &'static str {
        "add_fields"
    }
}

impl AddFields {
    pub fn new(mut fields: IndexMap<Lookup, Value>, overwrite: bool) -> crate::Result<Self> {
        let mut with_templates = IndexMap::with_capacity(fields.len());
        for (k, v) in fields.drain(..) {
            let maybe_template = match v {
                Value::Bytes(s) => match Template::try_from(String::from_utf8(s.to_vec())?) {
                    Ok(t) => TemplateOrValue::from(t),
                    Err(_) => TemplateOrValue::from(Value::Bytes(s)),
                },
                v => TemplateOrValue::from(v),
            };
            with_templates.insert(k, maybe_template);
        }

        Ok(AddFields {
            fields: with_templates,
            overwrite,
        })
    }
}

impl Transform for AddFields {
    fn transform(&mut self, mut event: Event) -> Option<Event> {
        emit!(AddFieldsEventProcessed);

        for (key, value_or_template) in self.fields.clone() {
            let key_string = key.to_string(); // TODO: Step 6 of https://github.com/timberio/vector/blob/c4707947bd876a0ff7d7aa36717ae2b32b731593/rfcs/2020-05-25-more-usable-logevents.md#sales-pitch.
            let value = match value_or_template {
                TemplateOrValue::Template(v) => match v.render_string(&event) {
                    Ok(v) => v,
                    Err(_) => {
                        emit!(AddFieldsTemplateRenderingError {
                            field: &format!("{}", &key),
                        });
                        continue;
                    }
                }
                .into(),
                TemplateOrValue::Value(v) => v,
            };
            if self.overwrite {
                if event.as_mut_log().insert(&key_string, value).is_some() {
                    emit!(AddFieldsFieldOverwritten {
                        field: &format!("{}", &key),
                    });
                }
            } else if event.as_mut_log().contains(&key_string) {
                emit!(AddFieldsFieldNotOverwritten {
                    field: &format!("{}", &key),
                });
            } else {
                event.as_mut_log().insert(&key_string, value);
            }
        }

        Some(event)
    }
}

#[cfg(test)]
mod tests {
    use super::*;
    use std::{iter::FromIterator, string::ToString};

    #[test]
    fn add_fields_event() {
        let event = Event::from("augment me");
        let mut fields = IndexMap::new();
        fields.insert("some_key".into(), "some_val".into());
        let mut augment = AddFields::new(fields, true).unwrap();

        let new_event = augment.transform(event).unwrap();

        let key = Lookup::from_str("some_key").unwrap().to_string();
        let kv = new_event.as_log().get_flat(&key);

        let val = "some_val".to_string();
        assert_eq!(kv, Some(&val.into()));
    }

    #[test]
    fn add_fields_templating() {
        let event = Event::from("augment me");
        let mut fields = IndexMap::new();
        fields.insert("some_key".into(), "{{message}} {{message}}".into());
        let mut augment = AddFields::new(fields, true).unwrap();

        let new_event = augment.transform(event).unwrap();

        let key = Lookup::from_str("some_key").unwrap().to_string();
        let kv = new_event.as_log().get_flat(&key);

        let val = "augment me augment me".to_string();
        assert_eq!(kv, Some(&val.into()));
    }

    #[test]
    fn add_fields_overwrite() {
        let mut event = Event::from("");
        event.as_mut_log().insert("some_key", "some_message");

        let mut fields = IndexMap::new();
        fields.insert("some_key".into(), "some_overwritten_message".into());

        let mut augment = AddFields::new(fields, false).unwrap();

        let new_event = augment.transform(event.clone()).unwrap();

        assert_eq!(new_event, event);
    }

    #[test]
    fn add_fields_preserves_types() {
        crate::test_util::trace_init();
        let event = Event::from("hello world");

        let mut fields = IndexMap::new();
        fields.insert(Lookup::from_str("float").unwrap(), Value::from(4.5));
        fields.insert(Lookup::from_str("int").unwrap(), Value::from(4));
        fields.insert(
            Lookup::from_str("string").unwrap(),
            Value::from("thisisastring"),
        );
        fields.insert(Lookup::from_str("bool").unwrap(), Value::from(true));
        fields.insert(
            Lookup::from_str("array").unwrap(),
            Value::from(vec![1_isize, 2, 3]),
        );

        let mut map = IndexMap::new();
        map.insert(String::from("key"), Value::from("value"));

        fields.insert(Lookup::from_str("table").unwrap(), Value::from_iter(map));

        let mut transform = AddFields::new(fields, false).unwrap();

        let event = transform.transform(event).unwrap().into_log();

        tracing::error!(?event);
        assert_eq!(event[&"float".into()], 4.5.into());
        assert_eq!(event[&"int".into()], 4.into());
        assert_eq!(event[&"string".into()], "thisisastring".into());
        assert_eq!(event[&"bool".into()], true.into());
        assert_eq!(event[&"array[0]".into()], 1.into());
        assert_eq!(event[&"array[1]".into()], 2.into());
        assert_eq!(event[&"array[2]".into()], 3.into());
        assert_eq!(event[&"table.key".into()], "value".into());
    }
}<|MERGE_RESOLUTION|>--- conflicted
+++ resolved
@@ -51,12 +51,9 @@
     TransformDescription::new::<AddFieldsConfig>("add_fields")
 }
 
-<<<<<<< HEAD
 impl GenerateConfig for AddFieldsConfig {}
 
-=======
 #[async_trait::async_trait]
->>>>>>> f8afe0b1
 #[typetag::serde(name = "add_fields")]
 impl TransformConfig for AddFieldsConfig {
     async fn build(&self, _cx: TransformContext) -> crate::Result<Box<dyn Transform>> {
