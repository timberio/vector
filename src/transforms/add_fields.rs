--- conflicted
+++ resolved
@@ -1,12 +1,7 @@
 use super::Transform;
 use crate::serde::Fields;
 use crate::{
-<<<<<<< HEAD
-    config::{DataType, GenerateConfig, TransformConfig, TransformDescription},
-    event::Lookup,
-=======
-    config::{DataType, GenerateConfig, TransformConfig, TransformContext, TransformDescription},
->>>>>>> e222cbb3
+    config::{DataType, GenerateConfig, TransformConfig, , TransformDescription},
     event::{Event, Value},
     internal_events::{
         AddFieldsEventProcessed, AddFieldsFieldNotOverwritten, AddFieldsFieldOverwritten,
