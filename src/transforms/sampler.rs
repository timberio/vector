use super::Transform;
use crate::{
<<<<<<< HEAD
    config::{DataType, TransformConfig, TransformContext, TransformDescription},
=======
    config::{log_schema, DataType, TransformConfig, TransformContext, TransformDescription},
>>>>>>> 463e0838
    event::Event,
    internal_events::{SamplerEventDiscarded, SamplerEventProcessed},
};
use regex::RegexSet; // TODO: use regex::bytes
use serde::{Deserialize, Serialize};
use snafu::ResultExt;
use string_cache::DefaultAtom as Atom;

#[derive(Deserialize, Serialize, Debug)]
#[serde(deny_unknown_fields)]
pub struct SamplerConfig {
    pub rate: u64,
    pub key_field: Option<Atom>,
    #[serde(default)]
    pub pass_list: Vec<String>,
}

inventory::submit! {
    TransformDescription::new_without_default::<SamplerConfig>("sampler")
}

#[typetag::serde(name = "sampler")]
impl TransformConfig for SamplerConfig {
    fn build(&self, _cx: TransformContext) -> crate::Result<Box<dyn Transform>> {
        Ok(RegexSet::new(&self.pass_list)
            .map::<Box<dyn Transform>, _>(|regex_set| {
                Box::new(Sampler::new(self.rate, self.key_field.clone(), regex_set))
            })
            .context(super::InvalidRegex)?)
    }

    fn input_type(&self) -> DataType {
        DataType::Log
    }

    fn output_type(&self) -> DataType {
        DataType::Log
    }

    fn transform_type(&self) -> &'static str {
        "sampler"
    }
}

pub struct Sampler {
    rate: u64,
    key_field: Atom,
    pass_list: RegexSet,
}

impl Sampler {
    pub fn new(rate: u64, key_field: Option<Atom>, pass_list: RegexSet) -> Self {
<<<<<<< HEAD
        let key_field =
            key_field.unwrap_or_else(|| crate::config::log_schema().message_key().clone());
=======
        let key_field = key_field.unwrap_or_else(|| log_schema().message_key().clone());
>>>>>>> 463e0838
        Self {
            rate,
            key_field,
            pass_list,
        }
    }
}

impl Transform for Sampler {
    fn transform(&mut self, mut event: Event) -> Option<Event> {
        let message = event
            .as_log()
            .get(&self.key_field)
            .map(|v| v.to_string_lossy())
            .unwrap_or_else(|| "".into());

        emit!(SamplerEventProcessed);

        if self.pass_list.is_match(&message) {
            return Some(event);
        }

        if seahash::hash(message.as_bytes()) % self.rate == 0 {
            event
                .as_mut_log()
                .insert(Atom::from("sample_rate"), self.rate.to_string());

            Some(event)
        } else {
            emit!(SamplerEventDiscarded);
            None
        }
    }
}

#[cfg(test)]
mod tests {
<<<<<<< HEAD
    use super::Sampler;
=======
    use super::*;
>>>>>>> 463e0838
    use crate::event::Event;
    use crate::transforms::Transform;
    use approx::assert_relative_eq;
    use regex::RegexSet;
    use string_cache::DefaultAtom as Atom;

    #[test]
    fn samples_at_roughly_the_configured_rate() {
        let num_events = 10000;

        let events = random_events(num_events);
        let mut sampler = Sampler::new(2, None, RegexSet::new(&["na"]).unwrap());
        let total_passed = events
            .into_iter()
            .filter_map(|event| sampler.transform(event))
            .count();
        let ideal = 1.0 as f64 / 2.0 as f64;
        let actual = total_passed as f64 / num_events as f64;
        assert_relative_eq!(ideal, actual, epsilon = ideal * 0.5);

        let events = random_events(num_events);
        let mut sampler = Sampler::new(25, None, RegexSet::new(&["na"]).unwrap());
        let total_passed = events
            .into_iter()
            .filter_map(|event| sampler.transform(event))
            .count();
        let ideal = 1.0 as f64 / 25.0 as f64;
        let actual = total_passed as f64 / num_events as f64;
        assert_relative_eq!(ideal, actual, epsilon = ideal * 0.5);
    }

    #[test]
    fn consistently_samples_the_same_events() {
        let events = random_events(1000);
        let mut sampler = Sampler::new(2, None, RegexSet::new(&["na"]).unwrap());

        let first_run = events
            .clone()
            .into_iter()
            .filter_map(|event| sampler.transform(event))
            .collect::<Vec<_>>();
        let second_run = events
            .into_iter()
            .filter_map(|event| sampler.transform(event))
            .collect::<Vec<_>>();

        assert_eq!(first_run, second_run);
    }

    #[test]
    fn always_passes_events_matching_pass_list() {
        let event = Event::from("i am important");
        let mut sampler = Sampler::new(0, None, RegexSet::new(&["important"]).unwrap());
        let iterations = 0..1000;
        let total_passed = iterations
            .filter_map(|_| sampler.transform(event.clone()))
            .count();
        assert_eq!(total_passed, 1000);
    }

    #[test]
    fn handles_key_field() {
        let event = Event::from("nananana");
        let mut sampler = Sampler::new(0, Some("timestamp".into()), RegexSet::new(&[":"]).unwrap());
        let iterations = 0..1000;
        let total_passed = iterations
            .filter_map(|_| sampler.transform(event.clone()))
            .count();
        assert_eq!(total_passed, 1000);
    }

    #[test]
    fn sampler_adds_sampling_rate_to_event() {
        let events = random_events(10000);
        let mut sampler = Sampler::new(10, None, RegexSet::new(&["na"]).unwrap());
        let passing = events
            .into_iter()
            .filter(|s| {
<<<<<<< HEAD
                !s.as_log()[&crate::config::log_schema().message_key()]
=======
                !s.as_log()[&log_schema().message_key()]
>>>>>>> 463e0838
                    .to_string_lossy()
                    .contains("na")
            })
            .find_map(|event| sampler.transform(event))
            .unwrap();
        assert_eq!(passing.as_log()[&Atom::from("sample_rate")], "10".into());

        let events = random_events(10000);
        let mut sampler = Sampler::new(25, None, RegexSet::new(&["na"]).unwrap());
        let passing = events
            .into_iter()
            .filter(|s| {
<<<<<<< HEAD
                !s.as_log()[&crate::config::log_schema().message_key()]
=======
                !s.as_log()[&log_schema().message_key()]
>>>>>>> 463e0838
                    .to_string_lossy()
                    .contains("na")
            })
            .find_map(|event| sampler.transform(event))
            .unwrap();
        assert_eq!(passing.as_log()[&Atom::from("sample_rate")], "25".into());

        // If the event passed the regex check, don't include the sampling rate
        let mut sampler = Sampler::new(25, None, RegexSet::new(&["na"]).unwrap());
        let event = Event::from("nananana");
        let passing = sampler.transform(event).unwrap();
        assert!(passing.as_log().get(&Atom::from("sample_rate")).is_none());
    }

    fn random_events(n: usize) -> Vec<Event> {
        use rand::distributions::Alphanumeric;
        use rand::{thread_rng, Rng};

        (0..n)
            .map(|_| {
                thread_rng()
                    .sample_iter(&Alphanumeric)
                    .take(10)
                    .collect::<String>()
            })
            .map(Event::from)
            .collect()
    }
}<|MERGE_RESOLUTION|>--- conflicted
+++ resolved
@@ -1,10 +1,6 @@
 use super::Transform;
 use crate::{
-<<<<<<< HEAD
-    config::{DataType, TransformConfig, TransformContext, TransformDescription},
-=======
     config::{log_schema, DataType, TransformConfig, TransformContext, TransformDescription},
->>>>>>> 463e0838
     event::Event,
     internal_events::{SamplerEventDiscarded, SamplerEventProcessed},
 };
@@ -57,12 +53,7 @@
 
 impl Sampler {
     pub fn new(rate: u64, key_field: Option<Atom>, pass_list: RegexSet) -> Self {
-<<<<<<< HEAD
-        let key_field =
-            key_field.unwrap_or_else(|| crate::config::log_schema().message_key().clone());
-=======
         let key_field = key_field.unwrap_or_else(|| log_schema().message_key().clone());
->>>>>>> 463e0838
         Self {
             rate,
             key_field,
@@ -100,11 +91,7 @@
 
 #[cfg(test)]
 mod tests {
-<<<<<<< HEAD
-    use super::Sampler;
-=======
     use super::*;
->>>>>>> 463e0838
     use crate::event::Event;
     use crate::transforms::Transform;
     use approx::assert_relative_eq;
@@ -183,11 +170,7 @@
         let passing = events
             .into_iter()
             .filter(|s| {
-<<<<<<< HEAD
-                !s.as_log()[&crate::config::log_schema().message_key()]
-=======
                 !s.as_log()[&log_schema().message_key()]
->>>>>>> 463e0838
                     .to_string_lossy()
                     .contains("na")
             })
@@ -200,11 +183,7 @@
         let passing = events
             .into_iter()
             .filter(|s| {
-<<<<<<< HEAD
-                !s.as_log()[&crate::config::log_schema().message_key()]
-=======
                 !s.as_log()[&log_schema().message_key()]
->>>>>>> 463e0838
                     .to_string_lossy()
                     .contains("na")
             })
