--- conflicted
+++ resolved
@@ -1,12 +1,8 @@
 use super::Transform;
 use crate::{
     config::{DataType, TransformConfig, TransformContext, TransformDescription},
-<<<<<<< HEAD
-    event::{self, Event, PathComponent, PathIter},
+    event::{Event, PathComponent, PathIter},
     internal_events::{TokenizerConvertFailed, TokenizerEventProcessed, TokenizerFieldMissing},
-=======
-    event::{Event, PathComponent, PathIter},
->>>>>>> 94def0fb
     types::{parse_check_conversion_map, Conversion},
 };
 use nom::{
