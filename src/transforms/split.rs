--- conflicted
+++ resolved
@@ -24,12 +24,9 @@
     TransformDescription::new::<SplitConfig>("split")
 }
 
-<<<<<<< HEAD
 impl_generate_config_from_default!(SplitConfig);
 
-=======
 #[async_trait::async_trait]
->>>>>>> f8afe0b1
 #[typetag::serde(name = "split")]
 impl TransformConfig for SplitConfig {
     async fn build(&self, _cx: TransformContext) -> crate::Result<Box<dyn Transform>> {
