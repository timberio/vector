--- conflicted
+++ resolved
@@ -30,10 +30,7 @@
 #[async_trait::async_trait]
 #[typetag::serde(name = "rename_fields")]
 impl TransformConfig for RenameFieldsConfig {
-<<<<<<< HEAD
     async fn build(&self, _exec: TransformContext) -> crate::Result<Box<dyn Transform>> {
-=======
-    fn build(&self, _exec: TransformContext) -> crate::Result<Box<dyn Transform>> {
         let mut fields = IndexMap::default();
         for (key, value) in self.fields.clone().all_fields() {
             fields.insert(
@@ -41,7 +38,6 @@
                 value.to_string().parse::<Lookup>()?,
             );
         }
->>>>>>> a2cc2440
         Ok(Box::new(RenameFields::new(
             fields,
             self.drop_empty.unwrap_or(false),
