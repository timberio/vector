use crate::{
    config::{log_schema, DataType, TransformConfig, TransformDescription},
<<<<<<< HEAD
    event::{Event, LookupBuf, Value},
    internal_events::{JsonParserEventProcessed, JsonParserFailedParse, JsonParserTargetExists},
=======
    event::Event,
    internal_events::{JsonParserFailedParse, JsonParserTargetExists},
>>>>>>> 507caed1
    transforms::{FunctionTransform, Transform},
};
use serde::{Deserialize, Serialize};

#[derive(Deserialize, Serialize, Debug, Clone, Derivative)]
#[serde(deny_unknown_fields, default)]
#[derivative(Default)]
pub struct JsonParserConfig {
    pub field: Option<LookupBuf>,
    pub drop_invalid: bool,
    #[derivative(Default(value = "true"))]
    pub drop_field: bool,
    pub target_field: Option<LookupBuf>,
    pub overwrite_target: Option<bool>,
}

inventory::submit! {
    TransformDescription::new::<JsonParserConfig>("json_parser")
}

impl_generate_config_from_default!(JsonParserConfig);

#[async_trait::async_trait]
#[typetag::serde(name = "json_parser")]
impl TransformConfig for JsonParserConfig {
    async fn build(&self) -> crate::Result<Transform> {
        Ok(Transform::function(JsonParser::from(self.clone())))
    }

    fn input_type(&self) -> DataType {
        DataType::Log
    }

    fn output_type(&self) -> DataType {
        DataType::Log
    }

    fn transform_type(&self) -> &'static str {
        "json_parser"
    }
}

#[derive(Debug, Clone)]
pub struct JsonParser {
    field: LookupBuf,
    drop_invalid: bool,
    drop_field: bool,
    target_field: Option<LookupBuf>,
    overwrite_target: bool,
}

impl From<JsonParserConfig> for JsonParser {
    fn from(config: JsonParserConfig) -> JsonParser {
        let field = config
            .field
            .unwrap_or_else(|| log_schema().message_key().clone());

        JsonParser {
            field,
            drop_invalid: config.drop_invalid,
            drop_field: config.drop_field,
            target_field: config.target_field,
            overwrite_target: config.overwrite_target.unwrap_or(false),
        }
    }
}

impl FunctionTransform for JsonParser {
    fn transform(&mut self, output: &mut Vec<Event>, mut event: Event) {
        let log = event.as_mut_log();
        let value = log.get(&self.field);

        let parsed = value
            .and_then(|value| {
                let to_parse = value.clone_into_bytes();
                serde_json::from_slice::<serde_json::Value>(to_parse.as_ref())
                    .map_err(|error| {
                        emit!(JsonParserFailedParse {
                            field: &self.field,
                            value: value.to_string_lossy().as_str(),
                            error,
                            drop_invalid: self.drop_invalid,
                        })
                    })
                    .ok()
            })
            .and_then(|value| {
                if let serde_json::Value::Object(object) = value {
                    Some(object)
                } else {
                    None
                }
            });

        if let Some(object) = parsed {
            match self.target_field.clone() {
                Some(target_field) => {
                    let contains_target = log.contains(&target_field);

                    if contains_target && !self.overwrite_target {
                        emit!(JsonParserTargetExists {
                            target_field: &target_field
                        })
                    } else {
                        if self.drop_field {
                            log.remove(&self.field, false);
                        }

                        log.insert(target_field, Value::from(object));
                    }
                }
                None => {
                    if self.drop_field {
                        log.remove(&self.field, false);
                    }

                    for (key, value) in object {
                        log.insert(LookupBuf::from(key), value);
                    }
                }
            }
        } else if self.drop_invalid {
            return;
        }

        output.push(event);
    }
}

#[cfg(test)]
mod test {
    use super::*;
    use crate::{
        config::log_schema,
        event::{Lookup, LookupBuf},
        log_event,
    };
    use serde_json::json;

    #[test]
    fn generate_config() {
        crate::test_util::test_generate_config::<JsonParserConfig>();
    }

    #[test]
    fn json_parser_drop_field() {
        let mut parser = JsonParser::from(JsonParserConfig::default());

        let event = log_event! {
            log_schema().message_key().clone() => r#"{"greeting": "hello", "name": "bob"}"#.to_string(),
            log_schema().timestamp_key().clone() => chrono::Utc::now(),
        };

        let event = parser.transform_one(event).unwrap();

        assert!(event.as_log().get(log_schema().message_key()).is_none());
    }

    #[test]
    fn json_parser_doesnt_drop_field() {
        let mut parser = JsonParser::from(JsonParserConfig {
            drop_field: false,
            ..Default::default()
        });

        let event = log_event! {
            log_schema().message_key().clone() => r#"{"greeting": "hello", "name": "bob"}"#.to_string(),
            log_schema().timestamp_key().clone() => chrono::Utc::now(),
        };

        let event = parser.transform_one(event).unwrap();

        assert!(event.as_log().get(log_schema().message_key()).is_some());
    }

    #[test]
    fn json_parser_parse_raw() {
        let mut parser = JsonParser::from(JsonParserConfig {
            drop_field: false,
            ..Default::default()
        });

        let event = log_event! {
            log_schema().message_key().clone() => r#"{"greeting": "hello", "name": "bob"}"#.to_string(),
            log_schema().timestamp_key().clone() => chrono::Utc::now(),
        };

        let event = parser.transform_one(event).unwrap();

        assert_eq!(event.as_log()[Lookup::from("greeting")], "hello".into());
        assert_eq!(event.as_log()[Lookup::from("name")], "bob".into());
        assert_eq!(
            event.as_log()[log_schema().message_key()],
            r#"{"greeting": "hello", "name": "bob"}"#.into()
        );
    }

    // Ensure the JSON parser doesn't take strings as toml paths.
    // This is a regression test, see: https://github.com/timberio/vector/issues/2814
    #[test]
    fn json_parser_parse_periods() {
        crate::test_util::trace_init();
        let mut parser = JsonParser::from(JsonParserConfig {
            drop_field: false,
            ..Default::default()
        });

        let test_json = json!({
            "field.with.dots": "hello",
            "sub.field": { "another.one": "bob"},
        });

        let event = log_event! {
            log_schema().message_key().clone() => test_json.to_string(),
            log_schema().timestamp_key().clone() => chrono::Utc::now(),
        };

        let event = parser.transform_one(event).unwrap();

        assert_eq!(
            event.as_log().get(Lookup::from("field.with.dots")),
            Some(&crate::event::Value::from("hello")),
        );
        assert_eq!(
            event.as_log().get(Lookup::from("sub.field")),
            Some(&crate::event::Value::from(json!({ "another.one": "bob", }))),
        );
    }

    #[test]
    fn json_parser_parse_raw_with_whitespace() {
        let mut parser = JsonParser::from(JsonParserConfig {
            drop_field: false,
            ..Default::default()
        });

        let event = log_event! {
            log_schema().message_key().clone() => r#" {"greeting": "hello", "name": "bob"}    "#.to_string(),
            log_schema().timestamp_key().clone() => chrono::Utc::now(),
        };

        let event = parser.transform_one(event).unwrap();

        assert_eq!(event.as_log()[Lookup::from("greeting")], "hello".into());
        assert_eq!(event.as_log()[Lookup::from("name")], "bob".into());
        assert_eq!(
            event.as_log()[log_schema().message_key()],
            r#" {"greeting": "hello", "name": "bob"}    "#.into()
        );
    }

    #[test]
    fn json_parser_parse_field() {
        crate::test_util::trace_init();
        let mut parser = JsonParser::from(JsonParserConfig {
            field: Some("data".into()),
            drop_field: false,
            ..Default::default()
        });

        // Field present

        let mut event = log_event! {
            log_schema().message_key().clone() => "message".to_string(),
            log_schema().timestamp_key().clone() => chrono::Utc::now(),
        };
        event.as_mut_log().insert(
            LookupBuf::from("data"),
            r#"{"greeting": "hello", "name": "bob"}"#,
        );

        let event = parser.transform_one(event).unwrap();

        assert_eq!(event.as_log()[Lookup::from("greeting")], "hello".into(),);
        assert_eq!(event.as_log()[Lookup::from("name")], "bob".into());
        assert_eq!(
            event.as_log()[Lookup::from("data")],
            r#"{"greeting": "hello", "name": "bob"}"#.into()
        );

        // Field missing
        let event = log_event! {
            log_schema().message_key().clone() => "message".to_string(),
            log_schema().timestamp_key().clone() => chrono::Utc::now(),
        };

        let parsed = parser.transform_one(event.clone()).unwrap();

        assert_eq!(event, parsed);
    }

    #[test]
    fn json_parser_parse_inner_json() {
        crate::test_util::trace_init();
        let mut parser_outer = JsonParser::from(JsonParserConfig {
            ..Default::default()
        });

        let mut parser_inner = JsonParser::from(JsonParserConfig {
            field: Some("log".into()),
            ..Default::default()
        });

        let event = log_event! {
            log_schema().message_key().clone() => r#"{"log":"{\"type\":\"response\",\"@timestamp\":\"2018-10-04T21:12:33Z\",\"tags\":[],\"pid\":1,\"method\":\"post\",\"statusCode\":200,\"req\":{\"url\":\"/elasticsearch/_msearch\",\"method\":\"post\",\"headers\":{\"host\":\"logs.com\",\"connection\":\"close\",\"x-real-ip\":\"120.21.3.1\",\"x-forwarded-for\":\"121.91.2.2\",\"x-forwarded-host\":\"logs.com\",\"x-forwarded-port\":\"443\",\"x-forwarded-proto\":\"https\",\"x-original-uri\":\"/elasticsearch/_msearch\",\"x-scheme\":\"https\",\"content-length\":\"1026\",\"accept\":\"application/json, text/plain, */*\",\"origin\":\"https://logs.com\",\"kbn-version\":\"5.2.3\",\"user-agent\":\"Mozilla/5.0 (Macintosh; Intel Mac OS X 10_12_6) AppleWebKit/532.30 (KHTML, like Gecko) Chrome/62.0.3361.210 Safari/533.21\",\"content-type\":\"application/x-ndjson\",\"referer\":\"https://domain.com/app/kibana\",\"accept-encoding\":\"gzip, deflate, br\",\"accept-language\":\"en-US,en;q=0.8\"},\"remoteAddress\":\"122.211.22.11\",\"userAgent\":\"22.322.32.22\",\"referer\":\"https://domain.com/app/kibana\"},\"res\":{\"statusCode\":200,\"responseTime\":417,\"contentLength\":9},\"message\":\"POST /elasticsearch/_msearch 200 225ms - 8.0B\"}\n","stream":"stdout","time":"2018-10-02T21:14:48.2233245241Z"}"#.to_string(),
            log_schema().timestamp_key().clone() => chrono::Utc::now(),
        };

        let parsed_event = parser_outer.transform_one(event).unwrap();

        assert_eq!(
            parsed_event.as_log()[Lookup::from("stream")],
            "stdout".into()
        );

        let parsed_inner_event = parser_inner.transform_one(parsed_event).unwrap();
        let log = parsed_inner_event.into_log();

        assert_eq!(log[Lookup::from("type")], "response".into());
        assert_eq!(log[Lookup::from("statusCode")], 200.into());
    }

    #[test]
    fn json_parser_invalid_json() {
        crate::test_util::trace_init();
        let invalid = r#"{"greeting": "hello","#;

        // Raw
        let mut parser = JsonParser::from(JsonParserConfig {
            drop_field: false,
            ..Default::default()
        });

        let event = log_event! {
            log_schema().message_key().clone() => invalid.to_string(),
            log_schema().timestamp_key().clone() => chrono::Utc::now(),
        };

        let parsed = parser.transform_one(event.clone()).unwrap();

        assert_eq!(event, parsed);
        assert_eq!(event.as_log()[log_schema().message_key()], invalid.into());

        // Field
        let mut parser = JsonParser::from(JsonParserConfig {
            field: Some("data".into()),
            drop_field: false,
            ..Default::default()
        });

        let mut event = log_event! {
            log_schema().message_key().clone() => "message".to_string(),
            log_schema().timestamp_key().clone() => chrono::Utc::now(),
        };
        event.as_mut_log().insert(LookupBuf::from("data"), invalid);

        let event = parser.transform_one(event).unwrap();

        assert_eq!(event.as_log()[Lookup::from("data")], invalid.into());
        assert!(event.as_log().get(Lookup::from("greeting")).is_none());
    }

    #[test]
    fn json_parser_drop_invalid() {
        crate::test_util::trace_init();
        let valid = r#"{"greeting": "hello", "name": "bob"}"#;
        let invalid = r#"{"greeting": "hello","#;
        let not_object = r#""hello""#;

        // Raw
        let mut parser = JsonParser::from(JsonParserConfig {
            drop_invalid: true,
            ..Default::default()
        });

        let event = log_event! {
            log_schema().message_key().clone() => valid.to_string(),
            log_schema().timestamp_key().clone() => chrono::Utc::now(),
        };
        assert!(parser.transform_one(event).is_some());

        let event = log_event! {
            log_schema().message_key().clone() => invalid.to_string(),
            log_schema().timestamp_key().clone() => chrono::Utc::now(),
        };
        assert!(parser.transform_one(event).is_none());

        let event = log_event! {
            log_schema().message_key().clone() => not_object.to_string(),
            log_schema().timestamp_key().clone() => chrono::Utc::now(),
        };
        assert!(parser.transform_one(event).is_none());

        // Field
        let mut parser = JsonParser::from(JsonParserConfig {
            field: Some("data".into()),
            drop_invalid: true,
            ..Default::default()
        });

        let mut event = log_event! {
            log_schema().message_key().clone() => "message".to_string(),
            log_schema().timestamp_key().clone() => chrono::Utc::now(),
        };
        event.as_mut_log().insert(LookupBuf::from("data"), valid);
        assert!(parser.transform_one(event).is_some());

        let mut event = log_event! {
            log_schema().message_key().clone() => "message".to_string(),
            log_schema().timestamp_key().clone() => chrono::Utc::now(),
        };
        event.as_mut_log().insert(LookupBuf::from("data"), invalid);
        assert!(parser.transform_one(event).is_none());

        let mut event = log_event! {
            log_schema().message_key().clone() => "message".to_string(),
            log_schema().timestamp_key().clone() => chrono::Utc::now(),
        };
        event
            .as_mut_log()
            .insert(LookupBuf::from("data"), not_object);
        assert!(parser.transform_one(event).is_none());

        // Missing field
        let event = log_event! {
            log_schema().message_key().clone() => "message".to_string(),
            log_schema().timestamp_key().clone() => chrono::Utc::now(),
        };
        assert!(parser.transform_one(event).is_none());
    }

    #[test]
    fn json_parser_chained() {
        crate::test_util::trace_init();
        let mut parser1 = JsonParser::from(JsonParserConfig {
            ..Default::default()
        });
        let mut parser2 = JsonParser::from(JsonParserConfig {
            field: Some("nested".into()),
            ..Default::default()
        });

        let event = log_event! {
            crate::config::log_schema().message_key().clone() => r#"{"greeting": "hello", "name": "bob", "nested": "{\"message\": \"help i'm trapped under many layers of json\"}"}"#.to_string(),
            crate::config::log_schema().timestamp_key().clone() => chrono::Utc::now(),
        };
        let event = parser1.transform_one(event).unwrap();
        let event = parser2.transform_one(event).unwrap();

        assert_eq!(event.as_log()[Lookup::from("greeting")], "hello".into());
        assert_eq!(event.as_log()[Lookup::from("name")], "bob".into());
        assert_eq!(
            event.as_log()[Lookup::from("message")],
            "help i'm trapped under many layers of json".into()
        );
    }

    #[test]
    fn json_parser_types() {
        crate::test_util::trace_init();
        let mut parser = JsonParser::from(JsonParserConfig {
            ..Default::default()
        });

        let event = log_event! {
            crate::config::log_schema().message_key().clone() => r#"{
              "string": "this is text",
              "null": null,
              "float": 12.34,
              "int": 56,
              "bool true": true,
              "bool false": false,
              "array": ["z", 7],
              "object": { "nested": "data", "more": "values" },
              "deep": [[[{"a": { "b": { "c": [[[1234]]]}}}]]]
            }"#.to_string(),
            crate::config::log_schema().timestamp_key().clone() => chrono::Utc::now(),
        };
        let event = parser.transform_one(event).unwrap();

        assert_eq!(
            event.as_log()[Lookup::from_str("string").unwrap()],
            "this is text".into()
        );
        assert_eq!(
            event.as_log()[Lookup::from_str("null").unwrap()],
            crate::event::Value::Null
        );
        assert_eq!(
            event.as_log()[Lookup::from_str("float").unwrap()],
            12.34.into()
        );
        assert_eq!(event.as_log()[Lookup::from_str("int").unwrap()], 56.into());
        assert_eq!(event.as_log()[Lookup::from("bool true")], true.into());
        assert_eq!(event.as_log()[Lookup::from("bool false")], false.into());
        assert_eq!(
            event.as_log()[Lookup::from_str("array[0]").unwrap()],
            "z".into()
        );
        assert_eq!(
            event.as_log()[Lookup::from_str("array[1]").unwrap()],
            7.into()
        );
        assert_eq!(
            event.as_log()[Lookup::from_str("object.nested").unwrap()],
            "data".into()
        );
        assert_eq!(
            event.as_log()[Lookup::from_str("object.more").unwrap()],
            "values".into()
        );
        assert_eq!(
            event.as_log()[Lookup::from_str("deep[0][0][0].a.b.c[0][0][0]").unwrap()],
            1234.into()
        );
    }

    #[test]
    fn drop_field_before_adding() {
        let mut parser = JsonParser::from(JsonParserConfig {
            drop_field: true,
            ..Default::default()
        });

        let event = log_event! {
            crate::config::log_schema().message_key().clone() => r#"{
                "key": "data",
                "message": "inner"
            }"#.to_string(),
            crate::config::log_schema().timestamp_key().clone() => chrono::Utc::now(),
        };

        let event = parser.transform_one(event).unwrap();

        assert_eq!(event.as_log()[Lookup::from("key")], "data".into());
        assert_eq!(event.as_log()[Lookup::from("message")], "inner".into());
    }

    #[test]
    fn doesnt_drop_field_after_failed_parse() {
        let mut parser = JsonParser::from(JsonParserConfig {
            drop_field: true,
            ..Default::default()
        });

        let event = log_event! {
            crate::config::log_schema().message_key().clone() => r#"invalid json"#.to_string(),
            crate::config::log_schema().timestamp_key().clone() => chrono::Utc::now(),
        };

        let event = parser.transform_one(event).unwrap();

        assert_eq!(
            event.as_log()[Lookup::from("message")],
            "invalid json".into()
        );
    }

    #[test]
    fn target_field_works() {
        let mut parser = JsonParser::from(JsonParserConfig {
            drop_field: false,
            target_field: Some("that".into()),
            ..Default::default()
        });

        let event = log_event! {
            log_schema().message_key().clone() => r#"{"greeting": "hello", "name": "bob"}"#.to_string(),
            log_schema().timestamp_key().clone() => chrono::Utc::now(),
        };
        let event = parser.transform_one(event).unwrap();
        let event = event.as_log();

        assert_eq!(
            event[Lookup::from_str("that.greeting").unwrap()],
            "hello".into()
        );
        assert_eq!(event[Lookup::from_str("that.name").unwrap()], "bob".into());
    }

    #[test]
    fn target_field_preserves_existing() {
        let mut parser = JsonParser::from(JsonParserConfig {
            drop_field: false,
            target_field: Some("message".into()),
            ..Default::default()
        });

        let message = r#"{"greeting": "hello", "name": "bob"}"#;
        let event = log_event! {
            log_schema().message_key().clone() => message.to_string(),
            log_schema().timestamp_key().clone() => chrono::Utc::now(),
        };
        let event = parser.transform_one(event).unwrap();
        let event = event.as_log();

        assert_eq!(event[Lookup::from("message")], message.into());
        assert_eq!(
            event.get(Lookup::from_str("message.greeting").unwrap()),
            None
        );
        assert_eq!(event.get(Lookup::from_str("message.name").unwrap()), None);
    }

    #[test]
    fn target_field_overwrites_existing() {
        let mut parser = JsonParser::from(JsonParserConfig {
            drop_field: false,
            target_field: Some("message".into()),
            overwrite_target: Some(true),
            ..Default::default()
        });

        let message = r#"{"greeting": "hello", "name": "bob"}"#;
        let event = log_event! {
            log_schema().message_key().clone() => message.to_string(),
            log_schema().timestamp_key().clone() => chrono::Utc::now(),
        };
        let event = parser.transform_one(event).unwrap();
        let event = event.as_log();

        match event.get(Lookup::from("message")) {
            Some(crate::event::Value::Map(_)) => (),
            _ => panic!("\"message\" is not a map"),
        }
        assert_eq!(
            event[Lookup::from_str("message.greeting").unwrap()],
            "hello".into()
        );
        assert_eq!(
            event[Lookup::from_str("message.name").unwrap()],
            "bob".into()
        );
    }
}<|MERGE_RESOLUTION|>--- conflicted
+++ resolved
@@ -1,12 +1,7 @@
 use crate::{
     config::{log_schema, DataType, TransformConfig, TransformDescription},
-<<<<<<< HEAD
     event::{Event, LookupBuf, Value},
-    internal_events::{JsonParserEventProcessed, JsonParserFailedParse, JsonParserTargetExists},
-=======
-    event::Event,
     internal_events::{JsonParserFailedParse, JsonParserTargetExists},
->>>>>>> 507caed1
     transforms::{FunctionTransform, Transform},
 };
 use serde::{Deserialize, Serialize};
