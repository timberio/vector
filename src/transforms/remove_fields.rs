use super::Transform;
use crate::event::Lookup;
use crate::{
    config::{DataType, GenerateConfig, TransformConfig, TransformContext, TransformDescription},
    internal_events::{RemoveFieldsEventProcessed, RemoveFieldsFieldMissing},
    Event,
};
use serde::{Deserialize, Serialize};
use std::convert::TryFrom;
use string_cache::DefaultAtom as Atom;

#[derive(Deserialize, Serialize, Debug)]
#[serde(deny_unknown_fields)]
pub struct RemoveFieldsConfig {
    fields: Vec<Lookup>,
    drop_empty: Option<bool>,
}

pub struct RemoveFields {
    fields: Vec<Lookup>,
    drop_empty: bool,
}

inventory::submit! {
    TransformDescription::new::<RemoveFieldsConfig>("remove_fields")
}

<<<<<<< HEAD
impl GenerateConfig for RemoveFieldsConfig {}

=======
#[async_trait::async_trait]
>>>>>>> f8afe0b1
#[typetag::serde(name = "remove_fields")]
impl TransformConfig for RemoveFieldsConfig {
    async fn build(&self, _cx: TransformContext) -> crate::Result<Box<dyn Transform>> {
        Ok(Box::new(RemoveFields {
            fields: self.fields.clone(),
            drop_empty: self.drop_empty.unwrap_or(false),
        }))
    }

    fn input_type(&self) -> DataType {
        DataType::Log
    }

    fn output_type(&self) -> DataType {
        DataType::Log
    }

    fn transform_type(&self) -> &'static str {
        "remove_fields"
    }
}

impl RemoveFields {
    pub fn new(fields: Vec<Atom>, drop_empty: bool) -> crate::Result<Self> {
        let mut lookups = Vec::with_capacity(fields.len());
        for field in fields {
            let string = field.to_string(); // TODO: Step 6 of https://github.com/timberio/vector/blob/c4707947bd876a0ff7d7aa36717ae2b32b731593/rfcs/2020-05-25-more-usable-logevents.md#sales-pitch.
            lookups.push(Lookup::try_from(string)?);
        }
        Ok(RemoveFields {
            fields: lookups,
            drop_empty,
        })
    }
}

impl Transform for RemoveFields {
    fn transform(&mut self, mut event: Event) -> Option<Event> {
        emit!(RemoveFieldsEventProcessed);

        let log = event.as_mut_log();
        for field in &self.fields {
            let field_string = field.to_string();
            let old_val = log.remove_prune(&field_string, self.drop_empty);
            if old_val.is_none() {
                emit!(RemoveFieldsFieldMissing {
                    field: &field_string
                });
            }
        }

        Some(event)
    }
}

#[cfg(test)]
mod tests {
    use super::RemoveFields;
    use crate::{event::Event, transforms::Transform};

    #[test]
    fn remove_fields() {
        let mut event = Event::from("message");
        event.as_mut_log().insert("to_remove", "some value");
        event.as_mut_log().insert("to_keep", "another value");

        let mut transform =
            RemoveFields::new(vec!["to_remove".into(), "unknown".into()], false).unwrap();

        let new_event = transform.transform(event).unwrap();

        assert!(new_event.as_log().get(&"to_remove".into()).is_none());
        assert!(new_event.as_log().get(&"unknown".into()).is_none());
        assert_eq!(
            new_event.as_log()[&"to_keep".into()],
            "another value".into()
        );
    }
}<|MERGE_RESOLUTION|>--- conflicted
+++ resolved
@@ -25,12 +25,9 @@
     TransformDescription::new::<RemoveFieldsConfig>("remove_fields")
 }
 
-<<<<<<< HEAD
 impl GenerateConfig for RemoveFieldsConfig {}
 
-=======
 #[async_trait::async_trait]
->>>>>>> f8afe0b1
 #[typetag::serde(name = "remove_fields")]
 impl TransformConfig for RemoveFieldsConfig {
     async fn build(&self, _cx: TransformContext) -> crate::Result<Box<dyn Transform>> {
