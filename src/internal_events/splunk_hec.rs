--- conflicted
+++ resolved
@@ -72,7 +72,6 @@
     }
 }
 
-<<<<<<< HEAD
 #[derive(Debug)]
 pub struct SplunkSourceMissingKeys {
     pub keys: Vec<Atom>,
@@ -93,7 +92,9 @@
             "component_kind" => "sink",
             "component_type" => "splunk_hec",
         );
-=======
+    }
+}
+
 #[cfg(feature = "sources-splunk_hec")]
 mod source {
     use super::InternalEvent;
@@ -178,6 +179,5 @@
                 "component_type" => "splunk_hec",
             );
         }
->>>>>>> 547c8ad6
     }
 }