use std::borrow::Cow;

mod add_fields;
mod add_tags;
mod ansi_stripper;
mod auto_concurrency;
mod aws_kinesis_streams;
mod blackhole;
#[cfg(feature = "transforms-concat")]
mod concat;
#[cfg(feature = "sources-docker")]
mod docker;
mod elasticsearch;
#[cfg(feature = "transforms-grok_parser")]
mod grok_parser;
mod heartbeat;
mod http;
#[cfg(all(unix, feature = "sources-journald"))]
mod journald;
#[cfg(feature = "transforms-json_parser")]
mod json_parser;
#[cfg(feature = "sources-kafka")]
mod kafka;
#[cfg(feature = "sources-kubernetes-logs")]
mod kubernetes_logs;
#[cfg(feature = "transforms-log_to_metric")]
mod log_to_metric;
mod logplex;
#[cfg(feature = "transforms-lua")]
mod lua;
mod process;
#[cfg(feature = "sources-prometheus")]
mod prometheus;
#[cfg(feature = "transforms-regex_parser")]
mod regex_parser;
<<<<<<< HEAD
mod remove_tags;
=======
#[cfg(feature = "transforms-rename_fields")]
mod rename_fields;
>>>>>>> 68b79067
mod sampler;
#[cfg(any(
    feature = "sources-socket",
    feature = "sources-syslog",
    feature = "sources-vector"
))]
mod socket;
mod split;
#[cfg(any(feature = "sources-splunk_hec", feature = "sinks-splunk_hec"))]
mod splunk_hec;
#[cfg(feature = "sources-statsd")]
mod statsd;
mod stdin;
mod syslog;
mod tcp;
mod unix;
mod vector;
#[cfg(feature = "wasm")]
mod wasm;

pub mod kubernetes;

pub use self::add_fields::*;
pub use self::add_tags::*;
pub use self::ansi_stripper::*;
pub use self::auto_concurrency::*;
pub use self::aws_kinesis_streams::*;
pub use self::blackhole::*;
#[cfg(feature = "transforms-concat")]
pub use self::concat::*;
#[cfg(feature = "sources-docker")]
pub use self::docker::*;
pub use self::elasticsearch::*;
pub use self::file::*;
#[cfg(feature = "transforms-grok_parser")]
pub(crate) use self::grok_parser::*;
pub use self::heartbeat::*;
pub use self::http::*;
#[cfg(all(unix, feature = "sources-journald"))]
pub(crate) use self::journald::*;
#[cfg(feature = "transforms-json_parser")]
pub(crate) use self::json_parser::*;
#[cfg(feature = "sources-kafka")]
pub use self::kafka::*;
#[cfg(feature = "sources-kubernetes-logs")]
pub use self::kubernetes_logs::*;
#[cfg(feature = "transforms-log_to_metric")]
pub(crate) use self::log_to_metric::*;
pub use self::logplex::*;
#[cfg(feature = "transforms-lua")]
pub use self::lua::*;
pub use self::process::*;
#[cfg(feature = "sources-prometheus")]
pub use self::prometheus::*;
#[cfg(feature = "transforms-regex_parser")]
pub(crate) use self::regex_parser::*;
<<<<<<< HEAD
pub use self::remove_tags::*;
=======
#[cfg(feature = "transforms-rename_fields")]
pub use self::rename_fields::*;
>>>>>>> 68b79067
pub use self::sampler::*;
#[cfg(any(
    feature = "sources-socket",
    feature = "sources-syslog",
    feature = "sources-vector"
))]
pub(crate) use self::socket::*;
pub use self::split::*;
#[cfg(any(feature = "sources-splunk_hec", feature = "sinks-splunk_hec"))]
pub(crate) use self::splunk_hec::*;
#[cfg(feature = "sources-statsd")]
pub use self::statsd::*;
pub use self::stdin::*;
pub use self::syslog::*;
pub use self::tcp::*;
pub use self::unix::*;
pub use self::vector::*;
#[cfg(feature = "wasm")]
pub use self::wasm::*;

pub trait InternalEvent {
    fn emit_logs(&self) {}
    fn emit_metrics(&self) {}
}

pub fn emit(event: impl InternalEvent) {
    event.emit_logs();
    event.emit_metrics();
}

#[macro_export]
macro_rules! emit {
    ($event:expr) => {
        $crate::internal_events::emit($event);
    };
}

// Modules that require emit! macro so they need to be defined after the macro.
mod file;

const ELLIPSIS: &str = "[...]";

pub fn truncate_string_at(s: &str, maxlen: usize) -> Cow<str> {
    if s.len() >= maxlen {
        let mut len = maxlen - ELLIPSIS.len();
        while !s.is_char_boundary(len) {
            len -= 1;
        }
        format!("{}{}", &s[..len], ELLIPSIS).into()
    } else {
        s.into()
    }
}

#[cfg(test)]
mod test {
    #[test]
    fn truncate_utf8() {
        let message = "hello 😁 this is test";
        assert_eq!("hello [...]", super::truncate_string_at(&message, 13));
    }
}<|MERGE_RESOLUTION|>--- conflicted
+++ resolved
@@ -33,12 +33,10 @@
 mod prometheus;
 #[cfg(feature = "transforms-regex_parser")]
 mod regex_parser;
-<<<<<<< HEAD
+#[cfg(feature = "transforms-remove_tags")]
 mod remove_tags;
-=======
 #[cfg(feature = "transforms-rename_fields")]
 mod rename_fields;
->>>>>>> 68b79067
 mod sampler;
 #[cfg(any(
     feature = "sources-socket",
@@ -95,12 +93,10 @@
 pub use self::prometheus::*;
 #[cfg(feature = "transforms-regex_parser")]
 pub(crate) use self::regex_parser::*;
-<<<<<<< HEAD
+#[cfg(feature = "transforms-remove_tags")]
 pub use self::remove_tags::*;
-=======
 #[cfg(feature = "transforms-rename_fields")]
 pub use self::rename_fields::*;
->>>>>>> 68b79067
 pub use self::sampler::*;
 #[cfg(any(
     feature = "sources-socket",
