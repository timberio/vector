--- conflicted
+++ resolved
@@ -539,8 +539,7 @@
         use std::path::Path;
 
         let mut old_config = Config::empty();
-<<<<<<< HEAD
-        old_config.add_source("in", TcpConfig::new(next_addr()));
+        old_config.add_source("in", TcpConfig::new(next_addr().into()));
         old_config.add_sink(
             "out",
             &[&"in"],
@@ -549,9 +548,6 @@
                 encoding: None,
             },
         );
-=======
-        old_config.add_source("in", TcpConfig::new(next_addr().into()));
->>>>>>> afc1edab
         old_config.global.data_dir = Some(Path::new("/asdf").to_path_buf());
         let mut new_config = old_config.clone();
 
