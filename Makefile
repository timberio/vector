--- conflicted
+++ resolved
@@ -28,14 +28,10 @@
 ##@ Building
 
 build: ## Build the project natively in release mode
-<<<<<<< HEAD
 	cargo build --release --no-default-features --features ${DEFAULT_FEATURES}
 
 build-dev: ## Build the project natively in development mode
 	cargo build --no-default-features --features ${DEFAULT_FEATURES}
-=======
-	@scripts/build.sh
->>>>>>> 6d420f85
 
 build-all: build-x86_64-unknown-linux-musl build-armv7-unknown-linux-musleabihf build-aarch64-unknown-linux-musl ## Build the project in release mode for all supported platforms
 
