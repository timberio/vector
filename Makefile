--- conflicted
+++ resolved
@@ -322,11 +322,7 @@
 test-wasm: export TEST_THREADS=1
 test-wasm: export TEST_LOG=vector=trace
 test-wasm: $(WASM_MODULE_OUTPUTS)  ### Run engine tests
-<<<<<<< HEAD
-	${MAYBE_ENVIRONMENT_EXEC} cargo test wasm --no-default-features --features "wasm" -- --nocapture
-=======
-	${MAYBE_ENVIRONMENT_EXEC} cargo test wasm --no-default-features --features "wasm wasm-timings" --lib -- --nocapture
->>>>>>> e05513fd
+	${MAYBE_ENVIRONMENT_EXEC} cargo test wasm --no-default-features --features "wasm" --lib -- --nocapture
 
 ##@ Benching (Supports `ENVIRONMENT=true`)
 
