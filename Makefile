# .PHONY: $(MAKECMDGOALS) all
.DEFAULT_GOAL := help
RUN := $(shell realpath $(shell dirname $(firstword $(MAKEFILE_LIST)))/scripts/docker-compose-run.sh)

# Begin OS detection
ifeq ($(OS),Windows_NT) # is Windows_NT on XP, 2000, 7, Vista, 10...
    export OPERATING_SYSTEM := Windows
	export RUST_TARGET ?= "x86_64-unknown-windows-msvc"
    export DEFAULT_FEATURES = default-msvc
else
    export OPERATING_SYSTEM := $(shell uname)  # same as "uname -s"
	export RUST_TARGET ?= "x86_64-unknown-linux-gnu"
    export DEFAULT_FEATURES = default
endif

# Override this with any scopes for testing/benching.
export SCOPE ?= ""
# Override to false to disable autospawning services on integration tests.
export AUTOSPAWN ?= true
# Override to control if services are turned off after integration tests.
export AUTODESPAWN ?= ${AUTOSPAWN}
# Override autoinstalling of tools. (Eg `cargo install`)
export AUTOINSTALL ?= false
# Override to true for a bit more log output in your environment building (more coming!)
export VERBOSE ?= false
# Override to set a different Rust toolchain
export RUST_TOOLCHAIN ?= $(shell cat rust-toolchain)
# Override the container tool. Tries docker first and then tries podman.
export CONTAINER_TOOL ?= auto
ifeq ($(CONTAINER_TOOL),auto)
	override CONTAINER_TOOL = $(shell docker version >/dev/null 2>&1 && echo docker || echo podman)
endif
# If we're using podman create pods else if we're using docker create networks.
ifeq ($(CONTAINER_TOOL),podman)
    export CONTAINER_ENCLOSURE = "pod"
else
    export CONTAINER_ENCLOSURE = "network"
endif
export CURRENT_DIR = $(shell pwd)

# Override this to automatically enter a container containing the correct, full, official build environment for Vector, ready for development
export ENVIRONMENT ?= false
# The upstream container we publish artifacts to on a successful master build.
export ENVIRONMENT_UPSTREAM ?= docker.pkg.github.com/timberio/vector/environment
# Override to disable building the container, having it pull from the Github packages repo instead
# TODO: Disable this by default. Blocked by `docker pull` from Github Packages requiring authenticated login
export ENVIRONMENT_AUTOBUILD ?= true
# Override this when appropriate to disable a TTY being available in commands with `ENVIRONMENT=true`
export ENVIRONMENT_TTY ?= true
# A list of WASM modules by name
export WASM_MODULES = $(patsubst tests/data/wasm/%/,%,$(wildcard tests/data/wasm/*/))
# The same WASM modules, by output path.
export WASM_MODULE_OUTPUTS = $(patsubst %,/target/wasm32-wasi/%,$(WASM_MODULES))

<<<<<<< HEAD

# # We also like static packages!
export PKG_CONFIG_ALL_STATIC ?= true
# # In case they didn't get the memo
export LIBZ_SYS_STATIC ?= 1
export OPENSSL_STATIC ?= 1
export SASL2_STATIC ?= 1

 # Deprecated.
export USE_CONTAINER ?= $(CONTAINER_TOOL)
=======
# Set dummy AWS credentials if not present - used for AWS and ES integration tests
export AWS_ACCESS_KEY_ID ?= "dummy"
export AWS_SECRET_ACCESS_KEY ?= "dummy"
>>>>>>> 83f1887b

FORMATTING_BEGIN_YELLOW = \033[0;33m
FORMATTING_BEGIN_BLUE = \033[36m
FORMATTING_END = \033[0m

# "One weird trick!" https://www.gnu.org/software/make/manual/make.html#Syntax-of-Functions
EMPTY:=
SPACE:= ${EMPTY} ${EMPTY}

help:
	@printf -- "${FORMATTING_BEGIN_BLUE}                                      __   __  __${FORMATTING_END}\n"
	@printf -- "${FORMATTING_BEGIN_BLUE}                                      \ \ / / / /${FORMATTING_END}\n"
	@printf -- "${FORMATTING_BEGIN_BLUE}                                       \ V / / / ${FORMATTING_END}\n"
	@printf -- "${FORMATTING_BEGIN_BLUE}                                        \_/  \/  ${FORMATTING_END}\n"
	@printf -- "\n"
	@printf -- "                                      V E C T O R\n"
	@printf -- "\n"
	@printf -- "---------------------------------------------------------------------------------------\n"
	@printf -- "Want to use ${FORMATTING_BEGIN_YELLOW}\`docker\`${FORMATTING_END} or ${FORMATTING_BEGIN_YELLOW}\`podman\`${FORMATTING_END}? See ${FORMATTING_BEGIN_YELLOW}\`ENVIRONMENT=true\`${FORMATTING_END} commands. (Default ${FORMATTING_BEGIN_YELLOW}\`CONTAINER_TOOL=docker\`${FORMATTING_END})\n"
	@printf -- "\n"
	@awk 'BEGIN {FS = ":.*##"; printf "Usage: make ${FORMATTING_BEGIN_BLUE}<target>${FORMATTING_END}\n"} /^[a-zA-Z0-9_-]+:.*?##/ { printf "  ${FORMATTING_BEGIN_BLUE}%-46s${FORMATTING_END} %s\n", $$1, $$2 } /^##@/ { printf "\n\033[1m%s\033[0m\n", substr($$0, 5) } ' $(MAKEFILE_LIST)

##@ Environment

# These are some predefined macros, please use them!
ifeq ($(ENVIRONMENT), true)
define MAYBE_ENVIRONMENT_EXEC
${ENVIRONMENT_EXEC}
endef
else
define MAYBE_ENVIRONMENT_EXEC

endef
endif

ifeq ($(ENVIRONMENT), true)
define MAYBE_ENVIRONMENT_COPY_ARTIFACTS
${ENVIRONMENT_COPY_ARTIFACTS}
endef
else
define MAYBE_ENVIRONMENT_COPY_ARTIFACTS

endef
endif

# We use a volume here as non-Linux hosts are extremely slow to share disks, and Linux hosts tend to get permissions clobbered.
define ENVIRONMENT_EXEC
	${ENVIRONMENT_PREPARE}
	@echo "Entering environment..."
	@mkdir -p target
	$(CONTAINER_TOOL) run \
			--name vector-environment \
			--rm \
			$(if $(findstring true,$(ENVIRONMENT_TTY)),--tty,) \
			--init \
			--interactive \
			--env INSIDE_ENVIRONMENT=true \
			--network host \
			--mount type=bind,source=${CURRENT_DIR},target=/git/timberio/vector \
			--mount type=bind,source=/var/run/docker.sock,target=/var/run/docker.sock \
			--mount type=volume,source=vector-target,target=/git/timberio/vector/target \
			--mount type=volume,source=vector-cargo-cache,target=/root/.cargo \
			$(ENVIRONMENT_UPSTREAM)
endef


ifeq ($(ENVIRONMENT_AUTOBUILD), true)
define ENVIRONMENT_PREPARE
	@echo "Building the environment. (ENVIRONMENT_AUTOBUILD=true) This may take a few minutes..."
	$(CONTAINER_TOOL) build \
		$(if $(findstring true,$(VERBOSE)),,--quiet) \
		--tag $(ENVIRONMENT_UPSTREAM) \
		--file scripts/environment/Dockerfile \
		.
endef
else
define ENVIRONMENT_PREPARE
	$(CONTAINER_TOOL) pull $(ENVIRONMENT_UPSTREAM)
endef
endif

.PHONY: check-container-tool
check-container-tool: ## Checks what container tool is installed
	@echo -n "Checking if $(CONTAINER_TOOL) is available..." && \
	$(CONTAINER_TOOL) version 1>/dev/null && echo "yes"

.PHONY: environment
environment: export ENVIRONMENT_TTY = true ## Enter a full Vector dev shell in $CONTAINER_TOOL, binding this folder to the container.
environment:
	${ENVIRONMENT_EXEC}

.PHONY: environment-prepare
environment-prepare: ## Prepare the Vector dev shell using $CONTAINER_TOOL.
	${ENVIRONMENT_PREPARE}

.PHONY: environment-clean
environment-clean: ## Clean the Vector dev shell using $CONTAINER_TOOL.
	@$(CONTAINER_TOOL) volume rm -f vector-target vector-cargo-cache
	@$(CONTAINER_TOOL) rmi $(ENVIRONMENT_UPSTREAM) || true

.PHONY: environment-push
environment-push: environment-prepare ## Publish a new version of the container image.
	$(CONTAINER_TOOL) push $(ENVIRONMENT_UPSTREAM)

##@ Building
.PHONY: build
build: ## Build the project in release mode (Supports `ENVIRONMENT=true`)
	${MAYBE_ENVIRONMENT_EXEC} cargo build --release --no-default-features --features ${DEFAULT_FEATURES}
	${MAYBE_ENVIRONMENT_COPY_ARTIFACTS}

.PHONY: build-dev
build-dev: ## Build the project in development mode (Supports `ENVIRONMENT=true`)
	${MAYBE_ENVIRONMENT_EXEC} cargo build --no-default-features --features ${DEFAULT_FEATURES}

.PHONY: build-all
build-all: build-x86_64-unknown-linux-musl build-aarch64-unknown-linux-musl ## Build the project in release mode for all supported platforms

<<<<<<< HEAD
build-x86_64-unknown-linux-gnu: target/x86_64-unknown-linux-gnu/release/vector ## Build a release binary for the x86_64-unknown-linux-gnu triple.
	@echo "Output to ${<}"

build-aarch64-unknown-linux-gnu: target/aarch64-unknown-linux-gnu/release/vector ## Build a release binary for the aarch64-unknown-linux-gnu triple.
	@echo "Output to ${<}"

build-x86_64-unknown-linux-musl: target/x86_64-unknown-linux-musl/release/vector ## Build a release binary for the x86_64-unknown-linux-musl triple.
	@echo "Output to ${<}"

build-aarch64-unknown-linux-musl: target/aarch64-unknown-linux-musl/release/vector ## Build a release binary for the aarch64-unknown-linux-musl triple.
	@echo "Output to ${<}"

##@ Cross Compiling
.PHONY: cross-enable
cross-enable: cargo-install-cross

.PHONY: CARGO_HANDLES_FRESHNESS
CARGO_HANDLES_FRESHNESS:
	${EMPTY}

.PHONY: cross-image-%
cross-image-%: export TRIPLE =$($(strip @):cross-image-%=%)
cross-image-%:
	docker build \
		--tag vector-cross-env:${TRIPLE} \
		--file scripts/cross/${TRIPLE}.dockerfile \
		$(if $(findstring true,$(VERBOSE)),,--quiet) \
		scripts/cross

# This is basically a shorthand for folks.
# `cross-anything-triple` will call `cross anything --target triple` with the right features.
.PHONY: cross-%
cross-%: export PAIR =$(subst -, ,$($(strip @):cross-%=%))
cross-%: export COMMAND ?=$(word 1,${PAIR})
cross-%: export TRIPLE ?=$(subst ${SPACE},-,$(wordlist 2,99,${PAIR}))
cross-%: export PROFILE ?= release
cross-%: export RUSTFLAGS += -C link-arg=-s
cross-%: cargo-install-cross
	$(MAKE) -k cross-image-${TRIPLE}
	cross ${COMMAND} \
		$(if $(findstring release,$(PROFILE)),--release,) \
		--target ${TRIPLE} \
		--no-default-features \
		--features target-${TRIPLE}

target/%/vector: export PAIR =$(subst /, ,$(@:target/%/vector=%))
target/%/vector: export TRIPLE ?=$(word 1,${PAIR})
target/%/vector: export PROFILE ?=$(word 2,${PAIR})
target/%/vector: export RUSTFLAGS += -C link-arg=-s
target/%/vector: cargo-install-cross CARGO_HANDLES_FRESHNESS
	$(MAKE) -k cross-image-${TRIPLE}
	cross build \
		$(if $(findstring release,$(PROFILE)),--release,) \
		--target ${TRIPLE} \
		--no-default-features \
		--features target-${TRIPLE}

target/%/vector.tar.gz: export PAIR =$(subst /, ,$(@:target/%/vector.tar.gz=%))
target/%/vector.tar.gz: export TRIPLE ?=$(word 1,${PAIR})
target/%/vector.tar.gz: export PROFILE ?=$(word 2,${PAIR})
target/%/vector.tar.gz: target/%/vector CARGO_HANDLES_FRESHNESS
	tar --create \
		--gzip \
		--verbose \
		--file target/${TRIPLE}/${PROFILE}/vector.tar.gz \
		--transform='s|target/${TRIPLE}/${PROFILE}/|bin/|' \
		--transform='s|distribution/|etc/|' \
		--transform 's|^|vector-${TRIPLE}/|' \
		target/${TRIPLE}/${PROFILE}/vector \
		README.md \
		LICENSE \
		config \
		distribution/init.d \
		distribution/systemd
=======
.PHONY: build-x86_64-unknown-linux-gnu
build-x86_64-unknown-linux-gnu: target/x86_64-unknown-linux-gnu/release/vector ## Build a release binary for the x86_64-unknown-linux-gnu triple.
	@echo "Output to ${<}"

.PHONY: build-aarch64-unknown-linux-gnu
build-aarch64-unknown-linux-gnu: target/aarch64-unknown-linux-gnu/release/vector ## Build a release binary for the aarch64-unknown-linux-gnu triple.
	@echo "Output to ${<}"

.PHONY: build-x86_64-unknown-linux-musl
build-x86_64-unknown-linux-musl: ## Build static binary in release mode for the x86_64 architecture
	$(RUN) build-x86_64-unknown-linux-musl

.PHONY: build-aarch64-unknown-linux-musl
build-aarch64-unknown-linux-musl: load-qemu-binfmt ## Build static binary in release mode for the aarch64 architecture
	$(RUN) build-aarch64-unknown-linux-musl
>>>>>>> 83f1887b

##@ Cross Compiling
.PHONY: cross-enable
cross-enable: cargo-install-cross

.PHONY: CARGO_HANDLES_FRESHNESS
CARGO_HANDLES_FRESHNESS:
	${EMPTY}

# This is basically a shorthand for folks.
# `cross-anything-triple` will call `cross anything --target triple` with the right features.
.PHONY: cross-%
cross-%: export PAIR =$(subst -, ,$($(strip @):cross-%=%))
cross-%: export COMMAND ?=$(word 1,${PAIR})
cross-%: export TRIPLE ?=$(subst ${SPACE},-,$(wordlist 2,99,${PAIR}))
cross-%: export PROFILE ?= release
cross-%: export RUSTFLAGS += -C link-arg=-s
cross-%: cargo-install-cross
	cross ${COMMAND} \
		$(if $(findstring release,$(PROFILE)),--release,) \
		--target ${TRIPLE} \
		--no-default-features \
		--features target-${TRIPLE}

target/%/vector: export PAIR =$(subst /, ,$(@:target/%/vector=%))
target/%/vector: export TRIPLE ?=$(word 1,${PAIR})
target/%/vector: export PROFILE ?=$(word 2,${PAIR})
target/%/vector: export RUSTFLAGS += -C link-arg=-s
target/%/vector: cargo-install-cross CARGO_HANDLES_FRESHNESS
	cross build \
		$(if $(findstring release,$(PROFILE)),--release,) \
		--target ${TRIPLE} \
		--no-default-features \
		--features target-${TRIPLE}

target/%/vector.tar.gz: export PAIR =$(subst /, ,$(@:target/%/vector.tar.gz=%))
target/%/vector.tar.gz: export TRIPLE ?=$(word 1,${PAIR})
target/%/vector.tar.gz: export PROFILE ?=$(word 2,${PAIR})
target/%/vector.tar.gz: target/%/vector CARGO_HANDLES_FRESHNESS
	rm -rf target/scratch/vector-${TRIPLE} || true
	mkdir -p target/scratch/vector-${TRIPLE}/bin target/scratch/vector-${TRIPLE}/etc
	cp --recursive --force --verbose \
		target/${TRIPLE}/${PROFILE}/vector \
		target/scratch/vector-${TRIPLE}/bin/vector
	cp --recursive --force --verbose \
		README.md \
		LICENSE \
		config \
		target/scratch/vector-${TRIPLE}/
	cp --recursive --force --verbose \
		distribution/systemd \
		target/scratch/vector-${TRIPLE}/etc/
	tar --create \
		--gzip \
		--verbose \
		--file target/${TRIPLE}/${PROFILE}/vector.tar.gz \
		--directory target/scratch/ \
		./vector-${TRIPLE}
	rm -rf target/scratch/

##@ Testing (Supports `ENVIRONMENT=true`)

.PHONY: test
test: ## Run the unit test suite
	${MAYBE_ENVIRONMENT_EXEC} cargo test --no-fail-fast --no-default-features --features ${DEFAULT_FEATURES} ${SCOPE} -- --nocapture

.PHONY: test-all
test-all: test test-behavior test-integration ## Runs all tests, unit, behaviorial, and integration.

.PHONY: test-x86_64-unknown-linux-gnu
test-x86_64-unknown-linux-gnu: cross-test-x86_64-unknown-linux-gnu ## Runs unit tests on the x86_64-unknown-linux-gnu triple
	${EMPTY}

<<<<<<< HEAD
test-x86_64-unknown-linux-gnu: cross-test-x86_64-unknown-linux-gnu ## Runs unit tests on the x86_64-unknown-linux-gnu triple
	${EMPTY}

test-aarch64-unknown-linux-gnu: cross-test-aarch64-unknown-linux-gnu ## Runs unit tests on the aarch64-unknown-linux-gnu triple
	${EMPTY}

=======
.PHONY: test-aarch64-unknown-linux-gnu
test-aarch64-unknown-linux-gnu: cross-test-aarch64-unknown-linux-gnu ## Runs unit tests on the aarch64-unknown-linux-gnu triple
	${EMPTY}

.PHONY: test-behavior
>>>>>>> 83f1887b
test-behavior: ## Runs behaviorial test
	${MAYBE_ENVIRONMENT_EXEC} cargo run -- test tests/behavior/**/*.toml

.PHONY: test-integration
test-integration: ## Runs all integration tests
test-integration: test-integration-aws test-integration-clickhouse test-integration-docker test-integration-elasticsearch
test-integration: test-integration-gcp test-integration-influxdb test-integration-kafka test-integration-loki
test-integration: test-integration-pulsar test-integration-splunk

.PHONY: start-test-integration
start-test-integration: ## Starts all integration test infrastructure
start-test-integration: start-integration-aws start-integration-clickhouse start-integration-elasticsearch
start-test-integration: start-integration-gcp start-integration-influxdb start-integration-kafka start-integration-loki
start-test-integration: start-integration-pulsar start-integration-splunk

.PHONY: stop-test-integration
stop-test-integration: ## Stops all integration test infrastructure
stop-test-integration: stop-integration-aws stop-integration-clickhouse stop-integration-elasticsearch
stop-test-integration: stop-integration-gcp stop-integration-influxdb stop-integration-kafka stop-integration-loki
stop-test-integration: stop-integration-pulsar stop-integration-splunk

.PHONY: start-integration-aws
start-integration-aws:
ifeq ($(CONTAINER_TOOL),podman)
	$(CONTAINER_TOOL) $(CONTAINER_ENCLOSURE) create --replace --name vector-test-integration-aws -p 8111:8111 -p 4568:4568 -p 4572:4572 -p 4582:4582 -p 4571:4571 -p 4573:4573 -p 6000:6000
	$(CONTAINER_TOOL) run -d --$(CONTAINER_ENCLOSURE)=vector-test-integration-aws --name vector_ec2_metadata \
	 timberiodev/mock-ec2-metadata:latest
	$(CONTAINER_TOOL) run -d --$(CONTAINER_ENCLOSURE)=vector-test-integration-aws --name vector_localstack_aws \
	 -e SERVICES=kinesis:4568,s3:4572,cloudwatch:4582,elasticsearch:4571,firehose:4573 \
	 localstack/localstack@sha256:f21f1fc770ee4bfd5012afdc902154c56b7fb18c14cf672de151b65569c8251e
	$(CONTAINER_TOOL) run -d --$(CONTAINER_ENCLOSURE)=vector-test-integration-aws --name vector_mockwatchlogs \
	 -e RUST_LOG=trace luciofranco/mockwatchlogs:latest
else
	$(CONTAINER_TOOL) $(CONTAINER_ENCLOSURE) create vector-test-integration-aws
	$(CONTAINER_TOOL) run -d --$(CONTAINER_ENCLOSURE)=vector-test-integration-aws -p 8111:8111 --name vector_ec2_metadata \
	 timberiodev/mock-ec2-metadata:latest
	$(CONTAINER_TOOL) run -d --$(CONTAINER_ENCLOSURE)=vector-test-integration-aws -p 4568:4568 -p 4572:4572 \
	 -p 4582:4582 -p 4571:4571 -p 4573:4573 --name vector_localstack_aws \
	 -e SERVICES=kinesis:4568,s3:4572,cloudwatch:4582,elasticsearch:4571,firehose:4573 \
	 localstack/localstack@sha256:f21f1fc770ee4bfd5012afdc902154c56b7fb18c14cf672de151b65569c8251e
	$(CONTAINER_TOOL) run -d --$(CONTAINER_ENCLOSURE)=vector-test-integration-aws -p 6000:6000 --name vector_mockwatchlogs \
	 -e RUST_LOG=trace luciofranco/mockwatchlogs:latest
endif

.PHONY: stop-integration-aws
stop-integration-aws:
	$(CONTAINER_TOOL) rm --force vector_ec2_metadata vector_mockwatchlogs vector_localstack_aws 2>/dev/null; true
ifeq ($(CONTAINER_TOOL),podman)
	$(CONTAINER_TOOL) $(CONTAINER_ENCLOSURE) stop --name=vector-test-integration-aws 2>/dev/null; true
	$(CONTAINER_TOOL) $(CONTAINER_ENCLOSURE) rm --force --name=vector-test-integration-aws 2>/dev/null; true
else
	$(CONTAINER_TOOL) $(CONTAINER_ENCLOSURE) rm vector-test-integration-aws 2>/dev/null; true
endif

.PHONY: test-integration-aws
test-integration-aws: ## Runs AWS integration tests
ifeq ($(AUTOSPAWN), true)
	-$(MAKE) -k stop-integration-aws
	$(MAKE) start-integration-aws
	sleep 5 # Many services are very slow... Give them a sec...
endif
	${MAYBE_ENVIRONMENT_EXEC} cargo test --no-fail-fast --no-default-features --features aws-integration-tests --lib ::aws_ -- --nocapture
ifeq ($(AUTODESPAWN), true)
	$(MAKE) -k stop-integration-aws
endif

.PHONY: start-integration-clickhouse
start-integration-clickhouse:
ifeq ($(CONTAINER_TOOL),podman)
	$(CONTAINER_TOOL) $(CONTAINER_ENCLOSURE) create --replace --name vector-test-integration-clickhouse -p 8123:8123
	$(CONTAINER_TOOL) run -d --$(CONTAINER_ENCLOSURE)=vector-test-integration-clickhouse --name vector_clickhouse yandex/clickhouse-server:19
else
	$(CONTAINER_TOOL) $(CONTAINER_ENCLOSURE) create vector-test-integration-clickhouse
	$(CONTAINER_TOOL) run -d --$(CONTAINER_ENCLOSURE)=vector-test-integration-clickhouse -p 8123:8123 --name vector_clickhouse yandex/clickhouse-server:19
endif

.PHONY: stop-integration-clickhouse
stop-integration-clickhouse:
	$(CONTAINER_TOOL) rm --force vector_clickhouse 2>/dev/null; true
ifeq ($(CONTAINER_TOOL),podman)
	$(CONTAINER_TOOL) $(CONTAINER_ENCLOSURE) stop --name=vector-test-integration-clickhouse 2>/dev/null; true
	$(CONTAINER_TOOL) $(CONTAINER_ENCLOSURE) rm --force --name vector-test-integration-clickhouse 2>/dev/null; true
else
	$(CONTAINER_TOOL) $(CONTAINER_ENCLOSURE) rm vector-test-integration-clickhouse 2>/dev/null; true
endif

.PHONY: test-integration-clickhouse
test-integration-clickhouse: ## Runs Clickhouse integration tests
ifeq ($(AUTOSPAWN), true)
	-$(MAKE) -k stop-integration-clickhouse
	$(MAKE) start-integration-clickhouse
	sleep 5 # Many services are very slow... Give them a sec...
endif
	${MAYBE_ENVIRONMENT_EXEC} cargo test --no-fail-fast --no-default-features --features clickhouse-integration-tests --lib ::clickhouse:: -- --nocapture
ifeq ($(AUTODESPAWN), true)
	$(MAKE) -k stop-integration-clickhouse
endif

.PHONY: test-integration-docker
test-integration-docker: ## Runs Docker integration tests
	${MAYBE_ENVIRONMENT_EXEC} cargo test --no-fail-fast --no-default-features --features docker-integration-tests --lib ::docker:: -- --nocapture

.PHONY: start-integration-elasticsearch
start-integration-elasticsearch:
ifeq ($(CONTAINER_TOOL),podman)
	$(CONTAINER_TOOL) $(CONTAINER_ENCLOSURE) create --replace --name vector-test-integration-elasticsearch -p 4571:4571 -p 9200:9200 -p 9300:9300 -p 9201:9200 -p 9301:9300
	$(CONTAINER_TOOL) run -d --$(CONTAINER_ENCLOSURE)=vector-test-integration-elasticsearch --name vector_localstack_es \
	 -e SERVICES=elasticsearch:4571 localstack/localstack@sha256:f21f1fc770ee4bfd5012afdc902154c56b7fb18c14cf672de151b65569c8251e
	$(CONTAINER_TOOL) run -d --$(CONTAINER_ENCLOSURE)=vector-test-integration-elasticsearch \
	 --name vector_elasticsearch -e discovery.type=single-node -e ES_JAVA_OPTS="-Xms400m -Xmx400m" elasticsearch:6.6.2
	$(CONTAINER_TOOL) run -d --$(CONTAINER_ENCLOSURE)=vector-test-integration-elasticsearch \
	 --name vector_elasticsearch-tls -e discovery.type=single-node -e xpack.security.enabled=true \
	 -e xpack.security.http.ssl.enabled=true -e xpack.security.transport.ssl.enabled=true \
	 -e xpack.ssl.certificate=certs/localhost.crt -e xpack.ssl.key=certs/localhost.key \
	 -e ES_JAVA_OPTS="-Xms400m -Xmx400m" \
	 -v $(PWD)/tests/data:/usr/share/elasticsearch/config/certs:ro elasticsearch:6.6.2
else
	$(CONTAINER_TOOL) $(CONTAINER_ENCLOSURE) create vector-test-integration-elasticsearch
	$(CONTAINER_TOOL) run -d --$(CONTAINER_ENCLOSURE)=vector-test-integration-elasticsearch -p 4571:4571 --name vector_localstack_es \
	 -e SERVICES=elasticsearch:4571 localstack/localstack@sha256:f21f1fc770ee4bfd5012afdc902154c56b7fb18c14cf672de151b65569c8251e
	$(CONTAINER_TOOL) run -d --$(CONTAINER_ENCLOSURE)=vector-test-integration-elasticsearch -p 9200:9200 -p 9300:9300 \
	 --name vector_elasticsearch -e discovery.type=single-node -e ES_JAVA_OPTS="-Xms400m -Xmx400m" elasticsearch:6.6.2
	$(CONTAINER_TOOL) run -d --$(CONTAINER_ENCLOSURE)=vector-test-integration-elasticsearch -p 9201:9200 -p 9301:9300 \
	 --name vector_elasticsearch-tls -e discovery.type=single-node -e xpack.security.enabled=true \
	 -e xpack.security.http.ssl.enabled=true -e xpack.security.transport.ssl.enabled=true \
	 -e xpack.ssl.certificate=certs/localhost.crt -e xpack.ssl.key=certs/localhost.key \
	 -e ES_JAVA_OPTS="-Xms400m -Xmx400m" \
	 -v $(PWD)/tests/data:/usr/share/elasticsearch/config/certs:ro elasticsearch:6.6.2
endif

.PHONY: stop-integration-elasticsearch
stop-integration-elasticsearch:
	$(CONTAINER_TOOL) rm --force vector_localstack_es vector_elasticsearch vector_elasticsearch-tls 2>/dev/null; true
ifeq ($(CONTAINER_TOOL),podman)
	$(CONTAINER_TOOL) $(CONTAINER_ENCLOSURE) stop --name=vector-test-integration-elasticsearch 2>/dev/null; true
	$(CONTAINER_TOOL) $(CONTAINER_ENCLOSURE) rm vector-test-integration-elasticsearch 2>/dev/null; true
else
	$(CONTAINER_TOOL) $(CONTAINER_ENCLOSURE) rm vector-test-integration-elasticsearch 2>/dev/null; true
endif

.PHONY: test-integration-elasticsearch
test-integration-elasticsearch: ## Runs Elasticsearch integration tests
ifeq ($(AUTOSPAWN), true)
	-$(MAKE) -k stop-integration-elasticsearch
	$(MAKE) start-integration-elasticsearch
	sleep 60 # Many services are very slow... Give them a sec...
endif
	${MAYBE_ENVIRONMENT_EXEC} cargo test --no-fail-fast --no-default-features --features es-integration-tests --lib ::elasticsearch:: -- --nocapture
ifeq ($(AUTODESPAWN), true)
	$(MAKE) -k stop-integration-elasticsearch
endif

.PHONY: start-integration-gcp
start-integration-gcp:
ifeq ($(CONTAINER_TOOL),podman)
	$(CONTAINER_TOOL) $(CONTAINER_ENCLOSURE) create --replace --name vector-test-integration-gcp -p 8681-8682:8681-8682
	$(CONTAINER_TOOL) run -d --$(CONTAINER_ENCLOSURE)=vector-test-integration-gcp --name vector_cloud-pubsub \
	 -e PUBSUB_PROJECT1=testproject,topic1:subscription1 messagebird/gcloud-pubsub-emulator
else
	$(CONTAINER_TOOL) $(CONTAINER_ENCLOSURE) create vector-test-integration-gcp
	$(CONTAINER_TOOL) run -d --$(CONTAINER_ENCLOSURE)=vector-test-integration-gcp -p 8681-8682:8681-8682 --name vector_cloud-pubsub \
	 -e PUBSUB_PROJECT1=testproject,topic1:subscription1 messagebird/gcloud-pubsub-emulator
endif

.PHONY: stop-integration-gcp
stop-integration-gcp:
	$(CONTAINER_TOOL) rm --force vector_cloud-pubsub 2>/dev/null; true
ifeq ($(CONTAINER_TOOL),podman)
	$(CONTAINER_TOOL) $(CONTAINER_ENCLOSURE) stop --name=vector-test-integration-gcp 2>/dev/null; true
	$(CONTAINER_TOOL) $(CONTAINER_ENCLOSURE) rm --force --name vector-test-integration-gcp 2>/dev/null; true
else
	$(CONTAINER_TOOL) $(CONTAINER_ENCLOSURE) rm vector-test-integration-gcp 2>/dev/null; true
endif

.PHONY: test-integration-gcp
test-integration-gcp: ## Runs GCP integration tests
ifeq ($(AUTOSPAWN), true)
	-$(MAKE) -k stop-integration-gcp
	$(MAKE) start-integration-gcp
	sleep 10 # Many services are very slow... Give them a sec..
endif
	${MAYBE_ENVIRONMENT_EXEC} cargo test --no-fail-fast --no-default-features --features "gcp-integration-tests gcp-pubsub-integration-tests gcp-cloud-storage-integration-tests" \
	 --lib ::gcp:: -- --nocapture
ifeq ($(AUTODESPAWN), true)
	$(MAKE) -k stop-integration-gcp
endif

.PHONY: start-integration-humio
start-integration-humio:
ifeq ($(CONTAINER_TOOL),podman)
	$(CONTAINER_TOOL) $(CONTAINER_ENCLOSURE) create --replace --name vector-test-integration-humio -p 8080:8080
	$(CONTAINER_TOOL) run -d --$(CONTAINER_ENCLOSURE)=vector-test-integration-humio --name vector_humio humio/humio:1.13.1
else
	$(CONTAINER_TOOL) $(CONTAINER_ENCLOSURE) create vector-test-integration-humio
	$(CONTAINER_TOOL) run -d --$(CONTAINER_ENCLOSURE)=vector-test-integration-humio -p 8080:8080 --name vector_humio humio/humio:1.13.1
endif

.PHONY: stop-integration-humio
stop-integration-humio:
	$(CONTAINER_TOOL) rm --force vector_humio 2>/dev/null; true
ifeq ($(CONTAINER_TOOL),podman)
	$(CONTAINER_TOOL) $(CONTAINER_ENCLOSURE) stop --name=vector-test-integration-humio 2>/dev/null; true
	$(CONTAINER_TOOL) $(CONTAINER_ENCLOSURE) rm --force --name vector-test-integration-humio 2>/dev/null; true
else
	$(CONTAINER_TOOL) $(CONTAINER_ENCLOSURE) rm vector-test-integration-humio 2>/dev/null; true
endif

.PHONY: test-integration-humio
test-integration-humio: ## Runs Humio integration tests
ifeq ($(AUTOSPAWN), true)
	-$(MAKE) -k stop-integration-humio
	$(MAKE) start-integration-humio
	sleep 10 # Many services are very slow... Give them a sec..
endif
	${MAYBE_ENVIRONMENT_EXEC} cargo test --no-fail-fast --no-default-features --features humio-integration-tests --lib ::humio:: -- --nocapture
ifeq ($(AUTODESPAWN), true)
	$(MAKE) -k stop-integration-humio
endif

.PHONY: start-integration-influxdb
start-integration-influxdb:
ifeq ($(CONTAINER_TOOL),podman)
	$(CONTAINER_TOOL) $(CONTAINER_ENCLOSURE) create --replace --name vector-test-integration-influxdb -p 8086:8086 -p 9999:9999
	$(CONTAINER_TOOL) run -d --$(CONTAINER_ENCLOSURE)=vector-test-integration-influxdb --name vector_influxdb_v1 \
	 -e INFLUXDB_REPORTING_DISABLED=true influxdb:1.7
	$(CONTAINER_TOOL) run -d --$(CONTAINER_ENCLOSURE)=vector-test-integration-influxdb --name vector_influxdb_v2 \
	 -e INFLUXDB_REPORTING_DISABLED=true  quay.io/influxdb/influxdb:2.0.0-beta influxd --reporting-disabled
else
	$(CONTAINER_TOOL) $(CONTAINER_ENCLOSURE) create vector-test-integration-influxdb
	$(CONTAINER_TOOL) run -d --$(CONTAINER_ENCLOSURE)=vector-test-integration-influxdb -p 8086:8086 --name vector_influxdb_v1 \
	 -e INFLUXDB_REPORTING_DISABLED=true influxdb:1.7
	$(CONTAINER_TOOL) run -d --$(CONTAINER_ENCLOSURE)=vector-test-integration-influxdb -p 9999:9999 --name vector_influxdb_v2 \
	 -e INFLUXDB_REPORTING_DISABLED=true  quay.io/influxdb/influxdb:2.0.0-beta influxd --reporting-disabled
endif

.PHONY: stop-integration-influxdb
stop-integration-influxdb:
	$(CONTAINER_TOOL) rm --force vector_influxdb_v1 vector_influxdb_v2 2>/dev/null; true
ifeq ($(CONTAINER_TOOL),podman)
	$(CONTAINER_TOOL) $(CONTAINER_ENCLOSURE) stop --name=vector-test-integration-influxdb 2>/dev/null; true
	$(CONTAINER_TOOL) $(CONTAINER_ENCLOSURE) rm --force --name vector-test-integration-influxdb 2>/dev/null; true
else
	$(CONTAINER_TOOL) $(CONTAINER_ENCLOSURE) rm vector-test-integration-influxdb 2>/dev/null; true
endif

.PHONY: test-integration-influxdb
test-integration-influxdb: ## Runs InfluxDB integration tests
ifeq ($(AUTOSPAWN), true)
	-$(MAKE) -k stop-integration-influxdb
	$(MAKE) start-integration-influxdb
	sleep 10 # Many services are very slow... Give them a sec..
endif
	${MAYBE_ENVIRONMENT_EXEC} cargo test --no-fail-fast --no-default-features --features influxdb-integration-tests --lib ::influxdb::integration_tests:: -- --nocapture
ifeq ($(AUTODESPAWN), true)
	$(MAKE) -k stop-integration-influxdb
endif

.PHONY: start-integration-kafka
start-integration-kafka:
ifeq ($(CONTAINER_TOOL),podman)
	$(CONTAINER_TOOL) $(CONTAINER_ENCLOSURE) create --replace --name vector-test-integration-kafka -p 2181:2181 -p 9091-9093:9091-9093
	$(CONTAINER_TOOL) run -d --$(CONTAINER_ENCLOSURE)=vector-test-integration-kafka --name vector_zookeeper wurstmeister/zookeeper
	$(CONTAINER_TOOL) run -d --$(CONTAINER_ENCLOSURE)=vector-test-integration-kafka -e KAFKA_BROKER_ID=1 \
	 -e KAFKA_ZOOKEEPER_CONNECT=vector_zookeeper:2181 -e KAFKA_LISTENERS=PLAINTEXT://:9091,SSL://:9092,SASL_PLAINTEXT://:9093 \
	 -e KAFKA_ADVERTISED_LISTENERS=PLAINTEXT://localhost:9091,SSL://localhost:9092,SASL_PLAINTEXT://localhost:9093 \
	 -e KAFKA_SSL_KEYSTORE_LOCATION=/certs/localhost.p12 -e KAFKA_SSL_KEYSTORE_PASSWORD=NOPASS \
	 -e KAFKA_SSL_TRUSTSTORE_LOCATION=/certs/localhost.p12 -e KAFKA_SSL_TRUSTSTORE_PASSWORD=NOPASS \
	 -e KAFKA_SSL_KEY_PASSWORD=NOPASS -e KAFKA_SSL_ENDPOINT_IDENTIFICATION_ALGORITHM=none \
	 -e KAFKA_OPTS="-Djava.security.auth.login.config=/etc/kafka/kafka_server_jaas.conf" \
	 -e KAFKA_INTER_BROKER_LISTENER_NAME=SASL_PLAINTEXT -e KAFKA_SASL_ENABLED_MECHANISMS=PLAIN \
	 -e KAFKA_SASL_MECHANISM_INTER_BROKER_PROTOCOL=PLAIN -v $(PWD)/tests/data/localhost.p12:/certs/localhost.p12:ro \
	 -v $(PWD)/tests/data/kafka_server_jaas.conf:/etc/kafka/kafka_server_jaas.conf --name vector_kafka wurstmeister/kafka
else
	$(CONTAINER_TOOL) $(CONTAINER_ENCLOSURE) create vector-test-integration-kafka
	$(CONTAINER_TOOL) run -d --$(CONTAINER_ENCLOSURE)=vector-test-integration-kafka -p 2181:2181 --name vector_zookeeper wurstmeister/zookeeper
	$(CONTAINER_TOOL) run -d --$(CONTAINER_ENCLOSURE)=vector-test-integration-kafka -p 9091-9093:9091-9093 -e KAFKA_BROKER_ID=1 \
	 -e KAFKA_ZOOKEEPER_CONNECT=vector_zookeeper:2181 -e KAFKA_LISTENERS=PLAINTEXT://:9091,SSL://:9092,SASL_PLAINTEXT://:9093 \
	 -e KAFKA_ADVERTISED_LISTENERS=PLAINTEXT://localhost:9091,SSL://localhost:9092,SASL_PLAINTEXT://localhost:9093 \
	 -e KAFKA_SSL_KEYSTORE_LOCATION=/certs/localhost.p12 -e KAFKA_SSL_KEYSTORE_PASSWORD=NOPASS \
	 -e KAFKA_SSL_TRUSTSTORE_LOCATION=/certs/localhost.p12 -e KAFKA_SSL_TRUSTSTORE_PASSWORD=NOPASS \
	 -e KAFKA_SSL_KEY_PASSWORD=NOPASS -e KAFKA_SSL_ENDPOINT_IDENTIFICATION_ALGORITHM=none \
	 -e KAFKA_OPTS="-Djava.security.auth.login.config=/etc/kafka/kafka_server_jaas.conf" \
	 -e KAFKA_INTER_BROKER_LISTENER_NAME=SASL_PLAINTEXT -e KAFKA_SASL_ENABLED_MECHANISMS=PLAIN \
	 -e KAFKA_SASL_MECHANISM_INTER_BROKER_PROTOCOL=PLAIN -v $(PWD)/tests/data/localhost.p12:/certs/localhost.p12:ro \
	 -v $(PWD)/tests/data/kafka_server_jaas.conf:/etc/kafka/kafka_server_jaas.conf --name vector_kafka wurstmeister/kafka
endif

.PHONY: stop-integration-kafka
stop-integration-kafka:
	$(CONTAINER_TOOL) rm --force vector_kafka vector_zookeeper 2>/dev/null; true
ifeq ($(CONTAINER_TOOL),podman)
	$(CONTAINER_TOOL) $(CONTAINER_ENCLOSURE) stop --name=vector-test-integration-kafka 2>/dev/null; true
	$(CONTAINER_TOOL) $(CONTAINER_ENCLOSURE) rm --force --name vector-test-integration-kafka 2>/dev/null; true
else
	$(CONTAINER_TOOL) $(CONTAINER_ENCLOSURE) rm vector-test-integration-kafka 2>/dev/null; true
endif

.PHONY: test-integration-kafka
test-integration-kafka: ## Runs Kafka integration tests
ifeq ($(AUTOSPAWN), true)
	-$(MAKE) -k stop-integration-kafka
	$(MAKE) start-integration-kafka
	sleep 10 # Many services are very slow... Give them a sec..
endif
	${MAYBE_ENVIRONMENT_EXEC} cargo test --no-fail-fast --no-default-features --features "kafka-integration-tests rdkafka-plain" --lib ::kafka:: -- --nocapture
ifeq ($(AUTODESPAWN), true)
	$(MAKE) -k stop-integration-kafka
endif

.PHONY: start-integration-loki
start-integration-loki:
ifeq ($(CONTAINER_TOOL),podman)
	$(CONTAINER_TOOL) $(CONTAINER_ENCLOSURE) create --replace --name vector-test-integration-loki -p 3100:3100
	$(CONTAINER_TOOL) run -d --$(CONTAINER_ENCLOSURE)=vector-test-integration-loki -v $(PWD)/tests/data:/etc/loki \
	 --name vector_loki grafana/loki:master -config.file=/etc/loki/loki-config.yaml
else
	$(CONTAINER_TOOL) $(CONTAINER_ENCLOSURE) create vector-test-integration-loki
	$(CONTAINER_TOOL) run -d --$(CONTAINER_ENCLOSURE)=vector-test-integration-loki -p 3100:3100 -v $(PWD)/tests/data:/etc/loki \
	 --name vector_loki grafana/loki:master -config.file=/etc/loki/loki-config.yaml
endif

.PHONY: stop-integration-loki
stop-integration-loki:
	$(CONTAINER_TOOL) rm --force vector_loki 2>/dev/null; true
ifeq ($(CONTAINER_TOOL),podman)
	$(CONTAINER_TOOL) $(CONTAINER_ENCLOSURE) stop --name=vector-test-integration-loki 2>/dev/null; true
	$(CONTAINER_TOOL) $(CONTAINER_ENCLOSURE) rm --force --name vector-test-integration-loki 2>/dev/null; true
else
	$(CONTAINER_TOOL) $(CONTAINER_ENCLOSURE) rm vector-test-integration-loki 2>/dev/null; true
endif

.PHONY: test-integration-loki
test-integration-loki: ## Runs Loki integration tests
ifeq ($(AUTOSPAWN), true)
	-$(MAKE) -k stop-integration-loki
	$(MAKE) start-integration-loki
	sleep 10 # Many services are very slow... Give them a sec..
endif
	${MAYBE_ENVIRONMENT_EXEC} cargo test --no-fail-fast --no-default-features --features loki-integration-tests --lib ::loki:: -- --nocapture
ifeq ($(AUTODESPAWN), true)
	$(MAKE) -k stop-integration-loki
endif

.PHONY: start-integration-pulsar
start-integration-pulsar:
ifeq ($(CONTAINER_TOOL),podman)
	$(CONTAINER_TOOL) $(CONTAINER_ENCLOSURE) create --replace --name vector-test-integration-pulsar -p 6650:6650
	$(CONTAINER_TOOL) run -d --$(CONTAINER_ENCLOSURE)=vector-test-integration-pulsar  --name vector_pulsar \
	 apachepulsar/pulsar bin/pulsar standalone
else
	$(CONTAINER_TOOL) $(CONTAINER_ENCLOSURE) create vector-test-integration-pulsar
	$(CONTAINER_TOOL) run -d --$(CONTAINER_ENCLOSURE)=vector-test-integration-pulsar -p 6650:6650 --name vector_pulsar \
	 apachepulsar/pulsar bin/pulsar standalone
endif

.PHONY: stop-integration-pulsar
stop-integration-pulsar:
	$(CONTAINER_TOOL) rm --force vector_pulsar 2>/dev/null; true
ifeq ($(CONTAINER_TOOL),podman)
	$(CONTAINER_TOOL) $(CONTAINER_ENCLOSURE) stop --name=vector-test-integration-pulsar 2>/dev/null; true
	$(CONTAINER_TOOL) $(CONTAINER_ENCLOSURE) rm --force --name vector-test-integration-pulsar 2>/dev/null; true
else
	$(CONTAINER_TOOL) $(CONTAINER_ENCLOSURE) rm vector-test-integration-pulsar 2>/dev/null; true
endif

.PHONY: test-integration-pulsar
test-integration-pulsar: ## Runs Pulsar integration tests
ifeq ($(AUTOSPAWN), true)
	-$(MAKE) -k stop-integration-pulsar
	$(MAKE) start-integration-pulsar
	sleep 10 # Many services are very slow... Give them a sec..
endif
	${MAYBE_ENVIRONMENT_EXEC} cargo test --no-fail-fast --no-default-features --features pulsar-integration-tests --lib ::pulsar:: -- --nocapture
ifeq ($(AUTODESPAWN), true)
	$(MAKE) -k stop-integration-pulsar
endif

.PHONY: start-integration-splunk
start-integration-splunk:
# TODO Replace  timberio/splunk-hec-test:minus_compose image with production image once merged
ifeq ($(CONTAINER_TOOL),podman)
	$(CONTAINER_TOOL) $(CONTAINER_ENCLOSURE) create --replace --name vector-test-integration-splunk -p 8088:8088 -p 8000:8000 -p 8089:8089
	$(CONTAINER_TOOL) run -d --$(CONTAINER_ENCLOSURE)=vector-test-integration-splunk \
     --name splunk timberio/splunk-hec-test:minus_compose
else
	$(CONTAINER_TOOL) $(CONTAINER_ENCLOSURE) create vector-test-integration-splunk
	$(CONTAINER_TOOL) run -d --$(CONTAINER_ENCLOSURE)=vector-test-integration-splunk -p 8088:8088 -p 8000:8000 -p 8089:8089 \
     --name splunk timberio/splunk-hec-test:minus_compose
endif

.PHONY: stop-integration-splunk
stop-integration-splunk:
	$(CONTAINER_TOOL) rm --force splunk 2>/dev/null; true
ifeq ($(CONTAINER_TOOL),podman)
	$(CONTAINER_TOOL) $(CONTAINER_ENCLOSURE) stop --name=vector-test-integration-splunk 2>/dev/null; true
	$(CONTAINER_TOOL) $(CONTAINER_ENCLOSURE) rm --force --name vector-test-integration-splunk 2>/dev/null; true
else
	$(CONTAINER_TOOL) $(CONTAINER_ENCLOSURE) rm vector-test-integration-splunk 2>/dev/null; true
endif

.PHONY: test-integration-splunk
test-integration-splunk: ## Runs Splunk integration tests
ifeq ($(AUTOSPAWN), true)
	-$(MAKE) -k stop-integration-splunk
	$(MAKE) start-integration-splunk
	sleep 10 # Many services are very slow... Give them a sec..
endif
	${MAYBE_ENVIRONMENT_EXEC} cargo test --no-fail-fast --no-default-features --features splunk-integration-tests --lib ::splunk_hec:: -- --nocapture
ifeq ($(AUTODESPAWN), true)
	$(MAKE) -k stop-integration-splunk
endif

.PHONY: test-e2e-kubernetes
test-e2e-kubernetes: ## Runs Kubernetes E2E tests (Sorry, no `ENVIRONMENT=true` support)
	@scripts/test-e2e-kubernetes.sh

.PHONY: test-shutdown
test-shutdown: ## Runs shutdown tests
ifeq ($(AUTOSPAWN), true)
	-$(MAKE) -k stop-integration-kafka
	$(MAKE) start-integration-kafka
	sleep 30 # Many services are very slow... Give them a sec..
endif
	${MAYBE_ENVIRONMENT_EXEC} cargo test --no-fail-fast --no-default-features --features shutdown-tests --test shutdown -- --test-threads 4
ifeq ($(AUTODESPAWN), true)
	$(MAKE) -k stop-integration-kafka
endif

.PHONY: test-cli
test-cli: ## Runs cli tests
	${MAYBE_ENVIRONMENT_EXEC} cargo test --no-fail-fast --no-default-features --test cli -- --test-threads 4

.PHONY: build-wasm-tests
test-wasm-build-modules: $(WASM_MODULE_OUTPUTS) ### Build all WASM test modules

$(WASM_MODULE_OUTPUTS): MODULE = $(notdir $@)
$(WASM_MODULE_OUTPUTS): ### Build a specific WASM module
	@echo "# Building WASM module ${MODULE}, requires Rustc for wasm32-wasi."
	${MAYBE_ENVIRONMENT_EXEC} cargo build \
		--target-dir target/ \
		--manifest-path tests/data/wasm/${MODULE}/Cargo.toml \
		--target wasm32-wasi \
		--release \
		--package ${MODULE}

.PHONY: test-wasm
test-wasm: export TEST_THREADS=1
test-wasm: export TEST_LOG=vector=trace
test-wasm: $(WASM_MODULE_OUTPUTS)  ### Run engine tests
	${MAYBE_ENVIRONMENT_EXEC} cargo test wasm --no-fail-fast --no-default-features --features "wasm" --lib -- --nocapture

##@ Benching (Supports `ENVIRONMENT=true`)

.PHONY: bench
bench: ## Run benchmarks in /benches
	${MAYBE_ENVIRONMENT_EXEC} cargo bench --no-default-features --features "${DEFAULT_FEATURES}"
	${MAYBE_ENVIRONMENT_COPY_ARTIFACTS}

.PHONY: bench-wasm
bench-wasm: $(WASM_MODULE_OUTPUTS)  ### Run WASM benches
	${MAYBE_ENVIRONMENT_EXEC} cargo bench --no-default-features --features "${DEFAULT_FEATURES} transforms-wasm transforms-lua" --bench wasm wasm

##@ Checking

.PHONY: check
check: ## Run prerequisite code checks
	${MAYBE_ENVIRONMENT_EXEC} cargo check --all --no-default-features --features ${DEFAULT_FEATURES}

.PHONY: check-all
check-all: ## Check everything
check-all: check-fmt check-clippy check-style check-markdown check-meta
check-all: check-version check-examples check-component-features
check-all: check-scripts check-kubernetes-yaml

.PHONY: check-component-features
check-component-features: ## Check that all component features are setup properly
	${MAYBE_ENVIRONMENT_EXEC} ./scripts/check-component-features.sh

.PHONY: check-clippy
check-clippy: ## Check code with Clippy
	${MAYBE_ENVIRONMENT_EXEC} cargo clippy --workspace --all-targets -- -D warnings

.PHONY: check-fmt
check-fmt: ## Check that all files are formatted properly
	${MAYBE_ENVIRONMENT_EXEC} ./scripts/check-fmt.sh

.PHONY: check-style
check-style: ## Check that all files are styled properly
	${MAYBE_ENVIRONMENT_EXEC} ./scripts/check-style.sh

.PHONY: check-markdown
check-markdown: ## Check that markdown is styled properly
	${MAYBE_ENVIRONMENT_EXEC} ./scripts/check-markdown.sh

.PHONY: check-meta
check-meta: ## Check that all /.meta file are valid
	${MAYBE_ENVIRONMENT_EXEC} ./scripts/check-meta.sh

.PHONY: check-version
check-version: ## Check that Vector's version is correct accounting for recent changes
	${MAYBE_ENVIRONMENT_EXEC} ./scripts/check-version.rb

.PHONY: check-examples
check-examples: ## Check that the config/examples files are valid
	${MAYBE_ENVIRONMENT_EXEC} cargo run -- validate --topology --deny-warnings ./config/examples/*.toml

.PHONY: check-scripts
check-scripts: ## Check that scipts do not have common mistakes
	${MAYBE_ENVIRONMENT_EXEC} ./scripts/check-scripts.sh

.PHONY: check-helm
check-helm: ## Check that the Helm Chart passes helm lint
	${MAYBE_ENVIRONMENT_EXEC} helm lint distribution/helm/vector

.PHONY: check-kubernetes-yaml
check-kubernetes-yaml: ## Check that the generated Kubernetes YAML config is up to date
	${MAYBE_ENVIRONMENT_EXEC} ./scripts/kubernetes-yaml.sh check

check-internal-events: ## Check that internal events satisfy patterns set in https://github.com/timberio/vector/blob/master/rfcs/2020-03-17-2064-event-driven-observability.md
	${MAYBE_ENVIRONMENT_EXEC} ./scripts/check-internal-events.sh

##@ Packaging

# archives
.PHONY: package
target/artifacts/vector-%.tar.gz: export TRIPLE :=$(@:target/artifacts/vector-%.tar.gz=%)
target/artifacts/vector-%.tar.gz: target/%/release/vector.tar.gz
	@echo "Built to ${<}, relocating to ${@}"
	@mkdir -p target/artifacts/
	@cp -v \
		${<} \
		${@}

.PHONY: package
package: build ## Build the Vector archive
	${MAYBE_ENVIRONMENT_EXEC} ./scripts/package-archive.sh

<<<<<<< HEAD
# archives
.PHONY: package-archive

target/artifacts/vector-%.tar.gz: export TRIPLE :=$(@:target/artifacts/vector-%.tar.gz=%)
target/artifacts/vector-%.tar.gz: target/%/release/vector.tar.gz
	@echo "Built to ${<}, relocating to ${@}"
	@mkdir -p target/artifacts/
	@cp -v \
		${<} \
		${@}
=======
.PHONY: package-x86_64-unknown-linux-gnu-all
package-x86_64-unknown-linux-gnu-all: package-x86_64-unknown-linux-gnu package-deb-x86_64 package-rpm-x86_64 # Build all x86_64 GNU packages
>>>>>>> 83f1887b

.PHONY: package-aarch64-unknown-linux-musl-all
package-aarch64-unknown-linux-musl-all: package-aarch64-unknown-linux-musl package-deb-aarch64 package-rpm-aarch64  # Build all aarch64 MUSL packages

<<<<<<< HEAD
.PHONY: package-archive-all
package-archive-all: package-archive-x86_64-unknown-linux-musl package-archive-x86_64-unknown-linux-gnu package-archive-aarch64-unknown-linux-musl ## Build all archives

.PHONY: package-archive-x86_64-unknown-linux-musl
package-archive-x86_64-unknown-linux-musl: target/artifacts/vector-x86_64-unknown-linux-musl.tar.gz ## Build an archive of the x86_64-unknown-linux-musl triple.
	@echo "Output to ${<}."


.PHONY: package-archive-x86_64-unknown-linux-gnu
package-archive-x86_64-unknown-linux-gnu: target/artifacts/vector-x86_64-unknown-linux-gnu.tar.gz ## Build an archive of the x86_64-unknown-linux-gnu triple.
	@echo "Output to ${<}."

.PHONY: package-archive-aarch64-unknown-linux-musl
package-archive-aarch64-unknown-linux-musl: target/artifacts/vector-aarch64-unknown-linux-musl.tar.gz## Build an archive of the aarch64-unknown-linux-gnu triple.
	@echo "Output to ${<}."

.PHONY: package-archive-aarch64-unknown-linux-gnu
package-archive-aarch64-unknown-linux-gnu: target/artifacts/vector-aarch64-unknown-linux-gnu.tar.gz## Build an archive of the aarch64-unknown-linux-musl triple.
	@echo "Output to ${<}."

=======
.PHONY: package-x86_64-unknown-linux-gnu
package-x86_64-unknown-linux-gnu: target/artifacts/vector-x86_64-unknown-linux-gnu.tar.gz ## Build an archive of the x86_64-unknown-linux-gnu triple.
	@echo "Output to ${<}."

.PHONY: package-x86_64-unknown-linux-musl
package-x86_64-unknown-linux-musl: build-x86_64-unknown-linux-musl ## Build the x86_64 musl archive
	$(RUN) package-x86_64-unknown-linux-musl

.PHONY: package-aarch64-unknown-linux-musl
package-aarch64-unknown-linux-musl: build-aarch64-unknown-linux-musl ## Build an archive of the aarch64-unknown-linux-gnu triple.
	$(RUN) package-aarch64-unknown-linux-musl

.PHONY: package-aarch64-unknown-linux-gnu
package-aarch64-unknown-linux-gnu: target/artifacts/vector-aarch64-unknown-linux-gnu.tar.gz ## Build the aarch64 archive
	@echo "Output to ${<}."
>>>>>>> 83f1887b

# debs

.PHONY: package-deb
package-deb: ## Build the deb package
	$(RUN) package-deb

.PHONY: package-deb-x86_64
package-deb-x86_64: package-x86_64-unknown-linux-gnu ## Build the x86_64 deb package
	$(RUN) package-deb-x86_64

.PHONY: package-deb-aarch64
package-deb-aarch64: package-aarch64-unknown-linux-musl  ## Build the aarch64 deb package
	$(RUN) package-deb-aarch64

# rpms

.PHONY: package-rpm-x86_64
package-rpm-x86_64: package-x86_64-unknown-linux-gnu ## Build the x86_64 rpm package
	$(RUN) package-rpm-x86_64

.PHONY: package-rpm-aarch64
package-rpm-aarch64: package-aarch64-unknown-linux-musl ## Build the aarch64 rpm package
	$(RUN) package-rpm-aarch64

##@ Releasing

.PHONY: release
release: release-prepare generate release-commit ## Release a new Vector version

.PHONY: release-commit
release-commit: ## Commits release changes
	@scripts/release-commit.rb

.PHONY: release-docker
release-docker: ## Release to Docker Hub
	@scripts/release-docker.sh

.PHONY: release-github
release-github: ## Release to Github
	@scripts/release-github.rb

.PHONY: release-homebrew
release-homebrew: ## Release to timberio Homebrew tap
	@scripts/release-homebrew.sh

.PHONY: release-prepare
release-prepare: ## Prepares the release with metadata and highlights
	@scripts/release-prepare.rb

.PHONY: release-push
release-push: ## Push new Vector version
	@scripts/release-push.sh

.PHONY: release-rollback
release-rollback: ## Rollback pending release changes
	@scripts/release-rollback.rb

.PHONY: release-s3
release-s3: ## Release artifacts to S3
	@scripts/release-s3.sh

.PHONY: release-helm
release-helm: ## Package and release Helm Chart
	@scripts/release-helm.sh

.PHONY: sync-install
sync-install: ## Sync the install.sh script for access via sh.vector.dev
	@aws s3 cp distribution/install.sh s3://sh.vector.dev --sse --acl public-read

##@ Verifying

.PHONY: verify
verify: verify-rpm verify-deb ## Default target, verify all packages

.PHONY: verify-rpm
verify-rpm: verify-rpm-amazonlinux-1 verify-rpm-amazonlinux-2 verify-rpm-centos-7 ## Verify all rpm packages

.PHONY: verify-rpm-amazonlinux-1
verify-rpm-amazonlinux-1: package-rpm-x86_64 ## Verify the rpm package on Amazon Linux 1
	$(RUN) verify-rpm-amazonlinux-1

.PHONY: verify-rpm-amazonlinux-2
verify-rpm-amazonlinux-2: package-rpm-x86_64 ## Verify the rpm package on Amazon Linux 2
	$(RUN) verify-rpm-amazonlinux-2

.PHONY: verify-rpm-centos-7
verify-rpm-centos-7: package-rpm-x86_64 ## Verify the rpm package on CentOS 7
	$(RUN) verify-rpm-centos-7

.PHONY: verify-deb
verify-deb: ## Verify all deb packages
verify-deb: verify-deb-artifact-on-deb-8 verify-deb-artifact-on-deb-9 verify-deb-artifact-on-deb-10
verify-deb: verify-deb-artifact-on-ubuntu-14-04 verify-deb-artifact-on-ubuntu-16-04 verify-deb-artifact-on-ubuntu-18-04 verify-deb-artifact-on-ubuntu-20-04

.PHONY: verify-deb-artifact-on-deb-8
verify-deb-artifact-on-deb-8: package-deb-x86_64 ## Verify the deb package on Debian 8
	$(RUN) verify-deb-artifact-on-deb-8

.PHONY: verify-deb-artifact-on-deb-9
verify-deb-artifact-on-deb-9: package-deb-x86_64 ## Verify the deb package on Debian 9
	$(RUN) verify-deb-artifact-on-deb-9

.PHONY: verify-deb-artifact-on-deb-10
verify-deb-artifact-on-deb-10: package-deb-x86_64 ## Verify the deb package on Debian 10
	$(RUN) verify-deb-artifact-on-deb-10

.PHONY: verify-deb-artifact-on-ubuntu-14-04
verify-deb-artifact-on-ubuntu-14-04: package-deb-x86_64 ## Verify the deb package on Ubuntu 14.04
	$(RUN) verify-deb-artifact-on-ubuntu-14-04

.PHONY: verify-deb-artifact-on-ubuntu-16-04
verify-deb-artifact-on-ubuntu-16-04: package-deb-x86_64 ## Verify the deb package on Ubuntu 16.04
	$(RUN) verify-deb-artifact-on-ubuntu-16-04

.PHONY: verify-deb-artifact-on-ubuntu-18-04
verify-deb-artifact-on-ubuntu-18-04: package-deb-x86_64 ## Verify the deb package on Ubuntu 18.04
	$(RUN) verify-deb-artifact-on-ubuntu-18-04

.PHONY: verify-deb-artifact-on-ubuntu-20-04
verify-deb-artifact-on-ubuntu-20-04: package-deb-x86_64 ## Verify the deb package on Ubuntu 20.04
	$(RUN) verify-deb-artifact-on-ubuntu-20-04

##@ Utility

.PHONY: build-ci-docker-images
build-ci-docker-images: ## Rebuilds all Docker images used in CI
	@scripts/build-ci-docker-images.sh

.PHONY: clean
clean: environment-clean ## Clean everything
	cargo clean

.PHONY: fmt
fmt: ## Format code
	${MAYBE_ENVIRONMENT_EXEC} cargo fmt
	${MAYBE_ENVIRONMENT_EXEC} ./scripts/check-style.sh --fix

.PHONY: init-target-dir
init-target-dir: ## Create target directory owned by the current user
	$(RUN) init-target-dir

.PHONY: load-qemu-binfmt
load-qemu-binfmt: ## Load `binfmt-misc` kernel module which required to use `qemu-user`
	$(RUN) load-qemu-binfmt

.PHONY: signoff
signoff: ## Signsoff all previous commits since branch creation
	scripts/signoff.sh

.PHONY: slim-builds
slim-builds: ## Updates the Cargo config to product disk optimized builds (for CI, not for users)
	${MAYBE_ENVIRONMENT_EXEC} ./scripts/slim-builds.sh

.PHONY: target-graph
target-graph: ## Display dependencies between targets in this Makefile
	@cd $(shell realpath $(shell dirname $(firstword $(MAKEFILE_LIST)))) && docker-compose run --rm target-graph $(TARGET)

.PHONY: version
version: ## Get the current Vector version
	@scripts/version.sh

.PHONY: git-hooks
git-hooks: ## Add Vector-local git hooks for commit sign-off
	@scripts/install-git-hooks.sh

<<<<<<< HEAD
cargo-install-%: override TOOL = $(@:cargo-install-%=%)
cargo-install-%:
	$(if $(findstring true,$(AUTOINSTALL)),${MAYBE_ENVIRONMENT_EXEC} cargo install ${TOOL} --quiet,)
=======
.PHONY: update-kubernetes-yaml
update-kubernetes-yaml: ## Regenerate the Kubernetes YAML config
	${MAYBE_ENVIRONMENT_EXEC} ./scripts/kubernetes-yaml.sh update

.PHONY: cargo-install-%
cargo-install-%: override TOOL = $(@:cargo-install-%=%)
cargo-install-%:
	$(if $(findstring true,$(AUTOINSTALL)),cargo install ${TOOL} --quiet,)
>>>>>>> 83f1887b

.PHONY: ensure-has-wasm-toolchain ### Configures a wasm toolchain for test artifact building, if required
ensure-has-wasm-toolchain: target/wasm32-wasi/.obtained
target/wasm32-wasi/.obtained:
	@echo "# You should also install WABT for WASM module development!"
	@echo "# You can use your package manager or check https://github.com/WebAssembly/wabt"
	${MAYBE_ENVIRONMENT_EXEC} rustup target add wasm32-wasi
	@mkdir -p target/wasm32-wasi
	@touch target/wasm32-wasi/.obtained<|MERGE_RESOLUTION|>--- conflicted
+++ resolved
@@ -52,22 +52,9 @@
 # The same WASM modules, by output path.
 export WASM_MODULE_OUTPUTS = $(patsubst %,/target/wasm32-wasi/%,$(WASM_MODULES))
 
-<<<<<<< HEAD
-
-# # We also like static packages!
-export PKG_CONFIG_ALL_STATIC ?= true
-# # In case they didn't get the memo
-export LIBZ_SYS_STATIC ?= 1
-export OPENSSL_STATIC ?= 1
-export SASL2_STATIC ?= 1
-
- # Deprecated.
-export USE_CONTAINER ?= $(CONTAINER_TOOL)
-=======
 # Set dummy AWS credentials if not present - used for AWS and ES integration tests
 export AWS_ACCESS_KEY_ID ?= "dummy"
 export AWS_SECRET_ACCESS_KEY ?= "dummy"
->>>>>>> 83f1887b
 
 FORMATTING_BEGIN_YELLOW = \033[0;33m
 FORMATTING_BEGIN_BLUE = \033[36m
@@ -185,82 +172,6 @@
 .PHONY: build-all
 build-all: build-x86_64-unknown-linux-musl build-aarch64-unknown-linux-musl ## Build the project in release mode for all supported platforms
 
-<<<<<<< HEAD
-build-x86_64-unknown-linux-gnu: target/x86_64-unknown-linux-gnu/release/vector ## Build a release binary for the x86_64-unknown-linux-gnu triple.
-	@echo "Output to ${<}"
-
-build-aarch64-unknown-linux-gnu: target/aarch64-unknown-linux-gnu/release/vector ## Build a release binary for the aarch64-unknown-linux-gnu triple.
-	@echo "Output to ${<}"
-
-build-x86_64-unknown-linux-musl: target/x86_64-unknown-linux-musl/release/vector ## Build a release binary for the x86_64-unknown-linux-musl triple.
-	@echo "Output to ${<}"
-
-build-aarch64-unknown-linux-musl: target/aarch64-unknown-linux-musl/release/vector ## Build a release binary for the aarch64-unknown-linux-musl triple.
-	@echo "Output to ${<}"
-
-##@ Cross Compiling
-.PHONY: cross-enable
-cross-enable: cargo-install-cross
-
-.PHONY: CARGO_HANDLES_FRESHNESS
-CARGO_HANDLES_FRESHNESS:
-	${EMPTY}
-
-.PHONY: cross-image-%
-cross-image-%: export TRIPLE =$($(strip @):cross-image-%=%)
-cross-image-%:
-	docker build \
-		--tag vector-cross-env:${TRIPLE} \
-		--file scripts/cross/${TRIPLE}.dockerfile \
-		$(if $(findstring true,$(VERBOSE)),,--quiet) \
-		scripts/cross
-
-# This is basically a shorthand for folks.
-# `cross-anything-triple` will call `cross anything --target triple` with the right features.
-.PHONY: cross-%
-cross-%: export PAIR =$(subst -, ,$($(strip @):cross-%=%))
-cross-%: export COMMAND ?=$(word 1,${PAIR})
-cross-%: export TRIPLE ?=$(subst ${SPACE},-,$(wordlist 2,99,${PAIR}))
-cross-%: export PROFILE ?= release
-cross-%: export RUSTFLAGS += -C link-arg=-s
-cross-%: cargo-install-cross
-	$(MAKE) -k cross-image-${TRIPLE}
-	cross ${COMMAND} \
-		$(if $(findstring release,$(PROFILE)),--release,) \
-		--target ${TRIPLE} \
-		--no-default-features \
-		--features target-${TRIPLE}
-
-target/%/vector: export PAIR =$(subst /, ,$(@:target/%/vector=%))
-target/%/vector: export TRIPLE ?=$(word 1,${PAIR})
-target/%/vector: export PROFILE ?=$(word 2,${PAIR})
-target/%/vector: export RUSTFLAGS += -C link-arg=-s
-target/%/vector: cargo-install-cross CARGO_HANDLES_FRESHNESS
-	$(MAKE) -k cross-image-${TRIPLE}
-	cross build \
-		$(if $(findstring release,$(PROFILE)),--release,) \
-		--target ${TRIPLE} \
-		--no-default-features \
-		--features target-${TRIPLE}
-
-target/%/vector.tar.gz: export PAIR =$(subst /, ,$(@:target/%/vector.tar.gz=%))
-target/%/vector.tar.gz: export TRIPLE ?=$(word 1,${PAIR})
-target/%/vector.tar.gz: export PROFILE ?=$(word 2,${PAIR})
-target/%/vector.tar.gz: target/%/vector CARGO_HANDLES_FRESHNESS
-	tar --create \
-		--gzip \
-		--verbose \
-		--file target/${TRIPLE}/${PROFILE}/vector.tar.gz \
-		--transform='s|target/${TRIPLE}/${PROFILE}/|bin/|' \
-		--transform='s|distribution/|etc/|' \
-		--transform 's|^|vector-${TRIPLE}/|' \
-		target/${TRIPLE}/${PROFILE}/vector \
-		README.md \
-		LICENSE \
-		config \
-		distribution/init.d \
-		distribution/systemd
-=======
 .PHONY: build-x86_64-unknown-linux-gnu
 build-x86_64-unknown-linux-gnu: target/x86_64-unknown-linux-gnu/release/vector ## Build a release binary for the x86_64-unknown-linux-gnu triple.
 	@echo "Output to ${<}"
@@ -276,7 +187,6 @@
 .PHONY: build-aarch64-unknown-linux-musl
 build-aarch64-unknown-linux-musl: load-qemu-binfmt ## Build static binary in release mode for the aarch64 architecture
 	$(RUN) build-aarch64-unknown-linux-musl
->>>>>>> 83f1887b
 
 ##@ Cross Compiling
 .PHONY: cross-enable
@@ -350,20 +260,11 @@
 test-x86_64-unknown-linux-gnu: cross-test-x86_64-unknown-linux-gnu ## Runs unit tests on the x86_64-unknown-linux-gnu triple
 	${EMPTY}
 
-<<<<<<< HEAD
-test-x86_64-unknown-linux-gnu: cross-test-x86_64-unknown-linux-gnu ## Runs unit tests on the x86_64-unknown-linux-gnu triple
-	${EMPTY}
-
-test-aarch64-unknown-linux-gnu: cross-test-aarch64-unknown-linux-gnu ## Runs unit tests on the aarch64-unknown-linux-gnu triple
-	${EMPTY}
-
-=======
 .PHONY: test-aarch64-unknown-linux-gnu
 test-aarch64-unknown-linux-gnu: cross-test-aarch64-unknown-linux-gnu ## Runs unit tests on the aarch64-unknown-linux-gnu triple
 	${EMPTY}
 
 .PHONY: test-behavior
->>>>>>> 83f1887b
 test-behavior: ## Runs behaviorial test
 	${MAYBE_ENVIRONMENT_EXEC} cargo run -- test tests/behavior/**/*.toml
 
@@ -901,47 +802,12 @@
 package: build ## Build the Vector archive
 	${MAYBE_ENVIRONMENT_EXEC} ./scripts/package-archive.sh
 
-<<<<<<< HEAD
-# archives
-.PHONY: package-archive
-
-target/artifacts/vector-%.tar.gz: export TRIPLE :=$(@:target/artifacts/vector-%.tar.gz=%)
-target/artifacts/vector-%.tar.gz: target/%/release/vector.tar.gz
-	@echo "Built to ${<}, relocating to ${@}"
-	@mkdir -p target/artifacts/
-	@cp -v \
-		${<} \
-		${@}
-=======
 .PHONY: package-x86_64-unknown-linux-gnu-all
 package-x86_64-unknown-linux-gnu-all: package-x86_64-unknown-linux-gnu package-deb-x86_64 package-rpm-x86_64 # Build all x86_64 GNU packages
->>>>>>> 83f1887b
 
 .PHONY: package-aarch64-unknown-linux-musl-all
 package-aarch64-unknown-linux-musl-all: package-aarch64-unknown-linux-musl package-deb-aarch64 package-rpm-aarch64  # Build all aarch64 MUSL packages
 
-<<<<<<< HEAD
-.PHONY: package-archive-all
-package-archive-all: package-archive-x86_64-unknown-linux-musl package-archive-x86_64-unknown-linux-gnu package-archive-aarch64-unknown-linux-musl ## Build all archives
-
-.PHONY: package-archive-x86_64-unknown-linux-musl
-package-archive-x86_64-unknown-linux-musl: target/artifacts/vector-x86_64-unknown-linux-musl.tar.gz ## Build an archive of the x86_64-unknown-linux-musl triple.
-	@echo "Output to ${<}."
-
-
-.PHONY: package-archive-x86_64-unknown-linux-gnu
-package-archive-x86_64-unknown-linux-gnu: target/artifacts/vector-x86_64-unknown-linux-gnu.tar.gz ## Build an archive of the x86_64-unknown-linux-gnu triple.
-	@echo "Output to ${<}."
-
-.PHONY: package-archive-aarch64-unknown-linux-musl
-package-archive-aarch64-unknown-linux-musl: target/artifacts/vector-aarch64-unknown-linux-musl.tar.gz## Build an archive of the aarch64-unknown-linux-gnu triple.
-	@echo "Output to ${<}."
-
-.PHONY: package-archive-aarch64-unknown-linux-gnu
-package-archive-aarch64-unknown-linux-gnu: target/artifacts/vector-aarch64-unknown-linux-gnu.tar.gz## Build an archive of the aarch64-unknown-linux-musl triple.
-	@echo "Output to ${<}."
-
-=======
 .PHONY: package-x86_64-unknown-linux-gnu
 package-x86_64-unknown-linux-gnu: target/artifacts/vector-x86_64-unknown-linux-gnu.tar.gz ## Build an archive of the x86_64-unknown-linux-gnu triple.
 	@echo "Output to ${<}."
@@ -957,7 +823,6 @@
 .PHONY: package-aarch64-unknown-linux-gnu
 package-aarch64-unknown-linux-gnu: target/artifacts/vector-aarch64-unknown-linux-gnu.tar.gz ## Build the aarch64 archive
 	@echo "Output to ${<}."
->>>>>>> 83f1887b
 
 # debs
 
@@ -1124,11 +989,6 @@
 git-hooks: ## Add Vector-local git hooks for commit sign-off
 	@scripts/install-git-hooks.sh
 
-<<<<<<< HEAD
-cargo-install-%: override TOOL = $(@:cargo-install-%=%)
-cargo-install-%:
-	$(if $(findstring true,$(AUTOINSTALL)),${MAYBE_ENVIRONMENT_EXEC} cargo install ${TOOL} --quiet,)
-=======
 .PHONY: update-kubernetes-yaml
 update-kubernetes-yaml: ## Regenerate the Kubernetes YAML config
 	${MAYBE_ENVIRONMENT_EXEC} ./scripts/kubernetes-yaml.sh update
@@ -1137,7 +997,6 @@
 cargo-install-%: override TOOL = $(@:cargo-install-%=%)
 cargo-install-%:
 	$(if $(findstring true,$(AUTOINSTALL)),cargo install ${TOOL} --quiet,)
->>>>>>> 83f1887b
 
 .PHONY: ensure-has-wasm-toolchain ### Configures a wasm toolchain for test artifact building, if required
 ensure-has-wasm-toolchain: target/wasm32-wasi/.obtained
