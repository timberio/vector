--- conflicted
+++ resolved
@@ -276,13 +276,8 @@
 
 .PHONY: test-components
 test-components: ## Test with all components enabled
-<<<<<<< HEAD
-test-components: $(WASM_MODULE_OUTPUTS)
-# TODO(jesse) add `wasm-benches` when https://github.com/timberio/vector/issues/5106 is fixed
-=======
 # TODO(jesse) add `wasm-benches` when https://github.com/timberio/vector/issues/5106 is fixed
 # test-components: $(WASM_MODULE_OUTPUTS)
->>>>>>> ed31012b
 test-components: export DEFAULT_FEATURES:="${DEFAULT_FEATURES} benches"
 test-components: test
 
@@ -1138,11 +1133,7 @@
 ci-sweep: ## Sweep up the CI to try to get more disk space.
 	@echo "Preparing the CI for build by sweeping up disk space a bit..."
 	df -h
-<<<<<<< HEAD
-	sudo apt-get --purge autoremove
-=======
 	sudo apt-get --purge autoremove --yes
->>>>>>> ed31012b
 	sudo apt-get clean
 	sudo rm -rf "/opt/*" "/usr/local/*"
 	sudo rm -rf "/usr/local/share/boost" && sudo rm -rf "${AGENT_TOOLSDIRECTORY}"
