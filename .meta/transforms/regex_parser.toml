--- conflicted
+++ resolved
@@ -10,7 +10,11 @@
 output_types = ["log"]
 requirements = {}
 
-<%= render("_partials/fields/_component_options.toml", type: "transform", name: "regex_parser") %>
+<%= render(
+  "_partials/fields/_component_options.toml",
+  type: "transform",
+  name: "regex_parser"
+) %>
 
 [transforms.regex_parser.options.drop_field]
 type = "bool"
@@ -26,6 +30,14 @@
 field_path_notation = true
 description = "The log field to parse."
 
+[transforms.regex_parser.options.overwrite_target]
+type = "bool"
+default = true
+description = """\
+If `target_field` is set and the log contains a field of the same name \
+as the target, it will only be overwritten if this is set to `true`.\
+"""
+
 [transforms.regex_parser.options.regex]
 type = "string"
 common = true
@@ -39,15 +51,6 @@
 The Regular Expression to apply. Do not include the leading or trailing `/`.\
 """
 
-<<<<<<< HEAD
-[transforms.regex_parser.options.overwrite_target]
-type = "bool"
-default = true
-description = """\
-If `target_field` is set and the log contains a field of the same name \
-as the target, it will only be overwritten if this is set to `true`.\
-"""
-
 [transforms.regex_parser.options.target_field]
 type = "string"
 examples = ["root_field", "parent.child"]
@@ -59,7 +62,8 @@
 produce an error.\
 """
 
-<%= render("_partials/_types.toml", namespace: "transforms.regex_parser", common: true) %>
-=======
-<%= render("_partials/fields/_types_options.toml", namespace: "transforms.regex_parser.options", common: true) %>
->>>>>>> 9db48a0a
+<%= render(
+  "_partials/fields/_types_options.toml",
+  namespace: "transforms.regex_parser.options",
+  common: true
+) %>