--- conflicted
+++ resolved
@@ -88,17 +88,6 @@
 default = true
 description = "Dynamically create a [log stream][urls.aws_cw_logs_stream_name] if it does not already exist."
 
-<<<<<<< HEAD
-[sinks.aws_cloudwatch_logs.options.assume_role]
-type = "string"
-common = false
-examples = ["arn:aws:iam::123456789098:role/my_role"]
-required = false
-description = "The ARN of an [IAM role][urls.aws_iam_role] to assume at startup."
-=======
-<%= render("_partials/_aws_options.toml", namespace: "sinks.aws_cloudwatch_logs.options") %>
->>>>>>> d128ab8e
-
 [[sinks.aws_cloudwatch_logs.output.examples]]
 label = "Generic"
 body = """\
